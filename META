Meta:          1
Name:          zfs
Branch:        1.0
Version:       0.8.0
Release:       1
Release-Tags:  relext
License:       CDDL
Author:        OpenZFS on Linux
<<<<<<< HEAD
Linux-Maximum: 5.1
=======
Linux-Maximum: 5.6
>>>>>>> e681e9c8
Linux-Minimum: 3.10<|MERGE_RESOLUTION|>--- conflicted
+++ resolved
@@ -6,9 +6,5 @@
 Release-Tags:  relext
 License:       CDDL
 Author:        OpenZFS on Linux
-<<<<<<< HEAD
-Linux-Maximum: 5.1
-=======
 Linux-Maximum: 5.6
->>>>>>> e681e9c8
 Linux-Minimum: 3.10