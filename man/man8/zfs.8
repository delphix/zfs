--- conflicted
+++ resolved
@@ -21,11 +21,7 @@
 .\"
 .\" Copyright (c) 2009 Sun Microsystems, Inc. All Rights Reserved.
 .\" Copyright 2011 Joshua M. Clulow <josh@sysmgr.org>
-<<<<<<< HEAD
-.\" Copyright (c) 2011, 2018 by Delphix. All rights reserved.
-=======
 .\" Copyright (c) 2011, 2019 by Delphix. All rights reserved.
->>>>>>> c568ab8d
 .\" Copyright (c) 2013 by Saso Kiselkov. All rights reserved.
 .\" Copyright (c) 2014, Joyent, Inc. All rights reserved.
 .\" Copyright (c) 2014 by Adam Stevko. All rights reserved.
