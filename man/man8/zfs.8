.\"
.\" CDDL HEADER START
.\"
.\" The contents of this file are subject to the terms of the
.\" Common Development and Distribution License (the "License").
.\" You may not use this file except in compliance with the License.
.\"
.\" You can obtain a copy of the license at usr/src/OPENSOLARIS.LICENSE
.\" or http://www.opensolaris.org/os/licensing.
.\" See the License for the specific language governing permissions
.\" and limitations under the License.
.\"
.\" When distributing Covered Code, include this CDDL HEADER in each
.\" file and include the License file at usr/src/OPENSOLARIS.LICENSE.
.\" If applicable, add the following below this CDDL HEADER, with the
.\" fields enclosed by brackets "[]" replaced with your own identifying
.\" information: Portions Copyright [yyyy] [name of copyright owner]
.\"
.\" CDDL HEADER END
.\"
.\"
.\" Copyright (c) 2009 Sun Microsystems, Inc. All Rights Reserved.
.\" Copyright 2011 Joshua M. Clulow <josh@sysmgr.org>
.\" Copyright (c) 2011, 2019 by Delphix. All rights reserved.
.\" Copyright (c) 2013 by Saso Kiselkov. All rights reserved.
.\" Copyright (c) 2014, Joyent, Inc. All rights reserved.
.\" Copyright (c) 2014 by Adam Stevko. All rights reserved.
.\" Copyright (c) 2014 Integros [integros.com]
.\" Copyright 2019 Richard Laager. All rights reserved.
.\" Copyright 2018 Nexenta Systems, Inc.
.\" Copyright 2018 Joyent, Inc.
.\"
.Dd April 30, 2019
.Dt ZFS 8 SMM
.Os Linux
.Sh NAME
.Nm zfs
.Nd configures ZFS file systems
.Sh SYNOPSIS
.Nm
.Fl ?V
.Nm
.Cm create
.Op Fl p
.Oo Fl o Ar property Ns = Ns Ar value Oc Ns ...
.Ar filesystem
.Nm
.Cm create
.Op Fl ps
.Op Fl b Ar blocksize
.Oo Fl o Ar property Ns = Ns Ar value Oc Ns ...
.Fl V Ar size Ar volume
.Nm
.Cm destroy
.Op Fl Rfnprv
.Ar filesystem Ns | Ns Ar volume
.Nm
.Cm destroy
.Op Fl Rdnprv
.Ar filesystem Ns | Ns Ar volume Ns @ Ns Ar snap Ns
.Oo % Ns Ar snap Ns Oo , Ns Ar snap Ns Oo % Ns Ar snap Oc Oc Oc Ns ...
.Nm
.Cm destroy
.Ar filesystem Ns | Ns Ar volume Ns # Ns Ar bookmark
.Nm
.Cm snapshot
.Op Fl r
.Oo Fl o Ar property Ns = Ns Ar value Oc Ns ...
.Ar filesystem Ns @ Ns Ar snapname Ns | Ns Ar volume Ns @ Ns Ar snapname Ns ...
.Nm
.Cm rollback
.Op Fl Rfr
.Ar snapshot
.Nm
.Cm clone
.Op Fl p
.Oo Fl o Ar property Ns = Ns Ar value Oc Ns ...
.Ar snapshot Ar filesystem Ns | Ns Ar volume
.Nm
.Cm promote
.Ar clone-filesystem
.Nm
.Cm rename
.Op Fl f
.Ar filesystem Ns | Ns Ar volume Ns | Ns Ar snapshot
.Ar filesystem Ns | Ns Ar volume Ns | Ns Ar snapshot
.Nm
.Cm rename
.Op Fl fp
.Ar filesystem Ns | Ns Ar volume
.Ar filesystem Ns | Ns Ar volume
.Nm
.Cm rename
.Fl r
.Ar snapshot Ar snapshot
.Nm
.Cm list
.Op Fl r Ns | Ns Fl d Ar depth
.Op Fl Hp
.Oo Fl o Ar property Ns Oo , Ns Ar property Oc Ns ... Oc
.Oo Fl s Ar property Oc Ns ...
.Oo Fl S Ar property Oc Ns ...
.Oo Fl t Ar type Ns Oo , Ns Ar type Oc Ns ... Oc
.Oo Ar filesystem Ns | Ns Ar volume Ns | Ns Ar snapshot Oc Ns ...
.Nm
.Cm set
.Ar property Ns = Ns Ar value Oo Ar property Ns = Ns Ar value Oc Ns ...
.Ar filesystem Ns | Ns Ar volume Ns | Ns Ar snapshot Ns ...
.Nm
.Cm get
.Op Fl r Ns | Ns Fl d Ar depth
.Op Fl Hp
.Oo Fl o Ar field Ns Oo , Ns Ar field Oc Ns ... Oc
.Oo Fl s Ar source Ns Oo , Ns Ar source Oc Ns ... Oc
.Oo Fl t Ar type Ns Oo , Ns Ar type Oc Ns ... Oc
.Cm all | Ar property Ns Oo , Ns Ar property Oc Ns ...
.Oo Ar filesystem Ns | Ns Ar volume Ns | Ns Ar snapshot Ns | Ns Ar bookmark Oc Ns ...
.Nm
.Cm inherit
.Op Fl rS
.Ar property Ar filesystem Ns | Ns Ar volume Ns | Ns Ar snapshot Ns ...
.Nm
.Cm upgrade
.Nm
.Cm upgrade
.Fl v
.Nm
.Cm upgrade
.Op Fl r
.Op Fl V Ar version
.Fl a | Ar filesystem
.Nm
.Cm userspace
.Op Fl Hinp
.Oo Fl o Ar field Ns Oo , Ns Ar field Oc Ns ... Oc
.Oo Fl s Ar field Oc Ns ...
.Oo Fl S Ar field Oc Ns ...
.Oo Fl t Ar type Ns Oo , Ns Ar type Oc Ns ... Oc
.Ar filesystem Ns | Ns Ar snapshot
.Nm
.Cm groupspace
.Op Fl Hinp
.Oo Fl o Ar field Ns Oo , Ns Ar field Oc Ns ... Oc
.Oo Fl s Ar field Oc Ns ...
.Oo Fl S Ar field Oc Ns ...
.Oo Fl t Ar type Ns Oo , Ns Ar type Oc Ns ... Oc
.Ar filesystem Ns | Ns Ar snapshot
.Nm
.Cm projectspace
.Op Fl Hp
.Oo Fl o Ar field Ns Oo , Ns Ar field Oc Ns ... Oc
.Oo Fl s Ar field Oc Ns ...
.Oo Fl S Ar field Oc Ns ...
.Ar filesystem Ns | Ns Ar snapshot
.Nm
.Cm project
.Oo Fl d Ns | Ns Fl r Ns Oc
.Ar file Ns | Ns Ar directory Ns ...
.Nm
.Cm project
.Fl C
.Oo Fl kr Ns Oc
.Ar file Ns | Ns Ar directory Ns ...
.Nm
.Cm project
.Fl c
.Oo Fl 0 Ns Oc
.Oo Fl d Ns | Ns Fl r Ns Oc
.Op Fl p Ar id
.Ar file Ns | Ns Ar directory Ns ...
.Nm
.Cm project
.Op Fl p Ar id
.Oo Fl rs Ns Oc
.Ar file Ns | Ns Ar directory Ns ...
.Nm
.Cm mount
.Nm
.Cm mount
.Op Fl Oflv
.Op Fl o Ar options
.Fl a | Ar filesystem
.Nm
.Cm unmount
.Op Fl f
.Fl a | Ar filesystem Ns | Ns Ar mountpoint
.Nm
.Cm share
.Fl a | Ar filesystem
.Nm
.Cm unshare
.Fl a | Ar filesystem Ns | Ns Ar mountpoint
.Nm
.Cm bookmark
.Ar snapshot bookmark
.Nm
.Cm send
.Op Fl DLPRbcehnpvw
.Op Oo Fl I Ns | Ns Fl i Oc Ar snapshot
.Ar snapshot
.Nm
.Cm send
.Op Fl DLPcenpvw
.Oo Fl i Ar snapshot Ns | Ns Ar bookmark
.Oc
.Ar filesystem Ns | Ns Ar volume Ns | Ns Ar snapshot
.Nm
.Cm send
.Fl -redact Ar redaction_bookmark
.Op Fl DLPcenpv
.Op Fl i Ar snapshot Ns | Ns Ar bookmark
.Ar snapshot
.Nm
.Cm send
.Op Fl Penv
.Fl t Ar receive_resume_token
.Nm
.Cm receive
.Op Fl Fhnsuv
.Op Fl o Ar origin=<snapshot>
.Op Fl o Ar property Ns = Ns Ar value
.Op Fl x Ar property
.Ar filesystem Ns | Ns Ar volume Ns | Ns Ar snapshot
.Nm
.Cm receive
.Op Fl Fhnsuv
.Op Fl d Ns | Ns Fl e
.Op Fl o Sy origin Ns = Ns Ar snapshot
.Op Fl o Ar property Ns = Ns Ar value
.Op Fl x Ar property
.Ar filesystem
.Nm
.Cm receive
.Fl A
.Ar filesystem Ns | Ns Ar volume
.Nm
.Cm redact
.Ar snapshot redaction_bookmark
.Op Ar redaction_snapshot Ns ...
.Nm
.Cm allow
.Ar filesystem Ns | Ns Ar volume
.Nm
.Cm allow
.Op Fl dglu
.Ar user Ns | Ns Ar group Ns Oo , Ns Ar user Ns | Ns Ar group Oc Ns ...
.Ar perm Ns | Ns @ Ns Ar setname Ns Oo , Ns Ar perm Ns | Ns @ Ns
.Ar setname Oc Ns ...
.Ar filesystem Ns | Ns Ar volume
.Nm
.Cm allow
.Op Fl dl
.Fl e Ns | Ns Sy everyone
.Ar perm Ns | Ns @ Ns Ar setname Ns Oo , Ns Ar perm Ns | Ns @ Ns
.Ar setname Oc Ns ...
.Ar filesystem Ns | Ns Ar volume
.Nm
.Cm allow
.Fl c
.Ar perm Ns | Ns @ Ns Ar setname Ns Oo , Ns Ar perm Ns | Ns @ Ns
.Ar setname Oc Ns ...
.Ar filesystem Ns | Ns Ar volume
.Nm
.Cm allow
.Fl s No @ Ns Ar setname
.Ar perm Ns | Ns @ Ns Ar setname Ns Oo , Ns Ar perm Ns | Ns @ Ns
.Ar setname Oc Ns ...
.Ar filesystem Ns | Ns Ar volume
.Nm
.Cm unallow
.Op Fl dglru
.Ar user Ns | Ns Ar group Ns Oo , Ns Ar user Ns | Ns Ar group Oc Ns ...
.Oo Ar perm Ns | Ns @ Ns Ar setname Ns Oo , Ns Ar perm Ns | Ns @ Ns
.Ar setname Oc Ns ... Oc
.Ar filesystem Ns | Ns Ar volume
.Nm
.Cm unallow
.Op Fl dlr
.Fl e Ns | Ns Sy everyone
.Oo Ar perm Ns | Ns @ Ns Ar setname Ns Oo , Ns Ar perm Ns | Ns @ Ns
.Ar setname Oc Ns ... Oc
.Ar filesystem Ns | Ns Ar volume
.Nm
.Cm unallow
.Op Fl r
.Fl c
.Oo Ar perm Ns | Ns @ Ns Ar setname Ns Oo , Ns Ar perm Ns | Ns @ Ns
.Ar setname Oc Ns ... Oc
.Ar filesystem Ns | Ns Ar volume
.Nm
.Cm unallow
.Op Fl r
.Fl s @ Ns Ar setname
.Oo Ar perm Ns | Ns @ Ns Ar setname Ns Oo , Ns Ar perm Ns | Ns @ Ns
.Ar setname Oc Ns ... Oc
.Ar filesystem Ns | Ns Ar volume
.Nm
.Cm hold
.Op Fl r
.Ar tag Ar snapshot Ns ...
.Nm
.Cm holds
.Op Fl rH
.Ar snapshot Ns ...
.Nm
.Cm release
.Op Fl r
.Ar tag Ar snapshot Ns ...
.Nm
.Cm diff
.Op Fl FHt
.Ar snapshot Ar snapshot Ns | Ns Ar filesystem
.Nm
.Cm program
.Op Fl jn
.Op Fl t Ar instruction-limit
.Op Fl m Ar memory-limit
.Ar pool script
.Op Ar arg1 No ...
.Nm
.Cm load-key
.Op Fl nr
.Op Fl L Ar keylocation
.Fl a | Ar filesystem
.Nm
.Cm unload-key
.Op Fl r
.Fl a | Ar filesystem
.Nm
.Cm change-key
.Op Fl l
.Op Fl o Ar keylocation Ns = Ns Ar value
.Op Fl o Ar keyformat Ns = Ns Ar value
.Op Fl o Ar pbkdf2iters Ns = Ns Ar value
.Ar filesystem
.Nm
.Cm change-key
.Fl i
.Op Fl l
.Ar filesystem
.Nm
.Cm version
.Sh DESCRIPTION
The
.Nm
command configures ZFS datasets within a ZFS storage pool, as described in
.Xr zpool 8 .
A dataset is identified by a unique path within the ZFS namespace.
For example:
.Bd -literal
pool/{filesystem,volume,snapshot}
.Ed
.Pp
where the maximum length of a dataset name is
.Dv MAXNAMELEN
.Pq 256 bytes
and the maximum amount of nesting allowed in a path is 50 levels deep.
.Pp
A dataset can be one of the following:
.Bl -tag -width "file system"
.It Sy file system
A ZFS dataset of type
.Sy filesystem
can be mounted within the standard system namespace and behaves like other file
systems.
While ZFS file systems are designed to be POSIX compliant, known issues exist
that prevent compliance in some cases.
Applications that depend on standards conformance might fail due to non-standard
behavior when checking file system free space.
.It Sy volume
A logical volume exported as a raw or block device.
This type of dataset should only be used when a block device is required.
File systems are typically used in most environments.
.It Sy snapshot
A read-only version of a file system or volume at a given point in time.
It is specified as
.Ar filesystem Ns @ Ns Ar name
or
.Ar volume Ns @ Ns Ar name .
.It Sy bookmark
Much like a
.Sy snapshot ,
but without the hold on on-disk data. It can be used as the source of a send
(but not for a receive). It is specified as
.Ar filesystem Ns # Ns Ar name
or
.Ar volume Ns # Ns Ar name .
.El
.Ss ZFS File System Hierarchy
A ZFS storage pool is a logical collection of devices that provide space for
datasets.
A storage pool is also the root of the ZFS file system hierarchy.
.Pp
The root of the pool can be accessed as a file system, such as mounting and
unmounting, taking snapshots, and setting properties.
The physical storage characteristics, however, are managed by the
.Xr zpool 8
command.
.Pp
See
.Xr zpool 8
for more information on creating and administering pools.
.Ss Snapshots
A snapshot is a read-only copy of a file system or volume.
Snapshots can be created extremely quickly, and initially consume no additional
space within the pool.
As data within the active dataset changes, the snapshot consumes more data than
would otherwise be shared with the active dataset.
.Pp
Snapshots can have arbitrary names.
Snapshots of volumes can be cloned or rolled back, visibility is determined
by the
.Sy snapdev
property of the parent volume.
.Pp
File system snapshots can be accessed under the
.Pa .zfs/snapshot
directory in the root of the file system.
Snapshots are automatically mounted on demand and may be unmounted at regular
intervals.
The visibility of the
.Pa .zfs
directory can be controlled by the
.Sy snapdir
property.
.Ss Bookmarks
A bookmark is like a snapshot, a read-only copy of a file system or volume.
Bookmarks can be created extremely quickly, compared to snapshots, and they
consume no additional space within the pool. Bookmarks can also have arbitrary
names, much like snapshots.
.Pp
Unlike snapshots, bookmarks can not be accessed through the filesystem in any
way. From a storage standpoint a bookmark just provides a way to reference
when a snapshot was created as a distinct object. Bookmarks are initially
tied to a snapshot, not the filesystem or volume, and they will survive if the
snapshot itself is destroyed. Since they are very light weight there's little
incentive to destroy them.
.Ss Clones
A clone is a writable volume or file system whose initial contents are the same
as another dataset.
As with snapshots, creating a clone is nearly instantaneous, and initially
consumes no additional space.
.Pp
Clones can only be created from a snapshot.
When a snapshot is cloned, it creates an implicit dependency between the parent
and child.
Even though the clone is created somewhere else in the dataset hierarchy, the
original snapshot cannot be destroyed as long as a clone exists.
The
.Sy origin
property exposes this dependency, and the
.Cm destroy
command lists any such dependencies, if they exist.
.Pp
The clone parent-child dependency relationship can be reversed by using the
.Cm promote
subcommand.
This causes the
.Qq origin
file system to become a clone of the specified file system, which makes it
possible to destroy the file system that the clone was created from.
.Ss "Mount Points"
Creating a ZFS file system is a simple operation, so the number of file systems
per system is likely to be numerous.
To cope with this, ZFS automatically manages mounting and unmounting file
systems without the need to edit the
.Pa /etc/fstab
file.
All automatically managed file systems are mounted by ZFS at boot time.
.Pp
By default, file systems are mounted under
.Pa /path ,
where
.Ar path
is the name of the file system in the ZFS namespace.
Directories are created and destroyed as needed.
.Pp
A file system can also have a mount point set in the
.Sy mountpoint
property.
This directory is created as needed, and ZFS automatically mounts the file
system when the
.Nm zfs Cm mount Fl a
command is invoked
.Po without editing
.Pa /etc/fstab
.Pc .
The
.Sy mountpoint
property can be inherited, so if
.Em pool/home
has a mount point of
.Pa /export/stuff ,
then
.Em pool/home/user
automatically inherits a mount point of
.Pa /export/stuff/user .
.Pp
A file system
.Sy mountpoint
property of
.Sy none
prevents the file system from being mounted.
.Pp
If needed, ZFS file systems can also be managed with traditional tools
.Po
.Nm mount ,
.Nm umount ,
.Pa /etc/fstab
.Pc .
If a file system's mount point is set to
.Sy legacy ,
ZFS makes no attempt to manage the file system, and the administrator is
responsible for mounting and unmounting the file system. Because pools must
be imported before a legacy mount can succeed, administrators should ensure
that legacy mounts are only attempted after the zpool import process
finishes at boot time. For example, on machines using systemd, the mount
option
.Pp
.Nm x-systemd.requires=zfs-import.target
.Pp
will ensure that the zfs-import completes before systemd attempts mounting
the filesystem. See systemd.mount(5) for details.
.Ss Deduplication
Deduplication is the process for removing redundant data at the block level,
reducing the total amount of data stored. If a file system has the
.Sy dedup
property enabled, duplicate data blocks are removed synchronously. The result
is that only unique data is stored and common components are shared among files.
.Pp
Deduplicating data is a very resource-intensive operation. It is generally
recommended that you have at least 1.25 GiB of RAM per 1 TiB of storage when
you enable deduplication. Calculating the exact requirement depends heavily
on the type of data stored in the pool.
.Pp
Enabling deduplication on an improperly-designed system can result in
performance issues (slow IO and administrative operations). It can potentially
lead to problems importing a pool due to memory exhaustion. Deduplication
can consume significant processing power (CPU) and memory as well as generate
additional disk IO.
.Pp
Before creating a pool with deduplication enabled, ensure that you have planned
your hardware requirements appropriately and implemented appropriate recovery
practices, such as regular backups. As an alternative to deduplication
consider using
.Sy compression=on ,
as a less resource-intensive alternative.
.Ss Native Properties
Properties are divided into two types, native properties and user-defined
.Po or
.Qq user
.Pc
properties.
Native properties either export internal statistics or control ZFS behavior.
In addition, native properties are either editable or read-only.
User properties have no effect on ZFS behavior, but you can use them to annotate
datasets in a way that is meaningful in your environment.
For more information about user properties, see the
.Sx User Properties
section, below.
.Pp
Every dataset has a set of properties that export statistics about the dataset
as well as control various behaviors.
Properties are inherited from the parent unless overridden by the child.
Some properties apply only to certain types of datasets
.Pq file systems, volumes, or snapshots .
.Pp
The values of numeric properties can be specified using human-readable suffixes
.Po for example,
.Sy k ,
.Sy KB ,
.Sy M ,
.Sy Gb ,
and so forth, up to
.Sy Z
for zettabyte
.Pc .
The following are all valid
.Pq and equal
specifications:
.Li 1536M, 1.5g, 1.50GB .
.Pp
The values of non-numeric properties are case sensitive and must be lowercase,
except for
.Sy mountpoint ,
.Sy sharenfs ,
and
.Sy sharesmb .
.Pp
The following native properties consist of read-only statistics about the
dataset.
These properties can be neither set, nor inherited.
Native properties apply to all dataset types unless otherwise noted.
.Bl -tag -width "usedbyrefreservation"
.It Sy available
The amount of space available to the dataset and all its children, assuming that
there is no other activity in the pool.
Because space is shared within a pool, availability can be limited by any number
of factors, including physical pool size, quotas, reservations, or other
datasets within the pool.
.Pp
This property can also be referred to by its shortened column name,
.Sy avail .
.It Sy compressratio
For non-snapshots, the compression ratio achieved for the
.Sy used
space of this dataset, expressed as a multiplier.
The
.Sy used
property includes descendant datasets, and, for clones, does not include the
space shared with the origin snapshot.
For snapshots, the
.Sy compressratio
is the same as the
.Sy refcompressratio
property.
Compression can be turned on by running:
.Nm zfs Cm set Sy compression Ns = Ns Sy on Ar dataset .
The default value is
.Sy off .
.It Sy createtxg
The transaction group (txg) in which the dataset was created. Bookmarks have
the same
.Sy createtxg
as the snapshot they are initially tied to. This property is suitable for
ordering a list of snapshots, e.g. for incremental send and receive.
.It Sy creation
The time this dataset was created.
.It Sy clones
For snapshots, this property is a comma-separated list of filesystems or volumes
which are clones of this snapshot.
The clones'
.Sy origin
property is this snapshot.
If the
.Sy clones
property is not empty, then this snapshot can not be destroyed
.Po even with the
.Fl r
or
.Fl f
options
.Pc .
The roles of origin and clone can be swapped by promoting the clone with the
.Nm zfs Cm promote
command.
.It Sy defer_destroy
This property is
.Sy on
if the snapshot has been marked for deferred destroy by using the
.Nm zfs Cm destroy Fl d
command.
Otherwise, the property is
.Sy off .
.It Sy encryptionroot
For encrypted datasets, indicates where the dataset is currently inheriting its
encryption key from. Loading or unloading a key for the
.Sy encryptionroot
will implicitly load / unload the key for any inheriting datasets (see
.Nm zfs Cm load-key
and
.Nm zfs Cm unload-key
for details).
Clones will always share an
encryption key with their origin. See the
.Sx Encryption
section for details.
.It Sy filesystem_count
The total number of filesystems and volumes that exist under this location in
the dataset tree.
This value is only available when a
.Sy filesystem_limit
has been set somewhere in the tree under which the dataset resides.
.It Sy keystatus
Indicates if an encryption key is currently loaded into ZFS. The possible
values are
.Sy none ,
.Sy available ,
and
.Sy unavailable .
See
.Nm zfs Cm load-key
and
.Nm zfs Cm unload-key .
.It Sy guid
The 64 bit GUID of this dataset or bookmark which does not change over its
entire lifetime. When a snapshot is sent to another pool, the received
snapshot has the same GUID. Thus, the
.Sy guid
is suitable to identify a snapshot across pools.
.It Sy logicalreferenced
The amount of space that is
.Qq logically
accessible by this dataset.
See the
.Sy referenced
property.
The logical space ignores the effect of the
.Sy compression
and
.Sy copies
properties, giving a quantity closer to the amount of data that applications
see.
However, it does include space consumed by metadata.
.Pp
This property can also be referred to by its shortened column name,
.Sy lrefer .
.It Sy logicalused
The amount of space that is
.Qq logically
consumed by this dataset and all its descendents.
See the
.Sy used
property.
The logical space ignores the effect of the
.Sy compression
and
.Sy copies
properties, giving a quantity closer to the amount of data that applications
see.
However, it does include space consumed by metadata.
.Pp
This property can also be referred to by its shortened column name,
.Sy lused .
.It Sy mounted
For file systems, indicates whether the file system is currently mounted.
This property can be either
.Sy yes
or
.Sy no .
.It Sy objsetid
A unique identifier for this dataset within the pool. Unlike the dataset's
.Sy guid
, the
.Sy objsetid
of a dataset is not transferred to other pools when the snapshot is copied
with a send/receive operation.
The
.Sy objsetid
can be reused (for a new datatset) after the dataset is deleted.
.It Sy origin
For cloned file systems or volumes, the snapshot from which the clone was
created.
See also the
.Sy clones
property.
.It Sy receive_resume_token
For filesystems or volumes which have saved partially-completed state from
.Sy zfs receive -s ,
this opaque token can be provided to
.Sy zfs send -t
to resume and complete the
.Sy zfs receive .
.It Sy redact_snaps
For bookmarks, this is the list of snapshot guids the bookmark contains a redaction
list for.
For snapshots, this is the list of snapshot guids the snapshot is redacted with
respect to.
.It Sy referenced
The amount of data that is accessible by this dataset, which may or may not be
shared with other datasets in the pool.
When a snapshot or clone is created, it initially references the same amount of
space as the file system or snapshot it was created from, since its contents are
identical.
.Pp
This property can also be referred to by its shortened column name,
.Sy refer .
.It Sy refcompressratio
The compression ratio achieved for the
.Sy referenced
space of this dataset, expressed as a multiplier.
See also the
.Sy compressratio
property.
.It Sy snapshot_count
The total number of snapshots that exist under this location in the dataset
tree.
This value is only available when a
.Sy snapshot_limit
has been set somewhere in the tree under which the dataset resides.
.It Sy type
The type of dataset:
.Sy filesystem ,
.Sy volume ,
or
.Sy snapshot .
.It Sy used
The amount of space consumed by this dataset and all its descendents.
This is the value that is checked against this dataset's quota and reservation.
The space used does not include this dataset's reservation, but does take into
account the reservations of any descendent datasets.
The amount of space that a dataset consumes from its parent, as well as the
amount of space that is freed if this dataset is recursively destroyed, is the
greater of its space used and its reservation.
.Pp
The used space of a snapshot
.Po see the
.Sx Snapshots
section
.Pc
is space that is referenced exclusively by this snapshot.
If this snapshot is destroyed, the amount of
.Sy used
space will be freed.
Space that is shared by multiple snapshots isn't accounted for in this metric.
When a snapshot is destroyed, space that was previously shared with this
snapshot can become unique to snapshots adjacent to it, thus changing the used
space of those snapshots.
The used space of the latest snapshot can also be affected by changes in the
file system.
Note that the
.Sy used
space of a snapshot is a subset of the
.Sy written
space of the snapshot.
.Pp
The amount of space used, available, or referenced does not take into account
pending changes.
Pending changes are generally accounted for within a few seconds.
Committing a change to a disk using
.Xr fsync 2
or
.Dv O_SYNC
does not necessarily guarantee that the space usage information is updated
immediately.
.It Sy usedby*
The
.Sy usedby*
properties decompose the
.Sy used
properties into the various reasons that space is used.
Specifically,
.Sy used No =
.Sy usedbychildren No +
.Sy usedbydataset No +
.Sy usedbyrefreservation No +
.Sy usedbysnapshots .
These properties are only available for datasets created on
.Nm zpool
.Qo version 13 Qc
pools.
.It Sy usedbychildren
The amount of space used by children of this dataset, which would be freed if
all the dataset's children were destroyed.
.It Sy usedbydataset
The amount of space used by this dataset itself, which would be freed if the
dataset were destroyed
.Po after first removing any
.Sy refreservation
and destroying any necessary snapshots or descendents
.Pc .
.It Sy usedbyrefreservation
The amount of space used by a
.Sy refreservation
set on this dataset, which would be freed if the
.Sy refreservation
was removed.
.It Sy usedbysnapshots
The amount of space consumed by snapshots of this dataset.
In particular, it is the amount of space that would be freed if all of this
dataset's snapshots were destroyed.
Note that this is not simply the sum of the snapshots'
.Sy used
properties because space can be shared by multiple snapshots.
.It Sy userused Ns @ Ns Em user
The amount of space consumed by the specified user in this dataset.
Space is charged to the owner of each file, as displayed by
.Nm ls Fl l .
The amount of space charged is displayed by
.Nm du
and
.Nm ls Fl s .
See the
.Nm zfs Cm userspace
subcommand for more information.
.Pp
Unprivileged users can access only their own space usage.
The root user, or a user who has been granted the
.Sy userused
privilege with
.Nm zfs Cm allow ,
can access everyone's usage.
.Pp
The
.Sy userused Ns @ Ns Em ...
properties are not displayed by
.Nm zfs Cm get Sy all .
The user's name must be appended after the @ symbol, using one of the following
forms:
.Bl -bullet -width ""
.It
.Em POSIX name
.Po for example,
.Sy joe
.Pc
.It
.Em POSIX numeric ID
.Po for example,
.Sy 789
.Pc
.It
.Em SID name
.Po for example,
.Sy joe.smith@mydomain
.Pc
.It
.Em SID numeric ID
.Po for example,
.Sy S-1-123-456-789
.Pc
.El
.Pp
Files created on Linux always have POSIX owners.
.It Sy userobjused Ns @ Ns Em user
The
.Sy userobjused
property is similar to
.Sy userused
but instead it counts the number of objects consumed by a user. This property
counts all objects allocated on behalf of the user, it may differ from the
results of system tools such as
.Nm df Fl i .
.Pp
When the property
.Sy xattr=on
is set on a file system additional objects will be created per-file to store
extended attributes. These additional objects are reflected in the
.Sy userobjused
value and are counted against the user's
.Sy userobjquota .
When a file system is configured to use
.Sy xattr=sa
no additional internal objects are normally required.
.It Sy userrefs
This property is set to the number of user holds on this snapshot.
User holds are set by using the
.Nm zfs Cm hold
command.
.It Sy groupused Ns @ Ns Em group
The amount of space consumed by the specified group in this dataset.
Space is charged to the group of each file, as displayed by
.Nm ls Fl l .
See the
.Sy userused Ns @ Ns Em user
property for more information.
.Pp
Unprivileged users can only access their own groups' space usage.
The root user, or a user who has been granted the
.Sy groupused
privilege with
.Nm zfs Cm allow ,
can access all groups' usage.
.It Sy groupobjused Ns @ Ns Em group
The number of objects consumed by the specified group in this dataset.
Multiple objects may be charged to the group for each file when extended
attributes are in use. See the
.Sy userobjused Ns @ Ns Em user
property for more information.
.Pp
Unprivileged users can only access their own groups' space usage.
The root user, or a user who has been granted the
.Sy groupobjused
privilege with
.Nm zfs Cm allow ,
can access all groups' usage.
.It Sy projectused Ns @ Ns Em project
The amount of space consumed by the specified project in this dataset. Project
is identified via the project identifier (ID) that is object-based numeral
attribute. An object can inherit the project ID from its parent object (if the
parent has the flag of inherit project ID that can be set and changed via
.Nm chattr Fl /+P
or
.Nm zfs project Fl s )
when being created. The privileged user can set and change object's project
ID via
.Nm chattr Fl p
or
.Nm zfs project Fl s
anytime. Space is charged to the project of each file, as displayed by
.Nm lsattr Fl p
or
.Nm zfs project .
See the
.Sy userused Ns @ Ns Em user
property for more information.
.Pp
The root user, or a user who has been granted the
.Sy projectused
privilege with
.Nm zfs allow ,
can access all projects' usage.
.It Sy projectobjused Ns @ Ns Em project
The
.Sy projectobjused
is similar to
.Sy projectused
but instead it counts the number of objects consumed by project. When the
property
.Sy xattr=on
is set on a fileset, ZFS will create additional objects per-file to store
extended attributes. These additional objects are reflected in the
.Sy projectobjused
value and are counted against the project's
.Sy projectobjquota .
When a filesystem is configured to use
.Sy xattr=sa
no additional internal objects are required. See the
.Sy userobjused Ns @ Ns Em user
property for more information.
.Pp
The root user, or a user who has been granted the
.Sy projectobjused
privilege with
.Nm zfs allow ,
can access all projects' objects usage.
.It Sy volblocksize
For volumes, specifies the block size of the volume.
The
.Sy blocksize
cannot be changed once the volume has been written, so it should be set at
volume creation time.
The default
.Sy blocksize
for volumes is 8 Kbytes.
Any power of 2 from 512 bytes to 128 Kbytes is valid.
.Pp
This property can also be referred to by its shortened column name,
.Sy volblock .
.It Sy written
The amount of space
.Sy referenced
by this dataset, that was written since the previous snapshot
.Pq i.e. that is not referenced by the previous snapshot .
.It Sy written Ns @ Ns Em snapshot
The amount of
.Sy referenced
space written to this dataset since the specified snapshot.
This is the space that is referenced by this dataset but was not referenced by
the specified snapshot.
.Pp
The
.Em snapshot
may be specified as a short snapshot name
.Po just the part after the
.Sy @
.Pc ,
in which case it will be interpreted as a snapshot in the same filesystem as
this dataset.
The
.Em snapshot
may be a full snapshot name
.Po Em filesystem Ns @ Ns Em snapshot Pc ,
which for clones may be a snapshot in the origin's filesystem
.Pq or the origin of the origin's filesystem, etc.
.El
.Pp
The following native properties can be used to change the behavior of a ZFS
dataset.
.Bl -tag -width ""
.It Xo
.Sy aclinherit Ns = Ns Sy discard Ns | Ns Sy noallow Ns | Ns
.Sy restricted Ns | Ns Sy passthrough Ns | Ns Sy passthrough-x
.Xc
Controls how ACEs are inherited when files and directories are created.
.Bl -tag -width "passthrough-x"
.It Sy discard
does not inherit any ACEs.
.It Sy noallow
only inherits inheritable ACEs that specify
.Qq deny
permissions.
.It Sy restricted
default, removes the
.Sy write_acl
and
.Sy write_owner
permissions when the ACE is inherited.
.It Sy passthrough
inherits all inheritable ACEs without any modifications.
.It Sy passthrough-x
same meaning as
.Sy passthrough ,
except that the
.Sy owner@ ,
.Sy group@ ,
and
.Sy everyone@
ACEs inherit the execute permission only if the file creation mode also requests
the execute bit.
.El
.Pp
When the property value is set to
.Sy passthrough ,
files are created with a mode determined by the inheritable ACEs.
If no inheritable ACEs exist that affect the mode, then the mode is set in
accordance to the requested mode from the application.
.Pp
The
.Sy aclinherit
property does not apply to POSIX ACLs.
.It Sy acltype Ns = Ns Sy off Ns | Ns Sy noacl Ns | Ns Sy posixacl
Controls whether ACLs are enabled and if so what type of ACL to use.
.Bl -tag -width "posixacl"
.It Sy off
default, when a file system has the
.Sy acltype
property set to off then ACLs are disabled.
.It Sy noacl
an alias for
.Sy off
.It Sy posixacl
indicates POSIX ACLs should be used. POSIX ACLs are specific to Linux and are
not functional on other platforms. POSIX ACLs are stored as an extended
attribute and therefore will not overwrite any existing NFSv4 ACLs which
may be set.
.El
.Pp
To obtain the best performance when setting
.Sy posixacl
users are strongly encouraged to set the
.Sy xattr=sa
property. This will result in the POSIX ACL being stored more efficiently on
disk. But as a consequence, all new extended attributes will only be
accessible from OpenZFS implementations which support the
.Sy xattr=sa
property. See the
.Sy xattr
property for more details.
.It Sy atime Ns = Ns Sy on Ns | Ns Sy off
Controls whether the access time for files is updated when they are read.
Turning this property off avoids producing write traffic when reading files and
can result in significant performance gains, though it might confuse mailers
and other similar utilities. The values
.Sy on
and
.Sy off
are equivalent to the
.Sy atime
and
.Sy noatime
mount options. The default value is
.Sy on .
See also
.Sy relatime
below.
.It Sy canmount Ns = Ns Sy on Ns | Ns Sy off Ns | Ns Sy noauto
If this property is set to
.Sy off ,
the file system cannot be mounted, and is ignored by
.Nm zfs Cm mount Fl a .
Setting this property to
.Sy off
is similar to setting the
.Sy mountpoint
property to
.Sy none ,
except that the dataset still has a normal
.Sy mountpoint
property, which can be inherited.
Setting this property to
.Sy off
allows datasets to be used solely as a mechanism to inherit properties.
One example of setting
.Sy canmount Ns = Ns Sy off
is to have two datasets with the same
.Sy mountpoint ,
so that the children of both datasets appear in the same directory, but might
have different inherited characteristics.
.Pp
When set to
.Sy noauto ,
a dataset can only be mounted and unmounted explicitly.
The dataset is not mounted automatically when the dataset is created or
imported, nor is it mounted by the
.Nm zfs Cm mount Fl a
command or unmounted by the
.Nm zfs Cm unmount Fl a
command.
.Pp
This property is not inherited.
.It Xo
.Sy checksum Ns = Ns Sy on Ns | Ns Sy off Ns | Ns Sy fletcher2 Ns | Ns
.Sy fletcher4 Ns | Ns Sy sha256 Ns | Ns Sy noparity Ns | Ns
.Sy sha512 Ns | Ns Sy skein Ns | Ns Sy edonr
.Xc
Controls the checksum used to verify data integrity.
The default value is
.Sy on ,
which automatically selects an appropriate algorithm
.Po currently,
.Sy fletcher4 ,
but this may change in future releases
.Pc .
The value
.Sy off
disables integrity checking on user data.
The value
.Sy noparity
not only disables integrity but also disables maintaining parity for user data.
This setting is used internally by a dump device residing on a RAID-Z pool and
should not be used by any other dataset.
Disabling checksums is
.Sy NOT
a recommended practice.
.Pp
The
.Sy sha512 ,
.Sy skein ,
and
.Sy edonr
checksum algorithms require enabling the appropriate features on the pool.
These pool features are not supported by GRUB and must not be used on the
pool if GRUB needs to access the pool (e.g. for /boot).
.Pp
Please see
.Xr zpool-features 5
for more information on these algorithms.
.Pp
Changing this property affects only newly-written data.
.It Xo
.Sy compression Ns = Ns Sy on Ns | Ns Sy off Ns | Ns Sy gzip Ns | Ns
.Sy gzip- Ns Em N Ns | Ns Sy lz4 Ns | Ns Sy lzjb Ns | Ns Sy zle
.Xc
Controls the compression algorithm used for this dataset.
.Pp
Setting compression to
.Sy on
indicates that the current default compression algorithm should be used.
The default balances compression and decompression speed, with compression ratio
and is expected to work well on a wide variety of workloads.
Unlike all other settings for this property,
.Sy on
does not select a fixed compression type.
As new compression algorithms are added to ZFS and enabled on a pool, the
default compression algorithm may change.
The current default compression algorithm is either
.Sy lzjb
or, if the
.Sy lz4_compress
feature is enabled,
.Sy lz4 .
.Pp
The
.Sy lz4
compression algorithm is a high-performance replacement for the
.Sy lzjb
algorithm.
It features significantly faster compression and decompression, as well as a
moderately higher compression ratio than
.Sy lzjb ,
but can only be used on pools with the
.Sy lz4_compress
feature set to
.Sy enabled .
See
.Xr zpool-features 5
for details on ZFS feature flags and the
.Sy lz4_compress
feature.
.Pp
The
.Sy lzjb
compression algorithm is optimized for performance while providing decent data
compression.
.Pp
The
.Sy gzip
compression algorithm uses the same compression as the
.Xr gzip 1
command.
You can specify the
.Sy gzip
level by using the value
.Sy gzip- Ns Em N ,
where
.Em N
is an integer from 1
.Pq fastest
to 9
.Pq best compression ratio .
Currently,
.Sy gzip
is equivalent to
.Sy gzip-6
.Po which is also the default for
.Xr gzip 1
.Pc .
.Pp
The
.Sy zle
compression algorithm compresses runs of zeros.
.Pp
This property can also be referred to by its shortened column name
.Sy compress .
Changing this property affects only newly-written data.
.Pp
When any setting except
.Sy off
is selected, compression will explicitly check for blocks consisting of only
zeroes (the NUL byte).  When a zero-filled block is detected, it is stored as
a hole and not compressed using the indicated compression algorithm.
.Pp
Any block being compressed must be no larger than 7/8 of its original size
after compression, otherwise the compression will not be considered worthwhile
and the block saved uncompressed. Note that when the logical block is less than
8 times the disk sector size this effectively reduces the necessary compression
ratio; for example 8k blocks on disks with 4k disk sectors must compress to 1/2
or less of their original size.
.It Xo
.Sy context Ns = Ns Sy none Ns | Ns
.Em SELinux_User:SElinux_Role:Selinux_Type:Sensitivity_Level
.Xc
This flag sets the SELinux context for all files in the file system under
a mount point for that file system. See
.Xr selinux 8
for more information.
.It Xo
.Sy fscontext Ns = Ns Sy none Ns | Ns
.Em SELinux_User:SElinux_Role:Selinux_Type:Sensitivity_Level
.Xc
This flag sets the SELinux context for the file system file system being
mounted. See
.Xr selinux 8
for more information.
.It Xo
.Sy defcontext Ns = Ns Sy none Ns | Ns
.Em SELinux_User:SElinux_Role:Selinux_Type:Sensitivity_Level
.Xc
This flag sets the SELinux default context for unlabeled files. See
.Xr selinux 8
for more information.
.It Xo
.Sy rootcontext Ns = Ns Sy none Ns | Ns
.Em SELinux_User:SElinux_Role:Selinux_Type:Sensitivity_Level
.Xc
This flag sets the SELinux context for the root inode of the file system. See
.Xr selinux 8
for more information.
.It Sy copies Ns = Ns Sy 1 Ns | Ns Sy 2 Ns | Ns Sy 3
Controls the number of copies of data stored for this dataset.
These copies are in addition to any redundancy provided by the pool, for
example, mirroring or RAID-Z.
The copies are stored on different disks, if possible.
The space used by multiple copies is charged to the associated file and dataset,
changing the
.Sy used
property and counting against quotas and reservations.
.Pp
Changing this property only affects newly-written data.
Therefore, set this property at file system creation time by using the
.Fl o Sy copies Ns = Ns Ar N
option.
.Pp
Remember that ZFS will not import a pool with a missing top-level vdev. Do
.Sy NOT
create, for example a two-disk striped pool and set
.Sy copies=2
on some datasets thinking you have setup redundancy for them. When a disk
fails you will not be able to import the pool and will have lost all of your
data.
.Pp
Encrypted datasets may not have
.Sy copies Ns = Ns Em 3
since the implementation stores some encryption metadata where the third copy
would normally be.
.It Sy devices Ns = Ns Sy on Ns | Ns Sy off
Controls whether device nodes can be opened on this file system.
The default value is
.Sy on .
The values
.Sy on
and
.Sy off
are equivalent to the
.Sy dev
and
.Sy nodev
mount options.
.It Xo
.Sy dedup Ns = Ns Sy off Ns | Ns Sy on Ns | Ns Sy verify Ns | Ns
.Sy sha256[,verify] Ns | Ns Sy sha512[,verify] Ns | Ns Sy skein[,verify] Ns | Ns
.Sy edonr,verify
.Xc
Configures deduplication for a dataset. The default value is
.Sy off .
The default deduplication checksum is
.Sy sha256
(this may change in the future). When
.Sy dedup
is enabled, the checksum defined here overrides the
.Sy checksum
property. Setting the value to
.Sy verify
has the same effect as the setting
.Sy sha256,verify.
.Pp
If set to
.Sy verify ,
ZFS will do a byte-to-byte comparsion in case of two blocks having the same
signature to make sure the block contents are identical. Specifying
.Sy verify
is mandatory for the
.Sy edonr
algorithm.
.Pp
Unless necessary, deduplication should NOT be enabled on a system. See
.Sx Deduplication
above.
.It Xo
.Sy dnodesize Ns = Ns Sy legacy Ns | Ns Sy auto Ns | Ns Sy 1k Ns | Ns
.Sy 2k Ns | Ns Sy 4k Ns | Ns Sy 8k Ns | Ns Sy 16k
.Xc
Specifies a compatibility mode or literal value for the size of dnodes in the
file system. The default value is
.Sy legacy .
Setting this property to a value other than
.Sy legacy
requires the large_dnode pool feature to be enabled.
.Pp
Consider setting
.Sy dnodesize
to
.Sy auto
if the dataset uses the
.Sy xattr=sa
property setting and the workload makes heavy use of extended attributes. This
may be applicable to SELinux-enabled systems, Lustre servers, and Samba
servers, for example. Literal values are supported for cases where the optimal
size is known in advance and for performance testing.
.Pp
Leave
.Sy dnodesize
set to
.Sy legacy
if you need to receive a send stream of this dataset on a pool that doesn't
enable the large_dnode feature, or if you need to import this pool on a system
that doesn't support the large_dnode feature.
.Pp
This property can also be referred to by its shortened column name,
.Sy dnsize .
.It Xo
.Sy encryption Ns = Ns Sy off Ns | Ns Sy on Ns | Ns Sy aes-128-ccm Ns | Ns
.Sy aes-192-ccm Ns | Ns Sy aes-256-ccm Ns | Ns Sy aes-128-gcm Ns | Ns
.Sy aes-192-gcm Ns | Ns Sy aes-256-gcm
.Xc
Controls the encryption cipher suite (block cipher, key length, and mode) used
for this dataset. Requires the
.Sy encryption
feature to be enabled on the pool.
Requires a
.Sy keyformat
to be set at dataset creation time.
.Pp
Selecting
.Sy encryption Ns = Ns Sy on
when creating a dataset indicates that the default encryption suite will be
selected, which is currently
.Sy aes-256-ccm .
In order to provide consistent data protection, encryption must be specified at
dataset creation time and it cannot be changed afterwards.
.Pp
For more details and caveats about encryption see the
.Sy Encryption
section.
.It Sy keyformat Ns = Ns Sy raw Ns | Ns Sy hex Ns | Ns Sy passphrase
Controls what format the user's encryption key will be provided as. This
property is only set when the dataset is encrypted.
.Pp
Raw keys and hex keys must be 32 bytes long (regardless of the chosen
encryption suite) and must be randomly generated. A raw key can be generated
with the following command:
.Bd -literal
# dd if=/dev/urandom of=/path/to/output/key bs=32 count=1
.Ed
.Pp
Passphrases must be between 8 and 512 bytes long and will be processed through
PBKDF2 before being used (see the
.Sy pbkdf2iters
property). Even though the
encryption suite cannot be changed after dataset creation, the keyformat can be
with
.Nm zfs Cm change-key .
.It Xo
.Sy keylocation Ns = Ns Sy prompt Ns | Ns Sy file:// Ns Em </absolute/file/path>
.Xc
Controls where the user's encryption key will be loaded from by default for
commands such as
.Nm zfs Cm load-key
and
.Nm zfs Cm mount Cm -l .
This property is only set for encrypted datasets which are encryption roots. If
unspecified, the default is
.Sy prompt.
.Pp
Even though the encryption suite cannot be changed after dataset creation, the
keylocation can be with either
.Nm zfs Cm set
or
.Nm zfs Cm change-key .
If
.Sy prompt
is selected ZFS will ask for the key at the command prompt when it is required
to access the encrypted data (see
.Nm zfs Cm load-key
for details). This setting will also allow the key to be passed in via STDIN,
but users should be careful not to place keys which should be kept secret on
the command line. If a file URI is selected, the key will be loaded from the
specified absolute file path.
.It Sy pbkdf2iters Ns = Ns Ar iterations
Controls the number of PBKDF2 iterations that a
.Sy passphrase
encryption key should be run through when processing it into an encryption key.
This property is only defined when encryption is enabled and a keyformat of
.Sy passphrase
is selected. The goal of PBKDF2 is to significantly increase the
computational difficulty needed to brute force a user's passphrase. This is
accomplished by forcing the attacker to run each passphrase through a
computationally expensive hashing function many times before they arrive at the
resulting key. A user who actually knows the passphrase will only have to pay
this cost once. As CPUs become better at processing, this number should be
raised to ensure that a brute force attack is still not possible. The current
default is
.Sy 350000
and the minimum is
.Sy 100000 .
This property may be changed with
.Nm zfs Cm change-key .
.It Sy exec Ns = Ns Sy on Ns | Ns Sy off
Controls whether processes can be executed from within this file system.
The default value is
.Sy on .
The values
.Sy on
and
.Sy off
are equivalent to the
.Sy exec
and
.Sy noexec
mount options.
.It Sy filesystem_limit Ns = Ns Em count Ns | Ns Sy none
Limits the number of filesystems and volumes that can exist under this point in
the dataset tree.
The limit is not enforced if the user is allowed to change the limit.
Setting a
.Sy filesystem_limit
to
.Sy on
a descendent of a filesystem that already has a
.Sy filesystem_limit
does not override the ancestor's
.Sy filesystem_limit ,
but rather imposes an additional limit.
This feature must be enabled to be used
.Po see
.Xr zpool-features 5
.Pc .
.It Sy special_small_blocks Ns = Ns Em size
This value represents the threshold block size for including small file
blocks into the special allocation class. Blocks smaller than or equal to this
value will be assigned to the special allocation class while greater blocks
will be assigned to the regular class. Valid values are zero or a power of two
from 512B up to 128K. The default size is 0 which means no small file blocks
will be allocated in the special class.
.Pp
Before setting this property, a special class vdev must be added to the
pool. See
.Xr zpool 8
for more details on the special allocation class.
.It Sy mountpoint Ns = Ns Pa path Ns | Ns Sy none Ns | Ns Sy legacy
Controls the mount point used for this file system.
See the
.Sx Mount Points
section for more information on how this property is used.
.Pp
When the
.Sy mountpoint
property is changed for a file system, the file system and any children that
inherit the mount point are unmounted.
If the new value is
.Sy legacy ,
then they remain unmounted.
Otherwise, they are automatically remounted in the new location if the property
was previously
.Sy legacy
or
.Sy none ,
or if they were mounted before the property was changed.
In addition, any shared file systems are unshared and shared in the new
location.
.It Sy nbmand Ns = Ns Sy on Ns | Ns Sy off
Controls whether the file system should be mounted with
.Sy nbmand
.Pq Non Blocking mandatory locks .
This is used for SMB clients.
Changes to this property only take effect when the file system is umounted and
remounted.
See
.Xr mount 8
for more information on
.Sy nbmand
mounts. This property is not used on Linux.
.It Sy overlay Ns = Ns Sy off Ns | Ns Sy on
Allow mounting on a busy directory or a directory which already contains
files or directories. This is the default mount behavior for Linux file systems.
For consistency with OpenZFS on other platforms overlay mounts are
.Sy off
by default. Set to
.Sy on
to enable overlay mounts.
.It Sy primarycache Ns = Ns Sy all Ns | Ns Sy none Ns | Ns Sy metadata
Controls what is cached in the primary cache
.Pq ARC .
If this property is set to
.Sy all ,
then both user data and metadata is cached.
If this property is set to
.Sy none ,
then neither user data nor metadata is cached.
If this property is set to
.Sy metadata ,
then only metadata is cached.
The default value is
.Sy all .
.It Sy quota Ns = Ns Em size Ns | Ns Sy none
Limits the amount of space a dataset and its descendents can consume.
This property enforces a hard limit on the amount of space used.
This includes all space consumed by descendents, including file systems and
snapshots.
Setting a quota on a descendent of a dataset that already has a quota does not
override the ancestor's quota, but rather imposes an additional limit.
.Pp
Quotas cannot be set on volumes, as the
.Sy volsize
property acts as an implicit quota.
.It Sy snapshot_limit Ns = Ns Em count Ns | Ns Sy none
Limits the number of snapshots that can be created on a dataset and its
descendents.
Setting a
.Sy snapshot_limit
on a descendent of a dataset that already has a
.Sy snapshot_limit
does not override the ancestor's
.Sy snapshot_limit ,
but rather imposes an additional limit.
The limit is not enforced if the user is allowed to change the limit.
For example, this means that recursive snapshots taken from the global zone are
counted against each delegated dataset within a zone.
This feature must be enabled to be used
.Po see
.Xr zpool-features 5
.Pc .
.It Sy userquota@ Ns Em user Ns = Ns Em size Ns | Ns Sy none
Limits the amount of space consumed by the specified user.
User space consumption is identified by the
.Sy userspace@ Ns Em user
property.
.Pp
Enforcement of user quotas may be delayed by several seconds.
This delay means that a user might exceed their quota before the system notices
that they are over quota and begins to refuse additional writes with the
.Er EDQUOT
error message.
See the
.Nm zfs Cm userspace
subcommand for more information.
.Pp
Unprivileged users can only access their own groups' space usage.
The root user, or a user who has been granted the
.Sy userquota
privilege with
.Nm zfs Cm allow ,
can get and set everyone's quota.
.Pp
This property is not available on volumes, on file systems before version 4, or
on pools before version 15.
The
.Sy userquota@ Ns Em ...
properties are not displayed by
.Nm zfs Cm get Sy all .
The user's name must be appended after the
.Sy @
symbol, using one of the following forms:
.Bl -bullet
.It
.Em POSIX name
.Po for example,
.Sy joe
.Pc
.It
.Em POSIX numeric ID
.Po for example,
.Sy 789
.Pc
.It
.Em SID name
.Po for example,
.Sy joe.smith@mydomain
.Pc
.It
.Em SID numeric ID
.Po for example,
.Sy S-1-123-456-789
.Pc
.El
.Pp
Files created on Linux always have POSIX owners.
.It Sy userobjquota@ Ns Em user Ns = Ns Em size Ns | Ns Sy none
The
.Sy userobjquota
is similar to
.Sy userquota
but it limits the number of objects a user can create. Please refer to
.Sy userobjused
for more information about how objects are counted.
.It Sy groupquota@ Ns Em group Ns = Ns Em size Ns | Ns Sy none
Limits the amount of space consumed by the specified group.
Group space consumption is identified by the
.Sy groupused@ Ns Em group
property.
.Pp
Unprivileged users can access only their own groups' space usage.
The root user, or a user who has been granted the
.Sy groupquota
privilege with
.Nm zfs Cm allow ,
can get and set all groups' quotas.
.It Sy groupobjquota@ Ns Em group Ns = Ns Em size Ns | Ns Sy none
The
.Sy groupobjquota
is similar to
.Sy groupquota
but it limits number of objects a group can consume. Please refer to
.Sy userobjused
for more information about how objects are counted.
.It Sy projectquota@ Ns Em project Ns = Ns Em size Ns | Ns Sy none
Limits the amount of space consumed by the specified project. Project
space consumption is identified by the
.Sy projectused@ Ns Em project
property. Please refer to
.Sy projectused
for more information about how project is identified and set/changed.
.Pp
The root user, or a user who has been granted the
.Sy projectquota
privilege with
.Nm zfs allow ,
can access all projects' quota.
.It Sy projectobjquota@ Ns Em project Ns = Ns Em size Ns | Ns Sy none
The
.Sy projectobjquota
is similar to
.Sy projectquota
but it limits number of objects a project can consume. Please refer to
.Sy userobjused
for more information about how objects are counted.
.It Sy readonly Ns = Ns Sy on Ns | Ns Sy off
Controls whether this dataset can be modified.
The default value is
.Sy off .
The values
.Sy on
and
.Sy off
are equivalent to the
.Sy ro
and
.Sy rw
mount options.
.Pp
This property can also be referred to by its shortened column name,
.Sy rdonly .
.It Sy recordsize Ns = Ns Em size
Specifies a suggested block size for files in the file system.
This property is designed solely for use with database workloads that access
files in fixed-size records.
ZFS automatically tunes block sizes according to internal algorithms optimized
for typical access patterns.
.Pp
For databases that create very large files but access them in small random
chunks, these algorithms may be suboptimal.
Specifying a
.Sy recordsize
greater than or equal to the record size of the database can result in
significant performance gains.
Use of this property for general purpose file systems is strongly discouraged,
and may adversely affect performance.
.Pp
The size specified must be a power of two greater than or equal to 512 and less
than or equal to 128 Kbytes.
If the
.Sy large_blocks
feature is enabled on the pool, the size may be up to 1 Mbyte.
See
.Xr zpool-features 5
for details on ZFS feature flags.
.Pp
Changing the file system's
.Sy recordsize
affects only files created afterward; existing files are unaffected.
.Pp
This property can also be referred to by its shortened column name,
.Sy recsize .
.It Sy redundant_metadata Ns = Ns Sy all Ns | Ns Sy most
Controls what types of metadata are stored redundantly.
ZFS stores an extra copy of metadata, so that if a single block is corrupted,
the amount of user data lost is limited.
This extra copy is in addition to any redundancy provided at the pool level
.Pq e.g. by mirroring or RAID-Z ,
and is in addition to an extra copy specified by the
.Sy copies
property
.Pq up to a total of 3 copies .
For example if the pool is mirrored,
.Sy copies Ns = Ns 2 ,
and
.Sy redundant_metadata Ns = Ns Sy most ,
then ZFS stores 6 copies of most metadata, and 4 copies of data and some
metadata.
.Pp
When set to
.Sy all ,
ZFS stores an extra copy of all metadata.
If a single on-disk block is corrupt, at worst a single block of user data
.Po which is
.Sy recordsize
bytes long
.Pc
can be lost.
.Pp
When set to
.Sy most ,
ZFS stores an extra copy of most types of metadata.
This can improve performance of random writes, because less metadata must be
written.
In practice, at worst about 100 blocks
.Po of
.Sy recordsize
bytes each
.Pc
of user data can be lost if a single on-disk block is corrupt.
The exact behavior of which metadata blocks are stored redundantly may change in
future releases.
.Pp
The default value is
.Sy all .
.It Sy refquota Ns = Ns Em size Ns | Ns Sy none
Limits the amount of space a dataset can consume.
This property enforces a hard limit on the amount of space used.
This hard limit does not include space used by descendents, including file
systems and snapshots.
.It Sy refreservation Ns = Ns Em size Ns | Ns Sy none Ns | Ns Sy auto
The minimum amount of space guaranteed to a dataset, not including its
descendents.
When the amount of space used is below this value, the dataset is treated as if
it were taking up the amount of space specified by
.Sy refreservation .
The
.Sy refreservation
reservation is accounted for in the parent datasets' space used, and counts
against the parent datasets' quotas and reservations.
.Pp
If
.Sy refreservation
is set, a snapshot is only allowed if there is enough free pool space outside of
this reservation to accommodate the current number of
.Qq referenced
bytes in the dataset.
.Pp
If
.Sy refreservation
is set to
.Sy auto ,
a volume is thick provisioned
.Po or
.Qq not sparse
.Pc .
.Sy refreservation Ns = Ns Sy auto
is only supported on volumes.
See
.Sy volsize
in the
.Sx Native Properties
section for more information about sparse volumes.
.Pp
This property can also be referred to by its shortened column name,
.Sy refreserv .
.It Sy relatime Ns = Ns Sy on Ns | Ns Sy off
Controls the manner in which the access time is updated when
.Sy atime=on
is set. Turning this property on causes the access time to be updated relative
to the modify or change time. Access time is only updated if the previous
access time was earlier than the current modify or change time or if the
existing access time hasn't been updated within the past 24 hours. The default
value is
.Sy off .
The values
.Sy on
and
.Sy off
are equivalent to the
.Sy relatime
and
.Sy norelatime
mount options.
.It Sy reservation Ns = Ns Em size Ns | Ns Sy none
The minimum amount of space guaranteed to a dataset and its descendants.
When the amount of space used is below this value, the dataset is treated as if
it were taking up the amount of space specified by its reservation.
Reservations are accounted for in the parent datasets' space used, and count
against the parent datasets' quotas and reservations.
.Pp
This property can also be referred to by its shortened column name,
.Sy reserv .
.It Sy secondarycache Ns = Ns Sy all Ns | Ns Sy none Ns | Ns Sy metadata
Controls what is cached in the secondary cache
.Pq L2ARC .
If this property is set to
.Sy all ,
then both user data and metadata is cached.
If this property is set to
.Sy none ,
then neither user data nor metadata is cached.
If this property is set to
.Sy metadata ,
then only metadata is cached.
The default value is
.Sy all .
.It Sy setuid Ns = Ns Sy on Ns | Ns Sy off
Controls whether the setuid bit is respected for the file system.
The default value is
.Sy on .
The values
.Sy on
and
.Sy off
are equivalent to the
.Sy suid
and
.Sy nosuid
mount options.
.It Sy sharesmb Ns = Ns Sy on Ns | Ns Sy off Ns | Ns Em opts
Controls whether the file system is shared by using
.Sy Samba USERSHARES
and what options are to be used. Otherwise, the file system is automatically
shared and unshared with the
.Nm zfs Cm share
and
.Nm zfs Cm unshare
commands. If the property is set to on, the
.Xr net 8
command is invoked to create a
.Sy USERSHARE .
.Pp
Because SMB shares requires a resource name, a unique resource name is
constructed from the dataset name. The constructed name is a copy of the
dataset name except that the characters in the dataset name, which would be
invalid in the resource name, are replaced with underscore (_) characters.
Linux does not currently support additional options which might be available
on Solaris.
.Pp
If the
.Sy sharesmb
property is set to
.Sy off ,
the file systems are unshared.
.Pp
The share is created with the ACL (Access Control List) "Everyone:F" ("F"
stands for "full permissions", ie. read and write permissions) and no guest
access (which means Samba must be able to authenticate a real user, system
passwd/shadow, LDAP or smbpasswd based) by default. This means that any
additional access control (disallow specific user specific access etc) must
be done on the underlying file system.
.It Sy sharenfs Ns = Ns Sy on Ns | Ns Sy off Ns | Ns Em opts
Controls whether the file system is shared via NFS, and what options are to be
used.
A file system with a
.Sy sharenfs
property of
.Sy off
is managed with the
.Xr exportfs 8
command and entries in the
.Em /etc/exports
file.
Otherwise, the file system is automatically shared and unshared with the
.Nm zfs Cm share
and
.Nm zfs Cm unshare
commands.
If the property is set to
.Sy on ,
the dataset is shared using the default options:
.Pp
.Em sec=sys,rw,crossmnt,no_subtree_check,no_root_squash
.Pp
See
.Xr exports 5
for the meaning of the default options. Otherwise, the
.Xr exportfs 8
command is invoked with options equivalent to the contents of this property.
.Pp
When the
.Sy sharenfs
property is changed for a dataset, the dataset and any children inheriting the
property are re-shared with the new options, only if the property was previously
.Sy off ,
or if they were shared before the property was changed.
If the new property is
.Sy off ,
the file systems are unshared.
.It Sy logbias Ns = Ns Sy latency Ns | Ns Sy throughput
Provide a hint to ZFS about handling of synchronous requests in this dataset.
If
.Sy logbias
is set to
.Sy latency
.Pq the default ,
ZFS will use pool log devices
.Pq if configured
to handle the requests at low latency.
If
.Sy logbias
is set to
.Sy throughput ,
ZFS will not use configured pool log devices.
ZFS will instead optimize synchronous operations for global pool throughput and
efficient use of resources.
.It Sy snapdev Ns = Ns Sy hidden Ns | Ns Sy visible
Controls whether the volume snapshot devices under
.Em /dev/zvol/<pool>
are hidden or visible. The default value is
.Sy hidden .
.It Sy snapdir Ns = Ns Sy hidden Ns | Ns Sy visible
Controls whether the
.Pa .zfs
directory is hidden or visible in the root of the file system as discussed in
the
.Sx Snapshots
section.
The default value is
.Sy hidden .
.It Sy sync Ns = Ns Sy standard Ns | Ns Sy always Ns | Ns Sy disabled
Controls the behavior of synchronous requests
.Pq e.g. fsync, O_DSYNC .
.Sy standard
is the
.Tn POSIX
specified behavior of ensuring all synchronous requests are written to stable
storage and all devices are flushed to ensure data is not cached by device
controllers
.Pq this is the default .
.Sy always
causes every file system transaction to be written and flushed before its
system call returns.
This has a large performance penalty.
.Sy disabled
disables synchronous requests.
File system transactions are only committed to stable storage periodically.
This option will give the highest performance.
However, it is very dangerous as ZFS would be ignoring the synchronous
transaction demands of applications such as databases or NFS.
Administrators should only use this option when the risks are understood.
.It Sy version Ns = Ns Em N Ns | Ns Sy current
The on-disk version of this file system, which is independent of the pool
version.
This property can only be set to later supported versions.
See the
.Nm zfs Cm upgrade
command.
.It Sy volsize Ns = Ns Em size
For volumes, specifies the logical size of the volume.
By default, creating a volume establishes a reservation of equal size.
For storage pools with a version number of 9 or higher, a
.Sy refreservation
is set instead.
Any changes to
.Sy volsize
are reflected in an equivalent change to the reservation
.Po or
.Sy refreservation
.Pc .
The
.Sy volsize
can only be set to a multiple of
.Sy volblocksize ,
and cannot be zero.
.Pp
The reservation is kept equal to the volume's logical size to prevent unexpected
behavior for consumers.
Without the reservation, the volume could run out of space, resulting in
undefined behavior or data corruption, depending on how the volume is used.
These effects can also occur when the volume size is changed while it is in use
.Pq particularly when shrinking the size .
Extreme care should be used when adjusting the volume size.
.Pp
Though not recommended, a
.Qq sparse volume
.Po also known as
.Qq thin provisioned
.Pc
can be created by specifying the
.Fl s
option to the
.Nm zfs Cm create Fl V
command, or by changing the value of the
.Sy refreservation
property
.Po or
.Sy reservation
property on pool version 8 or earlier
.Pc
after the volume has been created.
A
.Qq sparse volume
is a volume where the value of
.Sy refreservation
is less than the size of the volume plus the space required to store its
metadata.
Consequently, writes to a sparse volume can fail with
.Er ENOSPC
when the pool is low on space.
For a sparse volume, changes to
.Sy volsize
are not reflected in the
.Sy refreservation.
A volume that is not sparse is said to be
.Qq thick provisioned .
A sparse volume can become thick provisioned by setting
.Sy refreservation
to
.Sy auto .
.It Sy volmode Ns = Ns Cm default | full | geom | dev | none
This property specifies how volumes should be exposed to the OS.
Setting it to
.Sy full
exposes volumes as fully fledged block devices, providing maximal
functionality. The value
.Sy geom
is just an alias for
.Sy full
and is kept for compatibility.
Setting it to
.Sy dev
hides its partitions.
Volumes with property set to
.Sy none
are not exposed outside ZFS, but can be snapshoted, cloned, replicated, etc,
that can be suitable for backup purposes.
Value
.Sy default
means that volumes exposition is controlled by system-wide tunable
.Va zvol_volmode ,
where
.Sy full ,
.Sy dev
and
.Sy none
are encoded as 1, 2 and 3 respectively.
The default values is
.Sy full .
.It Sy vscan Ns = Ns Sy on Ns | Ns Sy off
Controls whether regular files should be scanned for viruses when a file is
opened and closed.
In addition to enabling this property, the virus scan service must also be
enabled for virus scanning to occur.
The default value is
.Sy off .
This property is not used on Linux.
.It Sy xattr Ns = Ns Sy on Ns | Ns Sy off Ns | Ns Sy sa
Controls whether extended attributes are enabled for this file system. Two
styles of extended attributes are supported either directory based or system
attribute based.
.Pp
The default value of
.Sy on
enables directory based extended attributes. This style of extended attribute
imposes no practical limit on either the size or number of attributes which
can be set on a file. Although under Linux the
.Xr getxattr 2
and
.Xr setxattr 2
system calls limit the maximum size to 64K. This is the most compatible
style of extended attribute and is supported by all OpenZFS implementations.
.Pp
System attribute based xattrs can be enabled by setting the value to
.Sy sa .
The key advantage of this type of xattr is improved performance. Storing
extended attributes as system attributes significantly decreases the amount of
disk IO required. Up to 64K of data may be stored per-file in the space
reserved for system attributes. If there is not enough space available for
an extended attribute then it will be automatically written as a directory
based xattr. System attribute based extended attributes are not accessible
on platforms which do not support the
.Sy xattr=sa
feature.
.Pp
The use of system attribute based xattrs is strongly encouraged for users of
SELinux or POSIX ACLs. Both of these features heavily rely of extended
attributes and benefit significantly from the reduced access time.
.Pp
The values
.Sy on
and
.Sy off
are equivalent to the
.Sy xattr
and
.Sy noxattr
mount options.
.It Sy zoned Ns = Ns Sy on Ns | Ns Sy off
Controls whether the dataset is managed from a non-global zone. Zones are a
Solaris feature and are not relevant on Linux. The default value is
.Sy off .
.El
.Pp
The following three properties cannot be changed after the file system is
created, and therefore, should be set when the file system is created.
If the properties are not set with the
.Nm zfs Cm create
or
.Nm zpool Cm create
commands, these properties are inherited from the parent dataset.
If the parent dataset lacks these properties due to having been created prior to
these features being supported, the new file system will have the default values
for these properties.
.Bl -tag -width ""
.It Xo
.Sy casesensitivity Ns = Ns Sy sensitive Ns | Ns
.Sy insensitive Ns | Ns Sy mixed
.Xc
Indicates whether the file name matching algorithm used by the file system
should be case-sensitive, case-insensitive, or allow a combination of both
styles of matching.
The default value for the
.Sy casesensitivity
property is
.Sy sensitive .
Traditionally,
.Ux
and
.Tn POSIX
file systems have case-sensitive file names.
.Pp
The
.Sy mixed
value for the
.Sy casesensitivity
property indicates that the file system can support requests for both
case-sensitive and case-insensitive matching behavior.
Currently, case-insensitive matching behavior on a file system that supports
mixed behavior is limited to the SMB server product.
For more information about the
.Sy mixed
value behavior, see the "ZFS Administration Guide".
.It Xo
.Sy normalization Ns = Ns Sy none Ns | Ns Sy formC Ns | Ns
.Sy formD Ns | Ns Sy formKC Ns | Ns Sy formKD
.Xc
Indicates whether the file system should perform a
.Sy unicode
normalization of file names whenever two file names are compared, and which
normalization algorithm should be used.
File names are always stored unmodified, names are normalized as part of any
comparison process.
If this property is set to a legal value other than
.Sy none ,
and the
.Sy utf8only
property was left unspecified, the
.Sy utf8only
property is automatically set to
.Sy on .
The default value of the
.Sy normalization
property is
.Sy none .
This property cannot be changed after the file system is created.
.It Sy utf8only Ns = Ns Sy on Ns | Ns Sy off
Indicates whether the file system should reject file names that include
characters that are not present in the
.Sy UTF-8
character code set.
If this property is explicitly set to
.Sy off ,
the normalization property must either not be explicitly set or be set to
.Sy none .
The default value for the
.Sy utf8only
property is
.Sy off .
This property cannot be changed after the file system is created.
.El
.Pp
The
.Sy casesensitivity ,
.Sy normalization ,
and
.Sy utf8only
properties are also new permissions that can be assigned to non-privileged users
by using the ZFS delegated administration feature.
.Ss "Temporary Mount Point Properties"
When a file system is mounted, either through
.Xr mount 8
for legacy mounts or the
.Nm zfs Cm mount
command for normal file systems, its mount options are set according to its
properties.
The correlation between properties and mount options is as follows:
.Bd -literal
    PROPERTY                MOUNT OPTION
    atime                   atime/noatime
    canmount                auto/noauto
    devices                 dev/nodev
    exec                    exec/noexec
    readonly                ro/rw
    relatime                relatime/norelatime
    setuid                  suid/nosuid
    xattr                   xattr/noxattr
.Ed
.Pp
In addition, these options can be set on a per-mount basis using the
.Fl o
option, without affecting the property that is stored on disk.
The values specified on the command line override the values stored in the
dataset.
The
.Sy nosuid
option is an alias for
.Sy nodevices Ns \&, Ns Sy nosetuid .
These properties are reported as
.Qq temporary
by the
.Nm zfs Cm get
command.
If the properties are changed while the dataset is mounted, the new setting
overrides any temporary settings.
.Ss "User Properties"
In addition to the standard native properties, ZFS supports arbitrary user
properties.
User properties have no effect on ZFS behavior, but applications or
administrators can use them to annotate datasets
.Pq file systems, volumes, and snapshots .
.Pp
User property names must contain a colon
.Pq Qq Sy \&:
character to distinguish them from native properties.
They may contain lowercase letters, numbers, and the following punctuation
characters: colon
.Pq Qq Sy \&: ,
dash
.Pq Qq Sy - ,
period
.Pq Qq Sy \&. ,
and underscore
.Pq Qq Sy _ .
The expected convention is that the property name is divided into two portions
such as
.Em module Ns \&: Ns Em property ,
but this namespace is not enforced by ZFS.
User property names can be at most 256 characters, and cannot begin with a dash
.Pq Qq Sy - .
.Pp
When making programmatic use of user properties, it is strongly suggested to use
a reversed
.Sy DNS
domain name for the
.Em module
component of property names to reduce the chance that two
independently-developed packages use the same property name for different
purposes.
.Pp
The values of user properties are arbitrary strings, are always inherited, and
are never validated.
All of the commands that operate on properties
.Po Nm zfs Cm list ,
.Nm zfs Cm get ,
.Nm zfs Cm set ,
and so forth
.Pc
can be used to manipulate both native properties and user properties.
Use the
.Nm zfs Cm inherit
command to clear a user property.
If the property is not defined in any parent dataset, it is removed entirely.
Property values are limited to 8192 bytes.
.Ss ZFS Volumes as Swap
ZFS volumes may be used as swap devices. After creating the volume with the
.Nm zfs Cm create Fl V
command set up and enable the swap area using the
.Xr mkswap 8
and
.Xr swapon 8
commands. Do not swap to a file on a ZFS file system. A ZFS swap file
configuration is not supported.
.Ss Encryption
Enabling the
.Sy encryption
feature allows for the creation of encrypted filesystems and volumes.  ZFS
will encrypt file and zvol data, file attributes, ACLs, permission bits,
directory listings, FUID mappings, and
.Sy userused
/
.Sy groupused
data.  ZFS will not encrypt metadata related to the pool structure, including
dataset and snapshot names, dataset hierarchy, properties, file size, file
holes, and deduplication tables (though the deduplicated data itself is
encrypted).
.Pp
Key rotation is managed by ZFS.  Changing the user's key (e.g. a passphrase)
does not require re-encrypting the entire dataset.  Datasets can be scrubbed,
resilvered, renamed, and deleted without the encryption keys being loaded (see the
.Nm zfs Cm load-key
subcommand for more info on key loading).
.Pp
Creating an encrypted dataset requires specifying the
.Sy encryption
and
.Sy keyformat
properties at creation time, along with an optional
.Sy keylocation
and
.Sy pbkdf2iters .
After entering an encryption key, the
created dataset will become an encryption root. Any descendant datasets will
inherit their encryption key from the encryption root by default, meaning that
loading, unloading, or changing the key for the encryption root will implicitly
do the same for all inheriting datasets. If this inheritance is not desired,
simply supply a
.Sy keyformat
when creating the child dataset or use
.Nm zfs Cm change-key
to break an existing relationship, creating a new encryption root on the child.
Note that the child's
.Sy keyformat
may match that of the parent while still creating a new encryption root, and
that changing the
.Sy encryption
property alone does not create a new encryption root; this would simply use a
different cipher suite with the same key as its encryption root. The one
exception is that clones will always use their origin's encryption key.
As a result of this exception, some encryption-related properties (namely
.Sy keystatus ,
.Sy keyformat ,
.Sy keylocation ,
and
.Sy pbkdf2iters )
do not inherit like other ZFS properties and instead use the value determined
by their encryption root. Encryption root inheritance can be tracked via the
read-only
.Sy encryptionroot
property.
.Pp
Encryption changes the behavior of a few ZFS
operations. Encryption is applied after compression so compression ratios are
preserved. Normally checksums in ZFS are 256 bits long, but for encrypted data
the checksum is 128 bits of the user-chosen checksum and 128 bits of MAC from
the encryption suite, which provides additional protection against maliciously
altered data. Deduplication is still possible with encryption enabled but for
security, datasets will only dedup against themselves, their snapshots, and
their clones.
.Pp
There are a few limitations on encrypted datasets. Encrypted data cannot be
embedded via the
.Sy embedded_data
feature. Encrypted datasets may not have
.Sy copies Ns = Ns Em 3
since the implementation stores some encryption metadata where the third copy
would normally be. Since compression is applied before encryption datasets may
be vulnerable to a CRIME-like attack if applications accessing the data allow
for it. Deduplication with encryption will leak information about which blocks
are equivalent in a dataset and will incur an extra CPU cost per block written.
.Ss Redaction
ZFS has support for a limited version of data subsetting, in the form of
redaction. Using the
.Sy zfs redact
command, a
.Sy redaction bookmark
can be created that stores a list of blocks containing sensitive information. When
provided to
.Sy zfs
.Sy send ,
this causes a
.Sy redacted send
to occur. Redacted sends omit the blocks containing sensitive information,
replacing them with REDACT records. When these send streams are received, a
.Sy redacted dataset
is created. A redacted dataset cannot be mounted by default, since it is
incomplete. It can be used to receive other send streams. In this way datasets
can be used for data backup and replication, with all the benefits that zfs send
and receive have to offer, while protecting sensitive information from being
stored on less-trusted machines or services.
.Pp
For the purposes of redaction, there are two steps to the process. A redact
step, and a send/receive step. First, a redaction bookmark is created. This is
done by providing the
.Sy zfs redact
command with a parent snapshot, a bookmark to be created, and a number of
redaction snapshots. These redaction snapshots must be descendants of the
parent snapshot, and they should modify data that is considered sensitive in
some way. Any blocks of data modified by all of the redaction snapshots will
be listed in the redaction bookmark, because it represents the truly sensitive
information. When it comes to the send step, the send process will not send
the blocks listed in the redaction bookmark, instead replacing them with
REDACT records. When received on the target system, this will create a
redacted dataset, missing the data that corresponds to the blocks in the
redaction bookmark on the sending system. The incremental send streams from
the original parent to the redaction snapshots can then also be received on
the target system, and this will produce a complete snapshot that can be used
normally. Incrementals from one snapshot on the parent filesystem and another
can also be done by sending from the redaction bookmark, rather than the
snapshots themselves.
.Pp
In order to make the purpose of the feature more clear, an example is
provided. Consider a zfs filesystem containing four files. These files
represent information for an online shopping service. One file contains a list
of usernames and passwords, another contains purchase histories, a third
contains click tracking data, and a fourth contains user preferences.  The
owner of this data wants to make it available for their development teams to
test against, and their market research teams to do analysis on.  The
development teams need information about user preferences and the click
tracking data, while the market research teams need information about purchase
histories and user preferences. Neither needs access to the usernames and
passwords. However, because all of this data is stored in one ZFS filesystem,
it must all be sent and received together. In addition, the owner of the data
wants to take advantage of features like compression, checksumming, and
snapshots, so they do want to continue to use ZFS to store and transmit their
data.  Redaction can help them do so. First, they would make two clones of a
snapshot of the data on the source. In one clone, they create the setup they
want their market research team to see; they delete the usernames and
passwords file, and overwrite the click tracking data with dummy
information. In another, they create the setup they want the development teams
to see, by replacing the passwords with fake information and replacing the
purchase histories with randomly generated ones.  They would then create a
redaction bookmark on the parent snapshot, using snapshots on the two clones
as redaction snapshots. The parent can then be sent, redacted, to the target
server where the research and development teams have access. Finally,
incremental sends from the parent snapshot to each of the clones can be send
to and received on the target server; these snapshots are identical to the
ones on the source, and are ready to be used, while the parent snapshot on the
target contains none of the username and password data present on the source,
because it was removed by the redacted send operation.
.Sh SUBCOMMANDS
All subcommands that modify state are logged persistently to the pool in their
original form.
.Bl -tag -width ""
.It Nm Fl ?
Displays a help message.
.It Xo
.Nm
.Fl V, -version
.Xc
An alias for the
.Nm zfs Cm version
subcommand.
.It Xo
.Nm
.Cm create
.Op Fl p
.Oo Fl o Ar property Ns = Ns Ar value Oc Ns ...
.Ar filesystem
.Xc
Creates a new ZFS file system.
The file system is automatically mounted according to the
.Sy mountpoint
property inherited from the parent.
.Bl -tag -width "-o"
.It Fl o Ar property Ns = Ns Ar value
Sets the specified property as if the command
.Nm zfs Cm set Ar property Ns = Ns Ar value
was invoked at the same time the dataset was created.
Any editable ZFS property can also be set at creation time.
Multiple
.Fl o
options can be specified.
An error results if the same property is specified in multiple
.Fl o
options.
.It Fl p
Creates all the non-existing parent datasets.
Datasets created in this manner are automatically mounted according to the
.Sy mountpoint
property inherited from their parent.
Any property specified on the command line using the
.Fl o
option is ignored.
If the target filesystem already exists, the operation completes successfully.
.El
.It Xo
.Nm
.Cm create
.Op Fl ps
.Op Fl b Ar blocksize
.Oo Fl o Ar property Ns = Ns Ar value Oc Ns ...
.Fl V Ar size Ar volume
.Xc
Creates a volume of the given size.
The volume is exported as a block device in
.Pa /dev/zvol/path ,
where
.Em path
is the name of the volume in the ZFS namespace.
The size represents the logical size as exported by the device.
By default, a reservation of equal size is created.
.Pp
.Ar size
is automatically rounded up to the nearest 128 Kbytes to ensure that the volume
has an integral number of blocks regardless of
.Sy blocksize .
.Bl -tag -width "-b"
.It Fl b Ar blocksize
Equivalent to
.Fl o Sy volblocksize Ns = Ns Ar blocksize .
If this option is specified in conjunction with
.Fl o Sy volblocksize ,
the resulting behavior is undefined.
.It Fl o Ar property Ns = Ns Ar value
Sets the specified property as if the
.Nm zfs Cm set Ar property Ns = Ns Ar value
command was invoked at the same time the dataset was created.
Any editable ZFS property can also be set at creation time.
Multiple
.Fl o
options can be specified.
An error results if the same property is specified in multiple
.Fl o
options.
.It Fl p
Creates all the non-existing parent datasets.
Datasets created in this manner are automatically mounted according to the
.Sy mountpoint
property inherited from their parent.
Any property specified on the command line using the
.Fl o
option is ignored.
If the target filesystem already exists, the operation completes successfully.
.It Fl s
Creates a sparse volume with no reservation.
See
.Sy volsize
in the
.Sx Native Properties
section for more information about sparse volumes.
.El
.It Xo
.Nm
.Cm destroy
.Op Fl Rfnprv
.Ar filesystem Ns | Ns Ar volume
.Xc
Destroys the given dataset.
By default, the command unshares any file systems that are currently shared,
unmounts any file systems that are currently mounted, and refuses to destroy a
dataset that has active dependents
.Pq children or clones .
.Bl -tag -width "-R"
.It Fl R
Recursively destroy all dependents, including cloned file systems outside the
target hierarchy.
.It Fl f
Force an unmount of any file systems using the
.Nm unmount Fl f
command.
This option has no effect on non-file systems or unmounted file systems.
.It Fl n
Do a dry-run
.Pq Qq No-op
deletion.
No data will be deleted.
This is useful in conjunction with the
.Fl v
or
.Fl p
flags to determine what data would be deleted.
.It Fl p
Print machine-parsable verbose information about the deleted data.
.It Fl r
Recursively destroy all children.
.It Fl v
Print verbose information about the deleted data.
.El
.Pp
Extreme care should be taken when applying either the
.Fl r
or the
.Fl R
options, as they can destroy large portions of a pool and cause unexpected
behavior for mounted file systems in use.
.It Xo
.Nm
.Cm destroy
.Op Fl Rdnprv
.Ar filesystem Ns | Ns Ar volume Ns @ Ns Ar snap Ns
.Oo % Ns Ar snap Ns Oo , Ns Ar snap Ns Oo % Ns Ar snap Oc Oc Oc Ns ...
.Xc
The given snapshots are destroyed immediately if and only if the
.Nm zfs Cm destroy
command without the
.Fl d
option would have destroyed it.
Such immediate destruction would occur, for example, if the snapshot had no
clones and the user-initiated reference count were zero.
.Pp
If a snapshot does not qualify for immediate destruction, it is marked for
deferred deletion.
In this state, it exists as a usable, visible snapshot until both of the
preconditions listed above are met, at which point it is destroyed.
.Pp
An inclusive range of snapshots may be specified by separating the first and
last snapshots with a percent sign.
The first and/or last snapshots may be left blank, in which case the
filesystem's oldest or newest snapshot will be implied.
.Pp
Multiple snapshots
.Pq or ranges of snapshots
of the same filesystem or volume may be specified in a comma-separated list of
snapshots.
Only the snapshot's short name
.Po the part after the
.Sy @
.Pc
should be specified when using a range or comma-separated list to identify
multiple snapshots.
.Bl -tag -width "-R"
.It Fl R
Recursively destroy all clones of these snapshots, including the clones,
snapshots, and children.
If this flag is specified, the
.Fl d
flag will have no effect.
.It Fl d
Destroy immediately. If a snapshot cannot be destroyed now, mark it for
deferred destruction.
.It Fl n
Do a dry-run
.Pq Qq No-op
deletion.
No data will be deleted.
This is useful in conjunction with the
.Fl p
or
.Fl v
flags to determine what data would be deleted.
.It Fl p
Print machine-parsable verbose information about the deleted data.
.It Fl r
Destroy
.Pq or mark for deferred deletion
all snapshots with this name in descendent file systems.
.It Fl v
Print verbose information about the deleted data.
.Pp
Extreme care should be taken when applying either the
.Fl r
or the
.Fl R
options, as they can destroy large portions of a pool and cause unexpected
behavior for mounted file systems in use.
.El
.It Xo
.Nm
.Cm destroy
.Ar filesystem Ns | Ns Ar volume Ns # Ns Ar bookmark
.Xc
The given bookmark is destroyed.
.It Xo
.Nm
.Cm snapshot
.Op Fl r
.Oo Fl o Ar property Ns = Ns Ar value Oc Ns ...
.Ar filesystem Ns @ Ns Ar snapname Ns | Ns Ar volume Ns @ Ns Ar snapname Ns ...
.Xc
Creates snapshots with the given names.
All previous modifications by successful system calls to the file system are
part of the snapshots.
Snapshots are taken atomically, so that all snapshots correspond to the same
moment in time.
.Nm zfs Cm snap
can be used as an alias for
.Nm zfs Cm snapshot.
See the
.Sx Snapshots
section for details.
.Bl -tag -width "-o"
.It Fl o Ar property Ns = Ns Ar value
Sets the specified property; see
.Nm zfs Cm create
for details.
.It Fl r
Recursively create snapshots of all descendent datasets
.El
.It Xo
.Nm
.Cm rollback
.Op Fl Rfr
.Ar snapshot
.Xc
Roll back the given dataset to a previous snapshot.
When a dataset is rolled back, all data that has changed since the snapshot is
discarded, and the dataset reverts to the state at the time of the snapshot.
By default, the command refuses to roll back to a snapshot other than the most
recent one.
In order to do so, all intermediate snapshots and bookmarks must be destroyed by
specifying the
.Fl r
option.
.Pp
The
.Fl rR
options do not recursively destroy the child snapshots of a recursive snapshot.
Only direct snapshots of the specified filesystem are destroyed by either of
these options.
To completely roll back a recursive snapshot, you must rollback the individual
child snapshots.
.Bl -tag -width "-R"
.It Fl R
Destroy any more recent snapshots and bookmarks, as well as any clones of those
snapshots.
.It Fl f
Used with the
.Fl R
option to force an unmount of any clone file systems that are to be destroyed.
.It Fl r
Destroy any snapshots and bookmarks more recent than the one specified.
.El
.It Xo
.Nm
.Cm clone
.Op Fl p
.Oo Fl o Ar property Ns = Ns Ar value Oc Ns ...
.Ar snapshot Ar filesystem Ns | Ns Ar volume
.Xc
Creates a clone of the given snapshot.
See the
.Sx Clones
section for details.
The target dataset can be located anywhere in the ZFS hierarchy, and is created
as the same type as the original.
.Bl -tag -width "-o"
.It Fl o Ar property Ns = Ns Ar value
Sets the specified property; see
.Nm zfs Cm create
for details.
.It Fl p
Creates all the non-existing parent datasets.
Datasets created in this manner are automatically mounted according to the
.Sy mountpoint
property inherited from their parent.
If the target filesystem or volume already exists, the operation completes
successfully.
.El
.It Xo
.Nm
.Cm promote
.Ar clone-filesystem
.Xc
Promotes a clone file system to no longer be dependent on its
.Qq origin
snapshot.
This makes it possible to destroy the file system that the clone was created
from.
The clone parent-child dependency relationship is reversed, so that the origin
file system becomes a clone of the specified file system.
.Pp
The snapshot that was cloned, and any snapshots previous to this snapshot, are
now owned by the promoted clone.
The space they use moves from the origin file system to the promoted clone, so
enough space must be available to accommodate these snapshots.
No new space is consumed by this operation, but the space accounting is
adjusted.
The promoted clone must not have any conflicting snapshot names of its own.
The
.Cm rename
subcommand can be used to rename any conflicting snapshots.
.It Xo
.Nm
.Cm rename
.Op Fl f
.Ar filesystem Ns | Ns Ar volume Ns | Ns Ar snapshot
.Ar filesystem Ns | Ns Ar volume Ns | Ns Ar snapshot
.Xc
.It Xo
.Nm
.Cm rename
.Op Fl fp
.Ar filesystem Ns | Ns Ar volume
.Ar filesystem Ns | Ns Ar volume
.Xc
Renames the given dataset.
The new target can be located anywhere in the ZFS hierarchy, with the exception
of snapshots.
Snapshots can only be renamed within the parent file system or volume.
When renaming a snapshot, the parent file system of the snapshot does not need
to be specified as part of the second argument.
Renamed file systems can inherit new mount points, in which case they are
unmounted and remounted at the new mount point.
.Bl -tag -width "-a"
.It Fl f
Force unmount any filesystems that need to be unmounted in the process.
.It Fl p
Creates all the nonexistent parent datasets.
Datasets created in this manner are automatically mounted according to the
.Sy mountpoint
property inherited from their parent.
.El
.It Xo
.Nm
.Cm rename
.Fl r
.Ar snapshot Ar snapshot
.Xc
Recursively rename the snapshots of all descendent datasets.
Snapshots are the only dataset that can be renamed recursively.
.It Xo
.Nm
.Cm list
.Op Fl r Ns | Ns Fl d Ar depth
.Op Fl Hp
.Oo Fl o Ar property Ns Oo , Ns Ar property Oc Ns ... Oc
.Oo Fl s Ar property Oc Ns ...
.Oo Fl S Ar property Oc Ns ...
.Oo Fl t Ar type Ns Oo , Ns Ar type Oc Ns ... Oc
.Oo Ar filesystem Ns | Ns Ar volume Ns | Ns Ar snapshot Oc Ns ...
.Xc
Lists the property information for the given datasets in tabular form.
If specified, you can list property information by the absolute pathname or the
relative pathname.
By default, all file systems and volumes are displayed.
Snapshots are displayed if the
.Sy listsnaps
property is
.Sy on
.Po the default is
.Sy off
.Pc .
The following fields are displayed:
.Sy name Ns \&, Sy used Ns \&, Sy available Ns \&, Sy referenced Ns \&, Sy mountpoint Ns .
.Bl -tag -width "-H"
.It Fl H
Used for scripting mode.
Do not print headers and separate fields by a single tab instead of arbitrary
white space.
.It Fl S Ar property
Same as the
.Fl s
option, but sorts by property in descending order.
.It Fl d Ar depth
Recursively display any children of the dataset, limiting the recursion to
.Ar depth .
A
.Ar depth
of
.Sy 1
will display only the dataset and its direct children.
.It Fl o Ar property
A comma-separated list of properties to display.
The property must be:
.Bl -bullet
.It
One of the properties described in the
.Sx Native Properties
section
.It
A user property
.It
The value
.Sy name
to display the dataset name
.It
The value
.Sy space
to display space usage properties on file systems and volumes.
This is a shortcut for specifying
.Fl o Sy name Ns \&, Ns Sy avail Ns \&, Ns Sy used Ns \&, Ns Sy usedsnap Ns \&, Ns
.Sy usedds Ns \&, Ns Sy usedrefreserv Ns \&, Ns Sy usedchild Fl t
.Sy filesystem Ns \&, Ns Sy volume
syntax.
.El
.It Fl p
Display numbers in parsable
.Pq exact
values.
.It Fl r
Recursively display any children of the dataset on the command line.
.It Fl s Ar property
A property for sorting the output by column in ascending order based on the
value of the property.
The property must be one of the properties described in the
.Sx Properties
section or the value
.Sy name
to sort by the dataset name.
Multiple properties can be specified at one time using multiple
.Fl s
property options.
Multiple
.Fl s
options are evaluated from left to right in decreasing order of importance.
The following is a list of sorting criteria:
.Bl -bullet
.It
Numeric types sort in numeric order.
.It
String types sort in alphabetical order.
.It
Types inappropriate for a row sort that row to the literal bottom, regardless of
the specified ordering.
.El
.Pp
If no sorting options are specified the existing behavior of
.Nm zfs Cm list
is preserved.
.It Fl t Ar type
A comma-separated list of types to display, where
.Ar type
is one of
.Sy filesystem ,
.Sy snapshot ,
.Sy volume ,
.Sy bookmark ,
or
.Sy all .
For example, specifying
.Fl t Sy snapshot
displays only snapshots.
.El
.It Xo
.Nm
.Cm set
.Ar property Ns = Ns Ar value Oo Ar property Ns = Ns Ar value Oc Ns ...
.Ar filesystem Ns | Ns Ar volume Ns | Ns Ar snapshot Ns ...
.Xc
Sets the property or list of properties to the given value(s) for each dataset.
Only some properties can be edited.
See the
.Sx Properties
section for more information on what properties can be set and acceptable
values.
Numeric values can be specified as exact values, or in a human-readable form
with a suffix of
.Sy B , K , M , G , T , P , E , Z
.Po for bytes, kilobytes, megabytes, gigabytes, terabytes, petabytes, exabytes,
or zettabytes, respectively
.Pc .
User properties can be set on snapshots.
For more information, see the
.Sx User Properties
section.
.It Xo
.Nm
.Cm get
.Op Fl r Ns | Ns Fl d Ar depth
.Op Fl Hp
.Oo Fl o Ar field Ns Oo , Ns Ar field Oc Ns ... Oc
.Oo Fl s Ar source Ns Oo , Ns Ar source Oc Ns ... Oc
.Oo Fl t Ar type Ns Oo , Ns Ar type Oc Ns ... Oc
.Cm all | Ar property Ns Oo , Ns Ar property Oc Ns ...
.Oo Ar filesystem Ns | Ns Ar volume Ns | Ns Ar snapshot Ns | Ns Ar bookmark Oc Ns ...
.Xc
Displays properties for the given datasets.
If no datasets are specified, then the command displays properties for all
datasets on the system.
For each property, the following columns are displayed:
.Bd -literal
    name      Dataset name
    property  Property name
    value     Property value
    source    Property source  \fBlocal\fP, \fBdefault\fP, \fBinherited\fP,
              \fBtemporary\fP, \fBreceived\fP or none (\fB-\fP).
.Ed
.Pp
All columns are displayed by default, though this can be controlled by using the
.Fl o
option.
This command takes a comma-separated list of properties as described in the
.Sx Native Properties
and
.Sx User Properties
sections.
.Pp
The value
.Sy all
can be used to display all properties that apply to the given dataset's type
.Pq filesystem, volume, snapshot, or bookmark .
.Bl -tag -width "-H"
.It Fl H
Display output in a form more easily parsed by scripts.
Any headers are omitted, and fields are explicitly separated by a single tab
instead of an arbitrary amount of space.
.It Fl d Ar depth
Recursively display any children of the dataset, limiting the recursion to
.Ar depth .
A depth of
.Sy 1
will display only the dataset and its direct children.
.It Fl o Ar field
A comma-separated list of columns to display.
.Sy name Ns \&, Ns Sy property Ns \&, Ns Sy value Ns \&, Ns Sy source
is the default value.
.It Fl p
Display numbers in parsable
.Pq exact
values.
.It Fl r
Recursively display properties for any children.
.It Fl s Ar source
A comma-separated list of sources to display.
Those properties coming from a source other than those in this list are ignored.
Each source must be one of the following:
.Sy local ,
.Sy default ,
.Sy inherited ,
.Sy temporary ,
.Sy received ,
and
.Sy none .
The default value is all sources.
.It Fl t Ar type
A comma-separated list of types to display, where
.Ar type
is one of
.Sy filesystem ,
.Sy snapshot ,
.Sy volume ,
.Sy bookmark ,
or
.Sy all .
.El
.It Xo
.Nm
.Cm inherit
.Op Fl rS
.Ar property Ar filesystem Ns | Ns Ar volume Ns | Ns Ar snapshot Ns ...
.Xc
Clears the specified property, causing it to be inherited from an ancestor,
restored to default if no ancestor has the property set, or with the
.Fl S
option reverted to the received value if one exists.
See the
.Sx Properties
section for a listing of default values, and details on which properties can be
inherited.
.Bl -tag -width "-r"
.It Fl r
Recursively inherit the given property for all children.
.It Fl S
Revert the property to the received value if one exists; otherwise operate as
if the
.Fl S
option was not specified.
.El
.It Xo
.Nm
.Cm upgrade
.Xc
Displays a list of file systems that are not the most recent version.
.It Xo
.Nm
.Cm upgrade
.Fl v
.Xc
Displays a list of currently supported file system versions.
.It Xo
.Nm
.Cm upgrade
.Op Fl r
.Op Fl V Ar version
.Fl a | Ar filesystem
.Xc
Upgrades file systems to a new on-disk version.
Once this is done, the file systems will no longer be accessible on systems
running older versions of the software.
.Nm zfs Cm send
streams generated from new snapshots of these file systems cannot be accessed on
systems running older versions of the software.
.Pp
In general, the file system version is independent of the pool version.
See
.Xr zpool 8
for information on the
.Nm zpool Cm upgrade
command.
.Pp
In some cases, the file system version and the pool version are interrelated and
the pool version must be upgraded before the file system version can be
upgraded.
.Bl -tag -width "-V"
.It Fl V Ar version
Upgrade to the specified
.Ar version .
If the
.Fl V
flag is not specified, this command upgrades to the most recent version.
This
option can only be used to increase the version number, and only up to the most
recent version supported by this software.
.It Fl a
Upgrade all file systems on all imported pools.
.It Ar filesystem
Upgrade the specified file system.
.It Fl r
Upgrade the specified file system and all descendent file systems.
.El
.It Xo
.Nm
.Cm userspace
.Op Fl Hinp
.Oo Fl o Ar field Ns Oo , Ns Ar field Oc Ns ... Oc
.Oo Fl s Ar field Oc Ns ...
.Oo Fl S Ar field Oc Ns ...
.Oo Fl t Ar type Ns Oo , Ns Ar type Oc Ns ... Oc
.Ar filesystem Ns | Ns Ar snapshot
.Xc
Displays space consumed by, and quotas on, each user in the specified filesystem
or snapshot.
This corresponds to the
.Sy userused@ Ns Em user ,
.Sy userobjused@ Ns Em user ,
.Sy userquota@ Ns Em user,
and
.Sy userobjquota@ Ns Em user
properties.
.Bl -tag -width "-H"
.It Fl H
Do not print headers, use tab-delimited output.
.It Fl S Ar field
Sort by this field in reverse order.
See
.Fl s .
.It Fl i
Translate SID to POSIX ID.
The POSIX ID may be ephemeral if no mapping exists.
Normal POSIX interfaces
.Po for example,
.Xr stat 2 ,
.Nm ls Fl l
.Pc
perform this translation, so the
.Fl i
option allows the output from
.Nm zfs Cm userspace
to be compared directly with those utilities.
However,
.Fl i
may lead to confusion if some files were created by an SMB user before a
SMB-to-POSIX name mapping was established.
In such a case, some files will be owned by the SMB entity and some by the POSIX
entity.
However, the
.Fl i
option will report that the POSIX entity has the total usage and quota for both.
.It Fl n
Print numeric ID instead of user/group name.
.It Fl o Ar field Ns Oo , Ns Ar field Oc Ns ...
Display only the specified fields from the following set:
.Sy type ,
.Sy name ,
.Sy used ,
.Sy quota .
The default is to display all fields.
.It Fl p
Use exact
.Pq parsable
numeric output.
.It Fl s Ar field
Sort output by this field.
The
.Fl s
and
.Fl S
flags may be specified multiple times to sort first by one field, then by
another.
The default is
.Fl s Sy type Fl s Sy name .
.It Fl t Ar type Ns Oo , Ns Ar type Oc Ns ...
Print only the specified types from the following set:
.Sy all ,
.Sy posixuser ,
.Sy smbuser ,
.Sy posixgroup ,
.Sy smbgroup .
The default is
.Fl t Sy posixuser Ns \&, Ns Sy smbuser .
The default can be changed to include group types.
.El
.It Xo
.Nm
.Cm groupspace
.Op Fl Hinp
.Oo Fl o Ar field Ns Oo , Ns Ar field Oc Ns ... Oc
.Oo Fl s Ar field Oc Ns ...
.Oo Fl S Ar field Oc Ns ...
.Oo Fl t Ar type Ns Oo , Ns Ar type Oc Ns ... Oc
.Ar filesystem Ns | Ns Ar snapshot
.Xc
Displays space consumed by, and quotas on, each group in the specified
filesystem or snapshot.
This subcommand is identical to
.Nm zfs Cm userspace ,
except that the default types to display are
.Fl t Sy posixgroup Ns \&, Ns Sy smbgroup .
.It Xo
.Nm
.Cm projectspace
.Op Fl Hp
.Oo Fl o Ar field Ns Oo , Ns Ar field Oc Ns ... Oc
.Oo Fl s Ar field Oc Ns ...
.Oo Fl S Ar field Oc Ns ...
.Ar filesystem Ns | Ns Ar snapshot
.Xc
Displays space consumed by, and quotas on, each project in the specified
filesystem or snapshot. This subcommand is identical to
.Nm zfs Cm userspace ,
except that the project identifier is numeral, not name. So need neither
the option
.Sy -i
for SID to POSIX ID nor
.Sy -n
for numeric ID, nor
.Sy -t
for types.
.It Xo
.Nm
.Cm project
.Oo Fl d Ns | Ns Fl r Ns Oc
.Ar file Ns | Ns Ar directory Ns ...
.Xc
List project identifier (ID) and inherit flag of file(s) or directories.
.Bl -tag -width "-d"
.It Fl d
Show the directory project ID and inherit flag, not its childrens. It will
overwrite the former specified
.Fl r
option.
.It Fl r
Show on subdirectories recursively. It will overwrite the former specified
.Fl d
option.
.El
.It Xo
.Nm
.Cm project
.Fl C
.Oo Fl kr Ns Oc
.Ar file Ns | Ns Ar directory Ns ...
.Xc
Clear project inherit flag and/or ID on the file(s) or directories.
.Bl -tag -width "-k"
.It Fl k
Keep the project ID unchanged. If not specified, the project ID will be reset
as zero.
.It Fl r
Clear on subdirectories recursively.
.El
.It Xo
.Nm
.Cm project
.Fl c
.Oo Fl 0 Ns Oc
.Oo Fl d Ns | Ns Fl r Ns Oc
.Op Fl p Ar id
.Ar file Ns | Ns Ar directory Ns ...
.Xc
Check project ID and inherit flag on the file(s) or directories, report the
entries without project inherit flag or with different project IDs from the
specified (via
.Fl p
option) value or the target directory's project ID.
.Bl -tag -width "-0"
.It Fl 0
Print file name with a trailing NUL instead of newline (by default), like
"find -print0".
.It Fl d
Check the directory project ID and inherit flag, not its childrens. It will
overwrite the former specified
.Fl r
option.
.It Fl p
Specify the referenced ID for comparing with the target file(s) or directories'
project IDs. If not specified, the target (top) directory's project ID will be
used as the referenced one.
.It Fl r
Check on subdirectories recursively. It will overwrite the former specified
.Fl d
option.
.El
.It Xo
.Nm
.Cm project
.Op Fl p Ar id
.Oo Fl rs Ns Oc
.Ar file Ns | Ns Ar directory Ns ...
.Xc
.Bl -tag -width "-p"
Set project ID and/or inherit flag on the file(s) or directories.
.It Fl p
Set the file(s)' or directories' project ID with the given value.
.It Fl r
Set on subdirectories recursively.
.It Fl s
Set project inherit flag on the given file(s) or directories. It is usually used
for setup tree quota on the directory target with
.Fl r
option specified together. When setup tree quota, by default the directory's
project ID will be set to all its descendants unless you specify the project
ID via
.Fl p
option explicitly.
.El
.It Xo
.Nm
.Cm mount
.Xc
Displays all ZFS file systems currently mounted.
.It Xo
.Nm
.Cm mount
.Op Fl Oflv
.Op Fl o Ar options
.Fl a | Ar filesystem
.Xc
Mount ZFS filesystem on a path described by its
.Sy mountpoint
property, if the path exists and is empty. If
.Sy mountpoint
is set to
.Em legacy ,
the filesystem should be instead mounted using
.Xr mount 8 .
.Bl -tag -width "-O"
.It Fl O
Perform an overlay mount. Allows mounting in non-empty
.Sy mountpoint .
See
.Xr mount 8
for more information.
.It Fl a
Mount all available ZFS file systems.
Invoked automatically as part of the boot process if configured.
.It Ar filesystem
Mount the specified filesystem.
.It Fl o Ar options
An optional, comma-separated list of mount options to use temporarily for the
duration of the mount.
See the
.Sx Temporary Mount Point Properties
section for details.
.It Fl l
Load keys for encrypted filesystems as they are being mounted. This is
equivalent to executing
.Nm zfs Cm load-key
on each encryption root before mounting it. Note that if a filesystem has a
.Sy keylocation
of
.Sy prompt
this will cause the terminal to interactively block after asking for the key.
.It Fl v
Report mount progress.
.It Fl f
<<<<<<< HEAD
Attempt to force mounting of all filesystems, even those that couldn't normally be mounted.
=======
Attempt to force mounting of all filesystems, even those that couldn't normally be mounted (e.g. redacted datasets).
>>>>>>> 30af21b0
.El
.It Xo
.Nm
.Cm unmount
.Op Fl f
.Fl a | Ar filesystem Ns | Ns Ar mountpoint
.Xc
Unmounts currently mounted ZFS file systems.
.Bl -tag -width "-a"
.It Fl a
Unmount all available ZFS file systems.
Invoked automatically as part of the shutdown process.
.It Ar filesystem Ns | Ns Ar mountpoint
Unmount the specified filesystem.
The command can also be given a path to a ZFS file system mount point on the
system.
.It Fl f
Forcefully unmount the file system, even if it is currently in use.
.El
.It Xo
.Nm
.Cm share
.Fl a | Ar filesystem
.Xc
Shares available ZFS file systems.
.Bl -tag -width "-a"
.It Fl a
Share all available ZFS file systems.
Invoked automatically as part of the boot process.
.It Ar filesystem
Share the specified filesystem according to the
.Sy sharenfs
and
.Sy sharesmb
properties.
File systems are shared when the
.Sy sharenfs
or
.Sy sharesmb
property is set.
.El
.It Xo
.Nm
.Cm unshare
.Fl a | Ar filesystem Ns | Ns Ar mountpoint
.Xc
Unshares currently shared ZFS file systems.
.Bl -tag -width "-a"
.It Fl a
Unshare all available ZFS file systems.
Invoked automatically as part of the shutdown process.
.It Ar filesystem Ns | Ns Ar mountpoint
Unshare the specified filesystem.
The command can also be given a path to a ZFS file system shared on the system.
.El
.It Xo
.Nm
.Cm bookmark
.Ar snapshot bookmark
.Xc
Creates a bookmark of the given snapshot.
Bookmarks mark the point in time when the snapshot was created, and can be used
as the incremental source for a
.Nm zfs Cm send
command.
.Pp
This feature must be enabled to be used.
See
.Xr zpool-features 5
for details on ZFS feature flags and the
.Sy bookmarks
feature.
.It Xo
.Nm
.Cm send
.Op Fl DLPRbcehnpvw
.Op Oo Fl I Ns | Ns Fl i Oc Ar snapshot
.Ar snapshot
.Xc
Creates a stream representation of the second
.Ar snapshot ,
which is written to standard output.
The output can be redirected to a file or to a different system
.Po for example, using
.Xr ssh 1
.Pc .
By default, a full stream is generated.
.Bl -tag -width "-D"
.It Fl D, -dedup
Generate a deduplicated stream.
Blocks which would have been sent multiple times in the send stream will only be
sent once.
The receiving system must also support this feature to receive a deduplicated
stream.
This flag can be used regardless of the dataset's
.Sy dedup
property, but performance will be much better if the filesystem uses a
dedup-capable checksum
.Po for example,
.Sy sha256
.Pc .
.It Fl I Ar snapshot
Generate a stream package that sends all intermediary snapshots from the first
snapshot to the second snapshot.
For example,
.Fl I Em @a Em fs@d
is similar to
.Fl i Em @a Em fs@b Ns \&; Fl i Em @b Em fs@c Ns \&; Fl i Em @c Em fs@d .
The incremental source may be specified as with the
.Fl i
option.
.It Fl L, -large-block
Generate a stream which may contain blocks larger than 128KB.
This flag has no effect if the
.Sy large_blocks
pool feature is disabled, or if the
.Sy recordsize
property of this filesystem has never been set above 128KB.
The receiving system must have the
.Sy large_blocks
pool feature enabled as well.
See
.Xr zpool-features 5
for details on ZFS feature flags and the
.Sy large_blocks
feature.
.It Fl P, -parsable
Print machine-parsable verbose information about the stream package generated.
.It Fl R, -replicate
Generate a replication stream package, which will replicate the specified
file system, and all descendent file systems, up to the named snapshot.
When received, all properties, snapshots, descendent file systems, and clones
are preserved.
.Pp
If the
.Fl i
or
.Fl I
flags are used in conjunction with the
.Fl R
flag, an incremental replication stream is generated.
The current values of properties, and current snapshot and file system names are
set when the stream is received.
If the
.Fl F
flag is specified when this stream is received, snapshots and file systems that
do not exist on the sending side are destroyed. If the
.Fl R
flag is used to send encrypted datasets, then
.Fl w
must also be specified.
.It Fl e, -embed
Generate a more compact stream by using
.Sy WRITE_EMBEDDED
records for blocks which are stored more compactly on disk by the
.Sy embedded_data
pool feature.
This flag has no effect if the
.Sy embedded_data
feature is disabled.
The receiving system must have the
.Sy embedded_data
feature enabled.
If the
.Sy lz4_compress
feature is active on the sending system, then the receiving system must have
that feature enabled as well. Datasets that are sent with this flag may not be
received as an encrypted dataset, since encrypted datasets cannot use the
.Sy embedded_data
feature.
See
.Xr zpool-features 5
for details on ZFS feature flags and the
.Sy embedded_data
feature.
.It Fl b, -backup
Sends only received property values whether or not they are overridden by local
settings, but only if the dataset has ever been received. Use this option when
you want
.Nm zfs Cm receive
to restore received properties backed up on the sent dataset and to avoid
sending local settings that may have nothing to do with the source dataset,
but only with how the data is backed up.
.It Fl c, -compressed
Generate a more compact stream by using compressed WRITE records for blocks
which are compressed on disk and in memory
.Po see the
.Sy compression
property for details
.Pc .
If the
.Sy lz4_compress
feature is active on the sending system, then the receiving system must have
that feature enabled as well.
If the
.Sy large_blocks
feature is enabled on the sending system but the
.Fl L
option is not supplied in conjunction with
.Fl c ,
then the data will be decompressed before sending so it can be split into
smaller block sizes.
.It Fl w, -raw
For encrypted datasets, send data exactly as it exists on disk. This allows
backups to be taken even if encryption keys are not currently loaded. The
backup may then be received on an untrusted machine since that machine will
not have the encryption keys to read the protected data or alter it without
being detected. Upon being received, the dataset will have the same encryption
keys as it did on the send side, although the
.Sy keylocation
property will be defaulted to
.Sy prompt
if not otherwise provided. For unencrypted datasets, this flag will be
equivalent to
.Fl Lec .
Note that if you do not use this flag for sending encrypted datasets, data will
be sent unencrypted and may be re-encrypted with a different encryption key on
the receiving system, which will disable the ability to do a raw send to that
system for incrementals.
.It Fl h, -holds
Generate a stream package that includes any snapshot holds (created with the
.Sy zfs hold
command), and indicating to
.Sy zfs receive
that the holds be applied to the dataset on the receiving system.
.It Fl i Ar snapshot
Generate an incremental stream from the first
.Ar snapshot
.Pq the incremental source
to the second
.Ar snapshot
.Pq the incremental target .
The incremental source can be specified as the last component of the snapshot
name
.Po the
.Sy @
character and following
.Pc
and it is assumed to be from the same file system as the incremental target.
.Pp
If the destination is a clone, the source may be the origin snapshot, which must
be fully specified
.Po for example,
.Em pool/fs@origin ,
not just
.Em @origin
.Pc .
.It Fl n, -dryrun
Do a dry-run
.Pq Qq No-op
send.
Do not generate any actual send data.
This is useful in conjunction with the
.Fl v
or
.Fl P
flags to determine what data will be sent.
In this case, the verbose output will be written to standard output
.Po contrast with a non-dry-run, where the stream is written to standard output
and the verbose output goes to standard error
.Pc .
.It Fl p, -props
Include the dataset's properties in the stream.
This flag is implicit when
.Fl R
is specified.
The receiving system must also support this feature. Sends of encrypted datasets
must use
.Fl w
when using this flag.
.It Fl v, -verbose
Print verbose information about the stream package generated.
This information includes a per-second report of how much data has been sent.
.Pp
The format of the stream is committed.
You will be able to receive your streams on future versions of ZFS.
.El
.It Xo
.Nm
.Cm send
.Op Fl DLPRcenpvw
.Op Fl i Ar snapshot Ns | Ns Ar bookmark
.Ar filesystem Ns | Ns Ar volume Ns | Ns Ar snapshot
.Xc
Generate a send stream, which may be of a filesystem, and may be incremental
from a bookmark.
If the destination is a filesystem or volume, the pool must be read-only, or the
filesystem must not be mounted.
When the stream generated from a filesystem or volume is received, the default
snapshot name will be
.Qq --head-- .
.Bl -tag -width "-L"
.It Fl L, -large-block
Generate a stream which may contain blocks larger than 128KB.
This flag has no effect if the
.Sy large_blocks
pool feature is disabled, or if the
.Sy recordsize
property of this filesystem has never been set above 128KB.
The receiving system must have the
.Sy large_blocks
pool feature enabled as well.
See
.Xr zpool-features 5
for details on ZFS feature flags and the
.Sy large_blocks
feature.
.It Fl P, -parsable
Print machine-parsable verbose information about the stream package generated.
.It Fl c, -compressed
Generate a more compact stream by using compressed WRITE records for blocks
which are compressed on disk and in memory
.Po see the
.Sy compression
property for details
.Pc .
If the
.Sy lz4_compress
feature is active on the sending system, then the receiving system must have
that feature enabled as well.
If the
.Sy large_blocks
feature is enabled on the sending system but the
.Fl L
option is not supplied in conjunction with
.Fl c ,
then the data will be decompressed before sending so it can be split into
smaller block sizes.
.It Fl w, -raw
For encrypted datasets, send data exactly as it exists on disk. This allows
backups to be taken even if encryption keys are not currently loaded. The
backup may then be received on an untrusted machine since that machine will
not have the encryption keys to read the protected data or alter it without
being detected. Upon being received, the dataset will have the same encryption
keys as it did on the send side, although the
.Sy keylocation
property will be defaulted to
.Sy prompt
if not otherwise provided. For unencrypted datasets, this flag will be
equivalent to
.Fl Lec .
Note that if you do not use this flag for sending encrypted datasets, data will
be sent unencrypted and may be re-encrypted with a different encryption key on
the receiving system, which will disable the ability to do a raw send to that
system for incrementals.
.It Fl e, -embed
Generate a more compact stream by using
.Sy WRITE_EMBEDDED
records for blocks which are stored more compactly on disk by the
.Sy embedded_data
pool feature.
This flag has no effect if the
.Sy embedded_data
feature is disabled.
The receiving system must have the
.Sy embedded_data
feature enabled.
If the
.Sy lz4_compress
feature is active on the sending system, then the receiving system must have
that feature enabled as well. Datasets that are sent with this flag may not be
received as an encrypted dataset, since encrypted datasets cannot use the
.Sy embedded_data
feature.
See
.Xr zpool-features 5
for details on ZFS feature flags and the
.Sy embedded_data
feature.
.It Fl i Ar snapshot Ns | Ns Ar bookmark
Generate an incremental send stream.
The incremental source must be an earlier snapshot in the destination's history.
It will commonly be an earlier snapshot in the destination's file system, in
which case it can be specified as the last component of the name
.Po the
.Sy #
or
.Sy @
character and following
.Pc .
.Pp
If the incremental target is a clone, the incremental source can be the origin
snapshot, or an earlier snapshot in the origin's filesystem, or the origin's
origin, etc.
.It Fl n, -dryrun
Do a dry-run
.Pq Qq No-op
send.
Do not generate any actual send data.
This is useful in conjunction with the
.Fl v
or
.Fl P
flags to determine what data will be sent.
In this case, the verbose output will be written to standard output
.Po contrast with a non-dry-run, where the stream is written to standard output
and the verbose output goes to standard error
.Pc .
.It Fl v, -verbose
Print verbose information about the stream package generated.
This information includes a per-second report of how much data has been sent.
.El
.It Xo
.Nm
.Cm send
.Fl -redact Ar redaction_bookmark
.Op Fl DLPcenpv
.br
.Op Fl i Ar snapshot Ns | Ns Ar bookmark
.Ar snapshot
.Xc
Generate a redacted send stream.
This send stream contains all blocks from the snapshot being sent that aren't
included in the redaction list contained in the bookmark specified by the
.Fl -redact
<<<<<<< HEAD
flag.
=======
(or
.Fl -d
) flag.
>>>>>>> 30af21b0
The resulting send stream is said to be redacted with respect to the snapshots
the bookmark specified by the
.Fl -redact No flag was created with.
The bookmark must have been created by running
.Sy zfs redact
on the snapshot being sent.
.sp
This feature can be used to allow clones of a filesystem to be made available on
a remote system, in the case where their parent need not (or needs to not) be
usable.
For example, if a filesystem contains sensitive data, and it has clones where
that sensitive data has been secured or replaced with dummy data, redacted sends
can be used to replicate the secured data without replicating the original
sensitive data, while still sharing all possible blocks.
A snapshot that has been redacted with respect to a set of snapshots will
contain all blocks referenced by at least one snapshot in the set, but will
contain none of the blocks referenced by none of the snapshots in the set.
In other words, if all snapshots in the set have modified a given block in the
parent, that block will not be sent; but if one or more snapshots have not
modified a block in the parent, they will still reference the parent's block, so
that block will be sent.
Note that only user data will be redacted.
.sp
When the redacted send stream is received, we will generate a redacted
snapshot.
Due to the nature of redaction, a redacted dataset can only be used in the
following ways:
.sp
1. To receive, as a clone, an incremental send from the original snapshot to one
of the snapshots it was redacted with respect to.
In this case, the stream will produce a valid dataset when received because all
blocks that were redacted in the parent are guaranteed to be present in the
child's send stream.
This use case will produce a normal snapshot, which can be used just like other
snapshots.
.sp
2. To receive an incremental send from the original snapshot to something
redacted with respect to a subset of the set of snapshots the initial snapshot
was redacted with respect to.
In this case, each block that was redacted in the original is still redacted
(redacting with respect to additional snapshots causes less data to be redacted
(because the snapshots define what is permitted, and everything else is
redacted)).
This use case will produce a new redacted snapshot.
.sp
<<<<<<< HEAD
3. To receive an incremental send from a redaction bookmark on the original
snapshot that was created when redacting with respect to a subset of the set of
snapshots the initial snapshot was created with respect to to
=======
3. To receive an incremental send from a redaction bookmark of the original
snapshot that was created when redacting with respect to a subset of the set of
snapshots the initial snapshot was created with respect to
>>>>>>> 30af21b0
anything else.
A send stream from such a redaction bookmark will contain all of the blocks
necessary to fill in any redacted data, should it be needed, because the sending
system is aware of what blocks were originally redacted.
This will either produce a normal snapshot or a redacted one, depending on
whether the new send stream is redacted.
.sp
4. To receive an incremental send from a redacted version of the initial
snapshot that is redacted with respect to a subect of the set of snapshots the
initial snapshot was created with respect to.
A send stream from a compatible redacted dataset will contain all of the blocks
necessary to fill in any redacted data.
This will either produce a normal snapshot or a redacted one, depending on
whether the new send stream is redacted.
.sp
5. To receive a full send as a clone of the redacted snapshot.
Since the stream is a full send, it definitionally contains all the data needed
to create a new dataset.
This use case will either produce a normal snapshot or a redacted one, depending
on whether the full send stream was redacted.
.sp
These restrictions are detected and enforced by \fBzfs receive\fR; a
redacted send stream will contain the list of snapshots that the stream is
redacted with respsect to.
These are stored with the redacted snapshot, and are used to detect and
<<<<<<< HEAD
correctly handle the cases above.
=======
correctly handle the cases above.  Note that for technical reasons, raw sends
and redacted sends cannot be combined at this time.
>>>>>>> 30af21b0
.It Xo
.Nm
.Cm send
.Op Fl Penv
.Fl t
.Ar receive_resume_token
.Xc
Creates a send stream which resumes an interrupted receive.
The
.Ar receive_resume_token
is the value of this property on the filesystem or volume that was being
received into.
See the documentation for
.Sy zfs receive -s
for more details.
.It Xo
.Nm
.Cm receive
.Op Fl Fhnsuv
.Op Fl o Sy origin Ns = Ns Ar snapshot
.Op Fl o Ar property Ns = Ns Ar value
.Op Fl x Ar property
.Ar filesystem Ns | Ns Ar volume Ns | Ns Ar snapshot
.Xc
.It Xo
.Nm
.Cm receive
.Op Fl Fhnsuv
.Op Fl d Ns | Ns Fl e
.Op Fl o Sy origin Ns = Ns Ar snapshot
.Op Fl o Ar property Ns = Ns Ar value
.Op Fl x Ar property
.Ar filesystem
.Xc
Creates a snapshot whose contents are as specified in the stream provided on
standard input.
If a full stream is received, then a new file system is created as well.
Streams are created using the
.Nm zfs Cm send
subcommand, which by default creates a full stream.
.Nm zfs Cm recv
can be used as an alias for
.Nm zfs Cm receive.
.Pp
If an incremental stream is received, then the destination file system must
already exist, and its most recent snapshot must match the incremental stream's
source.
For
.Sy zvols ,
the destination device link is destroyed and recreated, which means the
.Sy zvol
cannot be accessed during the
.Cm receive
operation.
.Pp
When a snapshot replication package stream that is generated by using the
.Nm zfs Cm send Fl R
command is received, any snapshots that do not exist on the sending location are
destroyed by using the
.Nm zfs Cm destroy Fl d
command.
.Pp
If
.Fl o Em property Ns = Ns Ar value
or
.Fl x Em property
is specified, it applies to the effective value of the property throughout
the entire subtree of replicated datasets. Effective property values will be
set (
.Fl o
) or inherited (
.Fl x
) on the topmost in the replicated subtree. In descendant datasets, if the
property is set by the send stream, it will be overridden by forcing the
property to be inherited from the top‐most file system. Received properties
are retained in spite of being overridden and may be restored with
.Nm zfs Cm inherit Fl S .
Specifying
.Fl o Sy origin Ns = Ns Em snapshot
is a special case because, even if
.Sy origin
is a read-only property and cannot be set, it's allowed to receive the send
stream as a clone of the given snapshot.
.Pp
Raw encrypted send streams (created with
.Nm zfs Cm send Fl w
) may only be received as is, and cannot be re-encrypted, decrypted, or
recompressed by the receive process. Unencrypted streams can be received as
encrypted datasets, either through inheritance or by specifying encryption
parameters with the
.Fl o
options. Note that the
.Sy keylocation
property cannot be overridden to
.Sy prompt
during a receive. This is because the receive process itself is already using
stdin for the send stream. Instead, the property can be overridden after the
receive completes.
.Pp
The added security provided by raw sends adds some restrictions to the send
and receive process. ZFS will not allow a mix of raw receives and non-raw
receives. Specifically, any raw incremental receives that are attempted after
a non-raw receive will fail. Non-raw receives do not have this restriction and,
therefore, are always possible. Because of this, it is best practice to always
use either raw sends for their security benefits or non-raw sends for their
flexibility when working with encrypted datasets, but not a combination.
.Pp
The reason for this restriction stems from the inherent restrictions of the
AEAD ciphers that ZFS uses to encrypt data. When using ZFS native encryption,
each block of data is encrypted against a randomly generated number known as
the "initialization vector" (IV), which is stored in the filesystem metadata.
This number is required by the encryption algorithms whenever the data is to
be decrypted. Together, all of the IVs provided for all of the blocks in a
given snapshot are collectively called an "IV set". When ZFS performs a raw
send, the IV set is transferred from the source to the destination in the send
stream. When ZFS performs a non-raw send, the data is decrypted by the source
system and re-encrypted by the destination system, creating a snapshot with
effectively the same data, but a different IV set. In order for decryption to
work after a raw send, ZFS must ensure that the IV set used on both the source
and destination side match. When an incremental raw receive is performed on
top of an existing snapshot, ZFS will check to confirm that the "from"
snapshot on both the source and destination were using the same IV set,
ensuring the new IV set is consistent.
.Pp
The name of the snapshot
.Pq and file system, if a full stream is received
that this subcommand creates depends on the argument type and the use of the
.Fl d
or
.Fl e
options.
.Pp
If the argument is a snapshot name, the specified
.Ar snapshot
is created.
If the argument is a file system or volume name, a snapshot with the same name
as the sent snapshot is created within the specified
.Ar filesystem
or
.Ar volume .
If neither of the
.Fl d
or
.Fl e
options are specified, the provided target snapshot name is used exactly as
provided.
.Pp
The
.Fl d
and
.Fl e
options cause the file system name of the target snapshot to be determined by
appending a portion of the sent snapshot's name to the specified target
.Ar filesystem .
If the
.Fl d
option is specified, all but the first element of the sent snapshot's file
system path
.Pq usually the pool name
is used and any required intermediate file systems within the specified one are
created.
If the
.Fl e
option is specified, then only the last element of the sent snapshot's file
system name
.Pq i.e. the name of the source file system itself
is used as the target file system name.
.Bl -tag -width "-F"
.It Fl F
Force a rollback of the file system to the most recent snapshot before
performing the receive operation.
If receiving an incremental replication stream
.Po for example, one generated by
.Nm zfs Cm send Fl R Op Fl i Ns | Ns Fl I
.Pc ,
destroy snapshots and file systems that do not exist on the sending side.
.It Fl d
Discard the first element of the sent snapshot's file system name, using the
remaining elements to determine the name of the target file system for the new
snapshot as described in the paragraph above.
.It Fl e
Discard all but the last element of the sent snapshot's file system name, using
that element to determine the name of the target file system for the new
snapshot as described in the paragraph above.
.It Fl h
Skip the receive of holds.  There is no effect if holds are not sent.
.It Fl n
Do not actually receive the stream.
This can be useful in conjunction with the
.Fl v
option to verify the name the receive operation would use.
.It Fl o Sy origin Ns = Ns Ar snapshot
Forces the stream to be received as a clone of the given snapshot.
If the stream is a full send stream, this will create the filesystem
described by the stream as a clone of the specified snapshot.
Which snapshot was specified will not affect the success or failure of the
receive, as long as the snapshot does exist.
If the stream is an incremental send stream, all the normal verification will be
performed.
.It Fl o Em property Ns = Ns Ar value
Sets the specified property as if the command
.Nm zfs Cm set Em property Ns = Ns Ar value
was invoked immediately before the receive. When receiving a stream from
.Nm zfs Cm send Fl R ,
causes the property to be inherited by all descendant datasets, as through
.Nm zfs Cm inherit Em property
was run on any descendant datasets that have this property set on the
sending system.
.Pp
Any editable property can be set at receive time. Set-once properties bound
to the received data, such as
.Sy normalization
and
.Sy casesensitivity ,
cannot be set at receive time even when the datasets are newly created by
.Nm zfs Cm receive .
Additionally both settable properties
.Sy version
and
.Sy volsize
cannot be set at receive time.
.Pp
The
.Fl o
option may be specified multiple times, for different properties. An error
results if the same property is specified in multiple
.Fl o
or
.Fl x
options.
.Pp
The
.Fl o
option may also be used to override encryption properties upon initial
receive. This allows unencrypted streams to be received as encrypted datasets.
To cause the received dataset (or root dataset of a recursive stream) to be
received as an encryption root, specify encryption properties in the same
manner as is required for
.Nm
.Cm create .
For instance:
.Bd -literal
# zfs send tank/test@snap1 | zfs recv -o encryption=on -o keyformat=passphrase -o keylocation=file:///path/to/keyfile
.Ed
.Pp
Note that
.Op Fl o Ar keylocation Ns = Ns Ar prompt
may not be specified here, since stdin is already being utilized for the send
stream. Once the receive has completed, you can use
.Nm
.Cm set
to change this setting after the fact. Similarly, you can receive a dataset as
an encrypted child by specifying
.Op Fl x Ar encryption
to force the property to be inherited. Overriding encryption properties (except
for
.Sy keylocation Ns )
is not possible with raw send streams.
.It Fl s
If the receive is interrupted, save the partially received state, rather
than deleting it.
Interruption may be due to premature termination of the stream
.Po e.g. due to network failure or failure of the remote system
if the stream is being read over a network connection
.Pc ,
a checksum error in the stream, termination of the
.Nm zfs Cm receive
process, or unclean shutdown of the system.
.Pp
The receive can be resumed with a stream generated by
.Nm zfs Cm send Fl t Ar token ,
where the
.Ar token
is the value of the
.Sy receive_resume_token
property of the filesystem or volume which is received into.
.Pp
To use this flag, the storage pool must have the
.Sy extensible_dataset
feature enabled.
See
.Xr zpool-features 5
for details on ZFS feature flags.
.It Fl u
File system that is associated with the received stream is not mounted.
.It Fl v
Print verbose information about the stream and the time required to perform the
receive operation.
.It Fl x Em property
Ensures that the effective value of the specified property after the
receive is unaffected by the value of that property in the send stream (if any),
as if the property had been excluded from the send stream.
.Pp
If the specified property is not present in the send stream, this option does
nothing.
.Pp
If a received property needs to be overridden, the effective value will be
set or inherited, depending on whether the property is inheritable or not.
.Pp
In the case of an incremental update,
.Fl x
leaves any existing local setting or explicit inheritance unchanged.
.Pp
All
.Fl o
restrictions (e.g. set-once) apply equally to
.Fl x .
.El
.It Xo
.Nm
.Cm receive
.Fl A
.Ar filesystem Ns | Ns Ar volume
.Xc
Abort an interrupted
.Nm zfs Cm receive Fl s ,
deleting its saved partially received state.
.It Xo
.Nm
.Cm redact
.Ar snapshot redaction_bookmark
.Op Ar redaction_snapshot Ns ...
.Xc
Generate a new redaction bookmark.
In addition to the typical bookmark information, a redaction bookmark contains
the list of redacted blocks and the list of redaction snapshots specified.
The redacted blocks are blocks in the snapshot which are not referenced by any
of the redaction snapshots.
These blocks are found by iterating over the metadata in each redaction snapshot
to determine what has been changed since the target snapshot.
Redaction is designed to support redacted zfs sends; see the entry for
.Sy zfs send
for more information on the purpose of this operation.
If a redact operation fails partway through (due to an error or a system
failure), the redaction can be resumed by rerunning the same command.
.It Xo
.Nm
.Cm allow
.Ar filesystem Ns | Ns Ar volume
.Xc
Displays permissions that have been delegated on the specified filesystem or
volume.
See the other forms of
.Nm zfs Cm allow
for more information.
.Pp
Delegations are supported under Linux with the exception of
.Sy mount ,
.Sy unmount ,
.Sy mountpoint ,
.Sy canmount ,
.Sy rename ,
and
.Sy share .
These permissions cannot be delegated because the Linux
.Xr mount 8
command restricts modifications of the global namespace to the root user.
.It Xo
.Nm
.Cm allow
.Op Fl dglu
.Ar user Ns | Ns Ar group Ns Oo , Ns Ar user Ns | Ns Ar group Oc Ns ...
.Ar perm Ns | Ns @ Ns Ar setname Ns Oo , Ns Ar perm Ns | Ns @ Ns
.Ar setname Oc Ns ...
.Ar filesystem Ns | Ns Ar volume
.Xc
.It Xo
.Nm
.Cm allow
.Op Fl dl
.Fl e Ns | Ns Sy everyone
.Ar perm Ns | Ns @ Ns Ar setname Ns Oo , Ns Ar perm Ns | Ns @ Ns
.Ar setname Oc Ns ...
.Ar filesystem Ns | Ns Ar volume
.Xc
Delegates ZFS administration permission for the file systems to non-privileged
users.
.Bl -tag -width "-d"
.It Fl d
Allow only for the descendent file systems.
.It Fl e Ns | Ns Sy everyone
Specifies that the permissions be delegated to everyone.
.It Fl g Ar group Ns Oo , Ns Ar group Oc Ns ...
Explicitly specify that permissions are delegated to the group.
.It Fl l
Allow
.Qq locally
only for the specified file system.
.It Fl u Ar user Ns Oo , Ns Ar user Oc Ns ...
Explicitly specify that permissions are delegated to the user.
.It Ar user Ns | Ns Ar group Ns Oo , Ns Ar user Ns | Ns Ar group Oc Ns ...
Specifies to whom the permissions are delegated.
Multiple entities can be specified as a comma-separated list.
If neither of the
.Fl gu
options are specified, then the argument is interpreted preferentially as the
keyword
.Sy everyone ,
then as a user name, and lastly as a group name.
To specify a user or group named
.Qq everyone ,
use the
.Fl g
or
.Fl u
options.
To specify a group with the same name as a user, use the
.Fl g
options.
.It Xo
.Ar perm Ns | Ns @ Ns Ar setname Ns Oo , Ns Ar perm Ns | Ns @ Ns
.Ar setname Oc Ns ...
.Xc
The permissions to delegate.
Multiple permissions may be specified as a comma-separated list.
Permission names are the same as ZFS subcommand and property names.
See the property list below.
Property set names, which begin with
.Sy @ ,
may be specified.
See the
.Fl s
form below for details.
.El
.Pp
If neither of the
.Fl dl
options are specified, or both are, then the permissions are allowed for the
file system or volume, and all of its descendents.
.Pp
Permissions are generally the ability to use a ZFS subcommand or change a ZFS
property.
The following permissions are available:
.Bd -literal
NAME             TYPE           NOTES
allow            subcommand     Must also have the permission that is
                                being allowed
clone            subcommand     Must also have the 'create' ability and
                                'mount' ability in the origin file system
create           subcommand     Must also have the 'mount' ability.
                                Must also have the 'refreservation' ability to
                                create a non-sparse volume.
destroy          subcommand     Must also have the 'mount' ability
diff             subcommand     Allows lookup of paths within a dataset
                                given an object number, and the ability
                                to create snapshots necessary to
                                'zfs diff'.
load-key         subcommand     Allows loading and unloading of encryption key
                                (see 'zfs load-key' and 'zfs unload-key').
change-key       subcommand     Allows changing an encryption key via
                                'zfs change-key'.
mount            subcommand     Allows mount/umount of ZFS datasets
promote          subcommand     Must also have the 'mount' and 'promote'
                                ability in the origin file system
receive          subcommand     Must also have the 'mount' and 'create'
                                ability
rename           subcommand     Must also have the 'mount' and 'create'
                                ability in the new parent
rollback         subcommand     Must also have the 'mount' ability
send             subcommand
share            subcommand     Allows sharing file systems over NFS
                                or SMB protocols
snapshot         subcommand     Must also have the 'mount' ability

groupquota       other          Allows accessing any groupquota@...
                                property
groupused        other          Allows reading any groupused@... property
userprop         other          Allows changing any user property
userquota        other          Allows accessing any userquota@...
                                property
userused         other          Allows reading any userused@... property
projectobjquota  other          Allows accessing any projectobjquota@...
                                property
projectquota     other          Allows accessing any projectquota@... property
projectobjused   other          Allows reading any projectobjused@... property
projectused      other          Allows reading any projectused@... property

aclinherit       property
acltype          property
atime            property
canmount         property
casesensitivity  property
checksum         property
compression      property
copies           property
devices          property
exec             property
filesystem_limit property
mountpoint       property
nbmand           property
normalization    property
primarycache     property
quota            property
readonly         property
recordsize       property
refquota         property
refreservation   property
reservation      property
secondarycache   property
setuid           property
sharenfs         property
sharesmb         property
snapdir          property
snapshot_limit   property
utf8only         property
version          property
volblocksize     property
volsize          property
vscan            property
xattr            property
zoned            property
.Ed
.It Xo
.Nm
.Cm allow
.Fl c
.Ar perm Ns | Ns @ Ns Ar setname Ns Oo , Ns Ar perm Ns | Ns @ Ns
.Ar setname Oc Ns ...
.Ar filesystem Ns | Ns Ar volume
.Xc
Sets
.Qq create time
permissions.
These permissions are granted
.Pq locally
to the creator of any newly-created descendent file system.
.It Xo
.Nm
.Cm allow
.Fl s No @ Ns Ar setname
.Ar perm Ns | Ns @ Ns Ar setname Ns Oo , Ns Ar perm Ns | Ns @ Ns
.Ar setname Oc Ns ...
.Ar filesystem Ns | Ns Ar volume
.Xc
Defines or adds permissions to a permission set.
The set can be used by other
.Nm zfs Cm allow
commands for the specified file system and its descendents.
Sets are evaluated dynamically, so changes to a set are immediately reflected.
Permission sets follow the same naming restrictions as ZFS file systems, but the
name must begin with
.Sy @ ,
and can be no more than 64 characters long.
.It Xo
.Nm
.Cm unallow
.Op Fl dglru
.Ar user Ns | Ns Ar group Ns Oo , Ns Ar user Ns | Ns Ar group Oc Ns ...
.Oo Ar perm Ns | Ns @ Ns Ar setname Ns Oo , Ns Ar perm Ns | Ns @ Ns
.Ar setname Oc Ns ... Oc
.Ar filesystem Ns | Ns Ar volume
.Xc
.It Xo
.Nm
.Cm unallow
.Op Fl dlr
.Fl e Ns | Ns Sy everyone
.Oo Ar perm Ns | Ns @ Ns Ar setname Ns Oo , Ns Ar perm Ns | Ns @ Ns
.Ar setname Oc Ns ... Oc
.Ar filesystem Ns | Ns Ar volume
.Xc
.It Xo
.Nm
.Cm unallow
.Op Fl r
.Fl c
.Oo Ar perm Ns | Ns @ Ns Ar setname Ns Oo , Ns Ar perm Ns | Ns @ Ns
.Ar setname Oc Ns ... Oc
.Ar filesystem Ns | Ns Ar volume
.Xc
Removes permissions that were granted with the
.Nm zfs Cm allow
command.
No permissions are explicitly denied, so other permissions granted are still in
effect.
For example, if the permission is granted by an ancestor.
If no permissions are specified, then all permissions for the specified
.Ar user ,
.Ar group ,
or
.Sy everyone
are removed.
Specifying
.Sy everyone
.Po or using the
.Fl e
option
.Pc
only removes the permissions that were granted to everyone, not all permissions
for every user and group.
See the
.Nm zfs Cm allow
command for a description of the
.Fl ldugec
options.
.Bl -tag -width "-r"
.It Fl r
Recursively remove the permissions from this file system and all descendents.
.El
.It Xo
.Nm
.Cm unallow
.Op Fl r
.Fl s No @ Ns Ar setname
.Oo Ar perm Ns | Ns @ Ns Ar setname Ns Oo , Ns Ar perm Ns | Ns @ Ns
.Ar setname Oc Ns ... Oc
.Ar filesystem Ns | Ns Ar volume
.Xc
Removes permissions from a permission set.
If no permissions are specified, then all permissions are removed, thus removing
the set entirely.
.It Xo
.Nm
.Cm hold
.Op Fl r
.Ar tag Ar snapshot Ns ...
.Xc
Adds a single reference, named with the
.Ar tag
argument, to the specified snapshot or snapshots.
Each snapshot has its own tag namespace, and tags must be unique within that
space.
.Pp
If a hold exists on a snapshot, attempts to destroy that snapshot by using the
.Nm zfs Cm destroy
command return
.Er EBUSY .
.Bl -tag -width "-r"
.It Fl r
Specifies that a hold with the given tag is applied recursively to the snapshots
of all descendent file systems.
.El
.It Xo
.Nm
.Cm holds
.Op Fl rH
.Ar snapshot Ns ...
.Xc
Lists all existing user references for the given snapshot or snapshots.
.Bl -tag -width "-r"
.It Fl r
Lists the holds that are set on the named descendent snapshots, in addition to
listing the holds on the named snapshot.
.It Fl H
Do not print headers, use tab-delimited output.
.El
.It Xo
.Nm
.Cm release
.Op Fl r
.Ar tag Ar snapshot Ns ...
.Xc
Removes a single reference, named with the
.Ar tag
argument, from the specified snapshot or snapshots.
The tag must already exist for each snapshot.
If a hold exists on a snapshot, attempts to destroy that snapshot by using the
.Nm zfs Cm destroy
command return
.Er EBUSY .
.Bl -tag -width "-r"
.It Fl r
Recursively releases a hold with the given tag on the snapshots of all
descendent file systems.
.El
.It Xo
.Nm
.Cm diff
.Op Fl FHt
.Ar snapshot Ar snapshot Ns | Ns Ar filesystem
.Xc
Display the difference between a snapshot of a given filesystem and another
snapshot of that filesystem from a later time or the current contents of the
filesystem.
The first column is a character indicating the type of change, the other columns
indicate pathname, new pathname
.Pq in case of rename ,
change in link count, and optionally file type and/or change time.
The types of change are:
.Bd -literal
-       The path has been removed
+       The path has been created
M       The path has been modified
R       The path has been renamed
.Ed
.Bl -tag -width "-F"
.It Fl F
Display an indication of the type of file, in a manner similar to the
.Fl
option of
.Xr ls 1 .
.Bd -literal
B       Block device
C       Character device
/       Directory
>       Door
|       Named pipe
@       Symbolic link
P       Event port
=       Socket
F       Regular file
.Ed
.It Fl H
Give more parsable tab-separated output, without header lines and without
arrows.
.It Fl t
Display the path's inode change time as the first column of output.
.El
.It Xo
.Nm
.Cm program
.Op Fl jn
.Op Fl t Ar instruction-limit
.Op Fl m Ar memory-limit
.Ar pool script
.Op Ar arg1 No ...
.Xc
Executes
.Ar script
as a ZFS channel program on
.Ar pool .
The ZFS channel
program interface allows ZFS administrative operations to be run
programmatically via a Lua script.
The entire script is executed atomically, with no other administrative
operations taking effect concurrently.
A library of ZFS calls is made available to channel program scripts.
Channel programs may only be run with root privileges.
.sp
For full documentation of the ZFS channel program interface, see the manual
page for
.Xr zfs-program 8 .
.Bl -tag -width ""
.It Fl j
Display channel program output in JSON format. When this flag is specified and
standard output is empty - channel program encountered an error. The details of
such an error will be printed to standard error in plain text.
.It Fl n
Executes a read-only channel program, which runs faster.
The program cannot change on-disk state by calling functions from
the zfs.sync submodule.
The program can be used to gather information such as properties and
determining if changes would succeed (zfs.check.*).
Without this flag, all pending changes must be synced to disk before
a channel program can complete.
.It Fl t Ar instruction-limit
Limit the number of Lua instructions to execute.
If a channel program executes more than the specified number of instructions,
it will be stopped and an error will be returned.
The default limit is 10 million instructions, and it can be set to a maximum of
100 million instructions.
.It Fl m Ar memory-limit
Memory limit, in bytes.
If a channel program attempts to allocate more memory than the given limit,
it will be stopped and an error returned.
The default memory limit is 10 MB, and can be set to a maximum of 100 MB.
.sp
All remaining argument strings are passed directly to the channel program as
arguments.
See
.Xr zfs-program 8
for more information.
.El
.It Xo
.Nm
.Cm load-key
.Op Fl nr
.Op Fl L Ar keylocation
.Fl a | Ar filesystem
.Xc
Load the key for
.Ar filesystem ,
allowing it and all children that inherit the
.Sy keylocation
property to be accessed. The key will be expected in the format specified by the
.Sy keyformat
and location specified by the
.Sy keylocation
property. Note that if the
.Sy keylocation
is set to
.Sy prompt
the terminal will interactively wait for the key to be entered. Loading a key
will not automatically mount the dataset. If that functionality is desired,
.Nm zfs Cm mount Sy -l
will ask for the key and mount the dataset. Once the key is loaded the
.Sy keystatus
property will become
.Sy available .
.Bl -tag -width "-r"
.It Fl r
Recursively loads the keys for the specified filesystem and all descendent
encryption roots.
.It Fl a
Loads the keys for all encryption roots in all imported pools.
.It Fl n
Do a dry-run
.Pq Qq No-op
load-key. This will cause zfs to simply check that the
provided key is correct. This command may be run even if the key is already
loaded.
.It Fl L Ar keylocation
Use
.Ar keylocation
instead of the
.Sy keylocation
property. This will not change the value of the property on the dataset. Note
that if used with either
.Fl r
or
.Fl a ,
.Ar keylocation
may only be given as
.Sy prompt .
.El
.It Xo
.Nm
.Cm unload-key
.Op Fl r
.Fl a | Ar filesystem
.Xc
Unloads a key from ZFS, removing the ability to access the dataset and all of
its children that inherit the
.Sy keylocation
property. This requires that the dataset is not currently open or mounted. Once
the key is unloaded the
.Sy keystatus
property will become
.Sy unavailable .
.Bl -tag -width "-r"
.It Fl r
Recursively unloads the keys for the specified filesystem and all descendent
encryption roots.
.It Fl a
Unloads the keys for all encryption roots in all imported pools.
.El
.It Xo
.Nm
.Cm change-key
.Op Fl l
.Op Fl o Ar keylocation Ns = Ns Ar value
.Op Fl o Ar keyformat Ns = Ns Ar value
.Op Fl o Ar pbkdf2iters Ns = Ns Ar value
.Ar filesystem
.Xc
.It Xo
.Nm
.Cm change-key
.Fl i
.Op Fl l
.Ar filesystem
.Xc
Allows a user to change the encryption key used to access a dataset. This
command requires that the existing key for the dataset is already loaded into
ZFS. This command may also be used to change the
.Sy keylocation ,
.Sy keyformat ,
and
.Sy pbkdf2iters
properties as needed. If the dataset was not previously an encryption root it
will become one. Alternatively, the
.Fl i
flag may be provided to cause an encryption root to inherit the parent's key
instead.
.Bl -tag -width "-r"
.It Fl l
Ensures the key is loaded before attempting to change the key. This is
effectively equivalent to
.Qq Nm zfs Cm load-key Ar filesystem ; Nm zfs Cm change-key Ar filesystem
.It Fl o Ar property Ns = Ns Ar value
Allows the user to set encryption key properties (
.Sy keyformat ,
.Sy keylocation ,
and
.Sy pbkdf2iters
) while changing the key. This is the only way to alter
.Sy keyformat
and
.Sy pbkdf2iters
after the dataset has been created.
.It Fl i
Indicates that zfs should make
.Ar filesystem
inherit the key of its parent. Note that this command can only be run on an
encryption root that has an encrypted parent.
.El
.It Xo
.Nm
.Cm version
.Xc
Displays the software version of the
.Nm
userland utility and the zfs kernel module.
.El
.Sh EXIT STATUS
The
.Nm
utility exits 0 on success, 1 if an error occurs, and 2 if invalid command line
options were specified.
.Sh EXAMPLES
.Bl -tag -width ""
.It Sy Example 1 No Creating a ZFS File System Hierarchy
The following commands create a file system named
.Em pool/home
and a file system named
.Em pool/home/bob .
The mount point
.Pa /export/home
is set for the parent file system, and is automatically inherited by the child
file system.
.Bd -literal
# zfs create pool/home
# zfs set mountpoint=/export/home pool/home
# zfs create pool/home/bob
.Ed
.It Sy Example 2 No Creating a ZFS Snapshot
The following command creates a snapshot named
.Sy yesterday .
This snapshot is mounted on demand in the
.Pa .zfs/snapshot
directory at the root of the
.Em pool/home/bob
file system.
.Bd -literal
# zfs snapshot pool/home/bob@yesterday
.Ed
.It Sy Example 3 No Creating and Destroying Multiple Snapshots
The following command creates snapshots named
.Sy yesterday
of
.Em pool/home
and all of its descendent file systems.
Each snapshot is mounted on demand in the
.Pa .zfs/snapshot
directory at the root of its file system.
The second command destroys the newly created snapshots.
.Bd -literal
# zfs snapshot -r pool/home@yesterday
# zfs destroy -r pool/home@yesterday
.Ed
.It Sy Example 4 No Disabling and Enabling File System Compression
The following command disables the
.Sy compression
property for all file systems under
.Em pool/home .
The next command explicitly enables
.Sy compression
for
.Em pool/home/anne .
.Bd -literal
# zfs set compression=off pool/home
# zfs set compression=on pool/home/anne
.Ed
.It Sy Example 5 No Listing ZFS Datasets
The following command lists all active file systems and volumes in the system.
Snapshots are displayed if the
.Sy listsnaps
property is
.Sy on .
The default is
.Sy off .
See
.Xr zpool 8
for more information on pool properties.
.Bd -literal
# zfs list
NAME                      USED  AVAIL  REFER  MOUNTPOINT
pool                      450K   457G    18K  /pool
pool/home                 315K   457G    21K  /export/home
pool/home/anne             18K   457G    18K  /export/home/anne
pool/home/bob             276K   457G   276K  /export/home/bob
.Ed
.It Sy Example 6 No Setting a Quota on a ZFS File System
The following command sets a quota of 50 Gbytes for
.Em pool/home/bob .
.Bd -literal
# zfs set quota=50G pool/home/bob
.Ed
.It Sy Example 7 No Listing ZFS Properties
The following command lists all properties for
.Em pool/home/bob .
.Bd -literal
# zfs get all pool/home/bob
NAME           PROPERTY              VALUE                  SOURCE
pool/home/bob  type                  filesystem             -
pool/home/bob  creation              Tue Jul 21 15:53 2009  -
pool/home/bob  used                  21K                    -
pool/home/bob  available             20.0G                  -
pool/home/bob  referenced            21K                    -
pool/home/bob  compressratio         1.00x                  -
pool/home/bob  mounted               yes                    -
pool/home/bob  quota                 20G                    local
pool/home/bob  reservation           none                   default
pool/home/bob  recordsize            128K                   default
pool/home/bob  mountpoint            /pool/home/bob         default
pool/home/bob  sharenfs              off                    default
pool/home/bob  checksum              on                     default
pool/home/bob  compression           on                     local
pool/home/bob  atime                 on                     default
pool/home/bob  devices               on                     default
pool/home/bob  exec                  on                     default
pool/home/bob  setuid                on                     default
pool/home/bob  readonly              off                    default
pool/home/bob  zoned                 off                    default
pool/home/bob  snapdir               hidden                 default
pool/home/bob  acltype               off                    default
pool/home/bob  aclinherit            restricted             default
pool/home/bob  canmount              on                     default
pool/home/bob  xattr                 on                     default
pool/home/bob  copies                1                      default
pool/home/bob  version               4                      -
pool/home/bob  utf8only              off                    -
pool/home/bob  normalization         none                   -
pool/home/bob  casesensitivity       sensitive              -
pool/home/bob  vscan                 off                    default
pool/home/bob  nbmand                off                    default
pool/home/bob  sharesmb              off                    default
pool/home/bob  refquota              none                   default
pool/home/bob  refreservation        none                   default
pool/home/bob  primarycache          all                    default
pool/home/bob  secondarycache        all                    default
pool/home/bob  usedbysnapshots       0                      -
pool/home/bob  usedbydataset         21K                    -
pool/home/bob  usedbychildren        0                      -
pool/home/bob  usedbyrefreservation  0                      -
.Ed
.Pp
The following command gets a single property value.
.Bd -literal
# zfs get -H -o value compression pool/home/bob
on
.Ed
The following command lists all properties with local settings for
.Em pool/home/bob .
.Bd -literal
# zfs get -r -s local -o name,property,value all pool/home/bob
NAME           PROPERTY              VALUE
pool/home/bob  quota                 20G
pool/home/bob  compression           on
.Ed
.It Sy Example 8 No Rolling Back a ZFS File System
The following command reverts the contents of
.Em pool/home/anne
to the snapshot named
.Sy yesterday ,
deleting all intermediate snapshots.
.Bd -literal
# zfs rollback -r pool/home/anne@yesterday
.Ed
.It Sy Example 9 No Creating a ZFS Clone
The following command creates a writable file system whose initial contents are
the same as
.Em pool/home/bob@yesterday .
.Bd -literal
# zfs clone pool/home/bob@yesterday pool/clone
.Ed
.It Sy Example 10 No Promoting a ZFS Clone
The following commands illustrate how to test out changes to a file system, and
then replace the original file system with the changed one, using clones, clone
promotion, and renaming:
.Bd -literal
# zfs create pool/project/production
  populate /pool/project/production with data
# zfs snapshot pool/project/production@today
# zfs clone pool/project/production@today pool/project/beta
  make changes to /pool/project/beta and test them
# zfs promote pool/project/beta
# zfs rename pool/project/production pool/project/legacy
# zfs rename pool/project/beta pool/project/production
  once the legacy version is no longer needed, it can be destroyed
# zfs destroy pool/project/legacy
.Ed
.It Sy Example 11 No Inheriting ZFS Properties
The following command causes
.Em pool/home/bob
and
.Em pool/home/anne
to inherit the
.Sy checksum
property from their parent.
.Bd -literal
# zfs inherit checksum pool/home/bob pool/home/anne
.Ed
.It Sy Example 12 No Remotely Replicating ZFS Data
The following commands send a full stream and then an incremental stream to a
remote machine, restoring them into
.Em poolB/received/fs@a
and
.Em poolB/received/fs@b ,
respectively.
.Em poolB
must contain the file system
.Em poolB/received ,
and must not initially contain
.Em poolB/received/fs .
.Bd -literal
# zfs send pool/fs@a | \e
  ssh host zfs receive poolB/received/fs@a
# zfs send -i a pool/fs@b | \e
  ssh host zfs receive poolB/received/fs
.Ed
.It Sy Example 13 No Using the zfs receive -d Option
The following command sends a full stream of
.Em poolA/fsA/fsB@snap
to a remote machine, receiving it into
.Em poolB/received/fsA/fsB@snap .
The
.Em fsA/fsB@snap
portion of the received snapshot's name is determined from the name of the sent
snapshot.
.Em poolB
must contain the file system
.Em poolB/received .
If
.Em poolB/received/fsA
does not exist, it is created as an empty file system.
.Bd -literal
# zfs send poolA/fsA/fsB@snap | \e
  ssh host zfs receive -d poolB/received
.Ed
.It Sy Example 14 No Setting User Properties
The following example sets the user-defined
.Sy com.example:department
property for a dataset.
.Bd -literal
# zfs set com.example:department=12345 tank/accounting
.Ed
.It Sy Example 15 No Performing a Rolling Snapshot
The following example shows how to maintain a history of snapshots with a
consistent naming scheme.
To keep a week's worth of snapshots, the user destroys the oldest snapshot,
renames the remaining snapshots, and then creates a new snapshot, as follows:
.Bd -literal
# zfs destroy -r pool/users@7daysago
# zfs rename -r pool/users@6daysago @7daysago
# zfs rename -r pool/users@5daysago @6daysago
# zfs rename -r pool/users@4daysago @5daysago
# zfs rename -r pool/users@3daysago @4daysago
# zfs rename -r pool/users@2daysago @3daysago
# zfs rename -r pool/users@yesterday @2daysago
# zfs rename -r pool/users@today @yesterday
# zfs snapshot -r pool/users@today
.Ed
.It Sy Example 16 No Setting sharenfs Property Options on a ZFS File System
The following commands show how to set
.Sy sharenfs
property options to enable
.Sy rw
access for a set of
.Sy IP
addresses and to enable root access for system
.Sy neo
on the
.Em tank/home
file system.
.Bd -literal
# zfs set sharenfs='rw=@123.123.0.0/16,root=neo' tank/home
.Ed
.Pp
If you are using
.Sy DNS
for host name resolution, specify the fully qualified hostname.
.It Sy Example 17 No Delegating ZFS Administration Permissions on a ZFS Dataset
The following example shows how to set permissions so that user
.Sy cindys
can create, destroy, mount, and take snapshots on
.Em tank/cindys .
The permissions on
.Em tank/cindys
are also displayed.
.Bd -literal
# zfs allow cindys create,destroy,mount,snapshot tank/cindys
# zfs allow tank/cindys
---- Permissions on tank/cindys --------------------------------------
Local+Descendent permissions:
        user cindys create,destroy,mount,snapshot
.Ed
.Pp
Because the
.Em tank/cindys
mount point permission is set to 755 by default, user
.Sy cindys
will be unable to mount file systems under
.Em tank/cindys .
Add an ACE similar to the following syntax to provide mount point access:
.Bd -literal
# chmod A+user:cindys:add_subdirectory:allow /tank/cindys
.Ed
.It Sy Example 18 No Delegating Create Time Permissions on a ZFS Dataset
The following example shows how to grant anyone in the group
.Sy staff
to create file systems in
.Em tank/users .
This syntax also allows staff members to destroy their own file systems, but not
destroy anyone else's file system.
The permissions on
.Em tank/users
are also displayed.
.Bd -literal
# zfs allow staff create,mount tank/users
# zfs allow -c destroy tank/users
# zfs allow tank/users
---- Permissions on tank/users ---------------------------------------
Permission sets:
        destroy
Local+Descendent permissions:
        group staff create,mount
.Ed
.It Sy Example 19 No Defining and Granting a Permission Set on a ZFS Dataset
The following example shows how to define and grant a permission set on the
.Em tank/users
file system.
The permissions on
.Em tank/users
are also displayed.
.Bd -literal
# zfs allow -s @pset create,destroy,snapshot,mount tank/users
# zfs allow staff @pset tank/users
# zfs allow tank/users
---- Permissions on tank/users ---------------------------------------
Permission sets:
        @pset create,destroy,mount,snapshot
Local+Descendent permissions:
        group staff @pset
.Ed
.It Sy Example 20 No Delegating Property Permissions on a ZFS Dataset
The following example shows to grant the ability to set quotas and reservations
on the
.Em users/home
file system.
The permissions on
.Em users/home
are also displayed.
.Bd -literal
# zfs allow cindys quota,reservation users/home
# zfs allow users/home
---- Permissions on users/home ---------------------------------------
Local+Descendent permissions:
        user cindys quota,reservation
cindys% zfs set quota=10G users/home/marks
cindys% zfs get quota users/home/marks
NAME              PROPERTY  VALUE  SOURCE
users/home/marks  quota     10G    local
.Ed
.It Sy Example 21 No Removing ZFS Delegated Permissions on a ZFS Dataset
The following example shows how to remove the snapshot permission from the
.Sy staff
group on the
.Em tank/users
file system.
The permissions on
.Em tank/users
are also displayed.
.Bd -literal
# zfs unallow staff snapshot tank/users
# zfs allow tank/users
---- Permissions on tank/users ---------------------------------------
Permission sets:
        @pset create,destroy,mount,snapshot
Local+Descendent permissions:
        group staff @pset
.Ed
.It Sy Example 22 No Showing the differences between a snapshot and a ZFS Dataset
The following example shows how to see what has changed between a prior
snapshot of a ZFS dataset and its current state.
The
.Fl F
option is used to indicate type information for the files affected.
.Bd -literal
# zfs diff -F tank/test@before tank/test
M       /       /tank/test/
M       F       /tank/test/linked      (+1)
R       F       /tank/test/oldname -> /tank/test/newname
-       F       /tank/test/deleted
+       F       /tank/test/created
M       F       /tank/test/modified
.Ed
.It Sy Example 23 No Creating a bookmark
The following example create a bookmark to a snapshot. This bookmark
can then be used instead of snapshot in send streams.
.Bd -literal
# zfs bookmark rpool@snapshot rpool#bookmark
.Ed
.It Sy Example 24 No Setting sharesmb Property Options on a ZFS File System
The following example show how to share SMB filesystem through ZFS. Note that
that a user and his/her password must be given.
.Bd -literal
# smbmount //127.0.0.1/share_tmp /mnt/tmp \\
  -o user=workgroup/turbo,password=obrut,uid=1000
.Ed
.Pp
Minimal
.Em /etc/samba/smb.conf
configuration required:
.Pp
Samba will need to listen to 'localhost' (127.0.0.1) for the ZFS utilities to
communicate with Samba. This is the default behavior for most Linux
distributions.
.Pp
Samba must be able to authenticate a user. This can be done in a number of
ways, depending on if using the system password file, LDAP or the Samba
specific smbpasswd file. How to do this is outside the scope of this manual.
Please refer to the
.Xr smb.conf 5
man page for more information.
.Pp
See the
.Sy USERSHARE section
of the
.Xr smb.conf 5
man page for all configuration options in case you need to modify any options
to the share afterwards. Do note that any changes done with the
.Xr net 8
command will be undone if the share is ever unshared (such as at a reboot etc).
.El
.Sh INTERFACE STABILITY
.Sy Committed .
.Sh SEE ALSO
.Xr attr 1 ,
.Xr gzip 1 ,
.Xr ssh 1 ,
.Xr chmod 2 ,
.Xr fsync 2 ,
.Xr stat 2 ,
.Xr write 2 ,
.Xr acl 5 ,
.Xr attributes 5 ,
.Xr exports 5 ,
.Xr exportfs 8 ,
.Xr mount 8 ,
.Xr net 8 ,
.Xr selinux 8 ,
.Xr zfs-program 8 ,
.Xr zpool 8<|MERGE_RESOLUTION|>--- conflicted
+++ resolved
@@ -217,7 +217,7 @@
 .Nm
 .Cm receive
 .Op Fl Fhnsuv
-.Op Fl o Ar origin=<snapshot>
+.Op Fl o Ar origin Ns = Ns Ar snapshot
 .Op Fl o Ar property Ns = Ns Ar value
 .Op Fl x Ar property
 .Ar filesystem Ns | Ns Ar volume Ns | Ns Ar snapshot
@@ -3457,11 +3457,7 @@
 .It Fl v
 Report mount progress.
 .It Fl f
-<<<<<<< HEAD
-Attempt to force mounting of all filesystems, even those that couldn't normally be mounted.
-=======
 Attempt to force mounting of all filesystems, even those that couldn't normally be mounted (e.g. redacted datasets).
->>>>>>> 30af21b0
 .El
 .It Xo
 .Nm
@@ -3877,13 +3873,9 @@
 This send stream contains all blocks from the snapshot being sent that aren't
 included in the redaction list contained in the bookmark specified by the
 .Fl -redact
-<<<<<<< HEAD
-flag.
-=======
 (or
 .Fl -d
 ) flag.
->>>>>>> 30af21b0
 The resulting send stream is said to be redacted with respect to the snapshots
 the bookmark specified by the
 .Fl -redact No flag was created with.
@@ -3929,15 +3921,9 @@
 redacted)).
 This use case will produce a new redacted snapshot.
 .sp
-<<<<<<< HEAD
-3. To receive an incremental send from a redaction bookmark on the original
-snapshot that was created when redacting with respect to a subset of the set of
-snapshots the initial snapshot was created with respect to to
-=======
 3. To receive an incremental send from a redaction bookmark of the original
 snapshot that was created when redacting with respect to a subset of the set of
 snapshots the initial snapshot was created with respect to
->>>>>>> 30af21b0
 anything else.
 A send stream from such a redaction bookmark will contain all of the blocks
 necessary to fill in any redacted data, should it be needed, because the sending
@@ -3963,12 +3949,8 @@
 redacted send stream will contain the list of snapshots that the stream is
 redacted with respsect to.
 These are stored with the redacted snapshot, and are used to detect and
-<<<<<<< HEAD
-correctly handle the cases above.
-=======
 correctly handle the cases above.  Note that for technical reasons, raw sends
 and redacted sends cannot be combined at this time.
->>>>>>> 30af21b0
 .It Xo
 .Nm
 .Cm send
