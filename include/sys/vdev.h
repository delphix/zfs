/*
 * CDDL HEADER START
 *
 * The contents of this file are subject to the terms of the
 * Common Development and Distribution License (the "License").
 * You may not use this file except in compliance with the License.
 *
 * You can obtain a copy of the license at usr/src/OPENSOLARIS.LICENSE
 * or http://www.opensolaris.org/os/licensing.
 * See the License for the specific language governing permissions
 * and limitations under the License.
 *
 * When distributing Covered Code, include this CDDL HEADER in each
 * file and include the License file at usr/src/OPENSOLARIS.LICENSE.
 * If applicable, add the following below this CDDL HEADER, with the
 * fields enclosed by brackets "[]" replaced with your own identifying
 * information: Portions Copyright [yyyy] [name of copyright owner]
 *
 * CDDL HEADER END
 */

/*
 * Copyright (c) 2005, 2010, Oracle and/or its affiliates. All rights reserved.
 * Copyright (c) 2011, 2020 by Delphix. All rights reserved.
 * Copyright (c) 2017, Intel Corporation.
 * Copyright (c) 2019, Datto Inc. All rights reserved.
 */

#ifndef _SYS_VDEV_H
#define	_SYS_VDEV_H

#include <sys/spa.h>
#include <sys/zio.h>
#include <sys/dmu.h>
#include <sys/space_map.h>
#include <sys/metaslab.h>
#include <sys/fs/zfs.h>

#ifdef	__cplusplus
extern "C" {
#endif

typedef enum vdev_dtl_type {
	DTL_MISSING,	/* 0% replication: no copies of the data */
	DTL_PARTIAL,	/* less than 100% replication: some copies missing */
	DTL_SCRUB,	/* unable to fully repair during scrub/resilver */
	DTL_OUTAGE,	/* temporarily missing (used to attempt detach) */
	DTL_TYPES
} vdev_dtl_type_t;

extern int zfs_nocacheflush;

extern void vdev_dbgmsg(vdev_t *vd, const char *fmt, ...);
extern void vdev_dbgmsg_print_tree(vdev_t *, int);
extern int vdev_open(vdev_t *);
extern void vdev_open_children(vdev_t *);
extern int vdev_validate(vdev_t *);
extern int vdev_copy_path_strict(vdev_t *, vdev_t *);
extern void vdev_copy_path_relaxed(vdev_t *, vdev_t *);
extern void vdev_close(vdev_t *);
extern int vdev_create(vdev_t *, uint64_t txg, boolean_t isreplace);
extern void vdev_reopen(vdev_t *);
extern int vdev_validate_aux(vdev_t *vd);
extern zio_t *vdev_probe(vdev_t *vd, zio_t *pio);
extern boolean_t vdev_is_concrete(vdev_t *vd);
extern boolean_t vdev_is_bootable(vdev_t *vd);
extern vdev_t *vdev_lookup_top(spa_t *spa, uint64_t vdev);
extern vdev_t *vdev_lookup_by_guid(vdev_t *vd, uint64_t guid);
extern int vdev_count_leaves(spa_t *spa);
extern void vdev_dtl_dirty(vdev_t *vd, vdev_dtl_type_t d,
    uint64_t txg, uint64_t size);
extern boolean_t vdev_dtl_contains(vdev_t *vd, vdev_dtl_type_t d,
    uint64_t txg, uint64_t size);
extern boolean_t vdev_dtl_empty(vdev_t *vd, vdev_dtl_type_t d);
extern boolean_t vdev_dtl_need_resilver(vdev_t *vd, uint64_t off, size_t size);
extern void vdev_dtl_reassess(vdev_t *vd, uint64_t txg, uint64_t scrub_txg,
    boolean_t scrub_done, boolean_t rebuild_done);
extern boolean_t vdev_dtl_required(vdev_t *vd);
extern boolean_t vdev_resilver_needed(vdev_t *vd,
    uint64_t *minp, uint64_t *maxp);
extern void vdev_destroy_unlink_zap(vdev_t *vd, uint64_t zapobj,
    dmu_tx_t *tx);
extern uint64_t vdev_create_link_zap(vdev_t *vd, dmu_tx_t *tx);
extern void vdev_construct_zaps(vdev_t *vd, dmu_tx_t *tx);
extern void vdev_destroy_spacemaps(vdev_t *vd, dmu_tx_t *tx);
extern void vdev_indirect_mark_obsolete(vdev_t *vd, uint64_t offset,
    uint64_t size);
extern void spa_vdev_indirect_mark_obsolete(spa_t *spa, uint64_t vdev,
    uint64_t offset, uint64_t size, dmu_tx_t *tx);
extern boolean_t vdev_replace_in_progress(vdev_t *vdev);

extern void vdev_hold(vdev_t *);
extern void vdev_rele(vdev_t *);

extern int vdev_metaslab_init(vdev_t *vd, uint64_t txg);
extern void vdev_metaslab_fini(vdev_t *vd);
extern void vdev_metaslab_set_size(vdev_t *);
extern void vdev_metaslab_group_create(vdev_t *vd);
extern void vdev_ashift_optimize(vdev_t *);
extern void vdev_expand(vdev_t *vd, uint64_t txg);
extern void vdev_split(vdev_t *vd);
extern void vdev_deadman(vdev_t *vd, char *tag);
extern void vdev_xlate(vdev_t *vd, const range_seg64_t *logical_rs,
    range_seg64_t *physical_rs);

extern void vdev_get_stats_ex(vdev_t *vd, vdev_stat_t *vs, vdev_stat_ex_t *vsx);

extern metaslab_group_t *vdev_get_mg(vdev_t *vd, metaslab_class_t *mc);

extern void vdev_get_stats(vdev_t *vd, vdev_stat_t *vs);
extern void vdev_clear_stats(vdev_t *vd);
extern void vdev_stat_update(zio_t *zio, uint64_t psize);
extern void vdev_scan_stat_init(vdev_t *vd);
extern void vdev_propagate_state(vdev_t *vd);
extern void vdev_set_state(vdev_t *vd, boolean_t isopen, vdev_state_t state,
    vdev_aux_t aux);
extern boolean_t vdev_children_are_offline(vdev_t *vd);

extern void vdev_space_update(vdev_t *vd,
    int64_t alloc_delta, int64_t defer_delta, int64_t space_delta);

extern int64_t vdev_deflated_space(vdev_t *vd, int64_t space);

extern uint64_t vdev_psize_to_asize(vdev_t *vd, uint64_t psize);

extern int vdev_fault(spa_t *spa, uint64_t guid, vdev_aux_t aux);
extern int vdev_degrade(spa_t *spa, uint64_t guid, vdev_aux_t aux);
extern int vdev_online(spa_t *spa, uint64_t guid, uint64_t flags,
    vdev_state_t *);
extern int vdev_offline(spa_t *spa, uint64_t guid, uint64_t flags);
extern void vdev_clear(spa_t *spa, vdev_t *vd);

extern boolean_t vdev_is_dead(vdev_t *vd);
extern boolean_t vdev_readable(vdev_t *vd);
extern boolean_t vdev_writeable(vdev_t *vd);
extern boolean_t vdev_allocatable(vdev_t *vd);
extern boolean_t vdev_accessible(vdev_t *vd, zio_t *zio);
extern boolean_t vdev_is_spacemap_addressable(vdev_t *vd);

extern void vdev_cache_init(vdev_t *vd);
extern void vdev_cache_fini(vdev_t *vd);
extern boolean_t vdev_cache_read(zio_t *zio);
extern void vdev_cache_write(zio_t *zio);
extern void vdev_cache_purge(vdev_t *vd);

extern void vdev_queue_init(vdev_t *vd);
extern void vdev_queue_fini(vdev_t *vd);
extern zio_t *vdev_queue_io(zio_t *zio);
extern void vdev_queue_io_done(zio_t *zio);
extern void vdev_queue_change_io_priority(zio_t *zio, zio_priority_t priority);

extern int vdev_queue_length(vdev_t *vd);
extern uint64_t vdev_queue_last_offset(vdev_t *vd);

extern void vdev_config_dirty(vdev_t *vd);
extern void vdev_config_clean(vdev_t *vd);
extern int vdev_config_sync(vdev_t **svd, int svdcount, uint64_t txg);

extern void vdev_state_dirty(vdev_t *vd);
extern void vdev_state_clean(vdev_t *vd);

extern void vdev_defer_resilver(vdev_t *vd);
extern boolean_t vdev_clear_resilver_deferred(vdev_t *vd, dmu_tx_t *tx);

typedef enum vdev_config_flag {
	VDEV_CONFIG_SPARE = 1 << 0,
	VDEV_CONFIG_L2CACHE = 1 << 1,
	VDEV_CONFIG_REMOVING = 1 << 2,
	VDEV_CONFIG_MOS = 1 << 3,
	VDEV_CONFIG_MISSING = 1 << 4
} vdev_config_flag_t;

extern void vdev_top_config_generate(spa_t *spa, nvlist_t *config);
extern nvlist_t *vdev_config_generate(spa_t *spa, vdev_t *vd,
    boolean_t getstats, vdev_config_flag_t flags);

/*
 * Label routines
 */
struct uberblock;
extern uint64_t vdev_label_offset(uint64_t psize, int l, uint64_t offset);
extern int vdev_label_number(uint64_t psise, uint64_t offset);
extern nvlist_t *vdev_label_read_config(vdev_t *vd, uint64_t txg);
extern void vdev_uberblock_load(vdev_t *, struct uberblock *, nvlist_t **);
extern void vdev_config_generate_stats(vdev_t *vd, nvlist_t *nv);
extern void vdev_label_write(zio_t *zio, vdev_t *vd, int l, abd_t *buf, uint64_t
<<<<<<< HEAD
    offset, uint64_t size, zio_done_func_t *done, void *private, int flags);
=======
    offset, uint64_t size, zio_done_func_t *done, void *priv, int flags);
>>>>>>> cab24ec5
extern int vdev_label_read_bootenv(vdev_t *, nvlist_t *);
extern int vdev_label_write_bootenv(vdev_t *, char *);

typedef enum {
	VDEV_LABEL_CREATE,	/* create/add a new device */
	VDEV_LABEL_REPLACE,	/* replace an existing device */
	VDEV_LABEL_SPARE,	/* add a new hot spare */
	VDEV_LABEL_REMOVE,	/* remove an existing device */
	VDEV_LABEL_L2CACHE,	/* add an L2ARC cache device */
	VDEV_LABEL_SPLIT	/* generating new label for split-off dev */
} vdev_labeltype_t;

extern int vdev_label_init(vdev_t *vd, uint64_t txg, vdev_labeltype_t reason);

#ifdef	__cplusplus
}
#endif

#endif	/* _SYS_VDEV_H */<|MERGE_RESOLUTION|>--- conflicted
+++ resolved
@@ -184,11 +184,7 @@
 extern void vdev_uberblock_load(vdev_t *, struct uberblock *, nvlist_t **);
 extern void vdev_config_generate_stats(vdev_t *vd, nvlist_t *nv);
 extern void vdev_label_write(zio_t *zio, vdev_t *vd, int l, abd_t *buf, uint64_t
-<<<<<<< HEAD
-    offset, uint64_t size, zio_done_func_t *done, void *private, int flags);
-=======
     offset, uint64_t size, zio_done_func_t *done, void *priv, int flags);
->>>>>>> cab24ec5
 extern int vdev_label_read_bootenv(vdev_t *, nvlist_t *);
 extern int vdev_label_write_bootenv(vdev_t *, char *);
 
