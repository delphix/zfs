--- conflicted
+++ resolved
@@ -1276,13 +1276,8 @@
 	ZFS_IOC_POOL_DISCARD_CHECKPOINT,	/* 0x5a4e */
 	ZFS_IOC_POOL_INITIALIZE,		/* 0x5a4f */
 	ZFS_IOC_POOL_TRIM,			/* 0x5a50 */
-<<<<<<< HEAD
-	ZFS_IOC_GET_BOOKMARK_PROPS = ZFS_IOC + 100,	/* 0x5a64 */
-	ZFS_IOC_REDACT = ZFS_IOC + 101,			/* 0x5a65 */
-=======
 	ZFS_IOC_REDACT,				/* 0x5a51 */
 	ZFS_IOC_GET_BOOKMARK_PROPS,		/* 0x5a52 */
->>>>>>> 30af21b0
 
 	/*
 	 * Linux - 3/64 numbers reserved.
@@ -1328,7 +1323,6 @@
 	ZFS_ERR_WRONG_PARENT,
 	ZFS_ERR_FROM_IVSET_GUID_MISSING,
 	ZFS_ERR_FROM_IVSET_GUID_MISMATCH,
-	ZFS_ERR_UNKNOWN_SEND_STREAM_FEATURE,
 	ZFS_ERR_SPILL_BLOCK_FLAG_MISSING,
 	ZFS_ERR_UNKNOWN_SEND_STREAM_FEATURE,
 } zfs_errno_t;
