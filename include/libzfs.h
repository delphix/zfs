--- conflicted
+++ resolved
@@ -914,10 +914,9 @@
 extern int zpool_enable_datasets(zpool_handle_t *, const char *, int);
 extern int zpool_disable_datasets(zpool_handle_t *, boolean_t);
 
-<<<<<<< HEAD
 extern int zfs_get_hole_count(const char *, uint64_t *, uint64_t *);
 extern int zfs_get_access_info(const char *, zfs_access_info_t *);
-=======
+
 /*
  * Parse a features file for -o compatibility
  */
@@ -931,7 +930,6 @@
 
 extern zpool_compat_status_t zpool_load_compat(const char *,
     boolean_t *, char *, char *);
->>>>>>> bedbc13d
 
 #ifdef __FreeBSD__
 
