/*
 *  Copyright (C) 2007-2010 Lawrence Livermore National Security, LLC.
 *  Copyright (C) 2007 The Regents of the University of California.
 *  Produced at Lawrence Livermore National Laboratory (cf, DISCLAIMER).
 *  Written by Brian Behlendorf <behlendorf1@llnl.gov>.
 *  UCRL-CODE-235197
 *
 *  This file is part of the SPL, Solaris Porting Layer.
 *  For details, see <http://zfsonlinux.org/>.
 *
 *  The SPL is free software; you can redistribute it and/or modify it
 *  under the terms of the GNU General Public License as published by the
 *  Free Software Foundation; either version 2 of the License, or (at your
 *  option) any later version.
 *
 *  The SPL is distributed in the hope that it will be useful, but WITHOUT
 *  ANY WARRANTY; without even the implied warranty of MERCHANTABILITY or
 *  FITNESS FOR A PARTICULAR PURPOSE.  See the GNU General Public License
 *  for more details.
 *
 *  You should have received a copy of the GNU General Public License along
 *  with the SPL.  If not, see <http://www.gnu.org/licenses/>.
 */

#ifndef _SPL_PROC_H
#define	_SPL_PROC_H

#include <linux/proc_fs.h>
<<<<<<< HEAD
=======
#include <linux/sched.h>
>>>>>>> e681e9c8

extern struct proc_dir_entry *proc_spl_kstat;

int spl_proc_init(void);
void spl_proc_fini(void);

static inline boolean_t
zfs_proc_is_caller(struct task_struct *t)
{
	return (t->group_leader == current->group_leader);
}

#endif /* SPL_PROC_H */<|MERGE_RESOLUTION|>--- conflicted
+++ resolved
@@ -26,10 +26,7 @@
 #define	_SPL_PROC_H
 
 #include <linux/proc_fs.h>
-<<<<<<< HEAD
-=======
 #include <linux/sched.h>
->>>>>>> e681e9c8
 
 extern struct proc_dir_entry *proc_spl_kstat;
 
