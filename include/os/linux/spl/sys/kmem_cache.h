/*
 *  Copyright (C) 2007-2010 Lawrence Livermore National Security, LLC.
 *  Copyright (C) 2007 The Regents of the University of California.
 *  Produced at Lawrence Livermore National Laboratory (cf, DISCLAIMER).
 *  Written by Brian Behlendorf <behlendorf1@llnl.gov>.
 *  UCRL-CODE-235197
 *
 *  This file is part of the SPL, Solaris Porting Layer.
 *  For details, see <http://zfsonlinux.org/>.
 *
 *  The SPL is free software; you can redistribute it and/or modify it
 *  under the terms of the GNU General Public License as published by the
 *  Free Software Foundation; either version 2 of the License, or (at your
 *  option) any later version.
 *
 *  The SPL is distributed in the hope that it will be useful, but WITHOUT
 *  ANY WARRANTY; without even the implied warranty of MERCHANTABILITY or
 *  FITNESS FOR A PARTICULAR PURPOSE.  See the GNU General Public License
 *  for more details.
 *
 *  You should have received a copy of the GNU General Public License along
 *  with the SPL.  If not, see <http://www.gnu.org/licenses/>.
 */

#ifndef _SPL_KMEM_CACHE_H
#define	_SPL_KMEM_CACHE_H

#include <sys/taskq.h>

/*
 * Slab allocation interfaces.  The SPL slab differs from the standard
 * Linux SLAB or SLUB primarily in that each cache may be backed by slabs
 * allocated from the physical or virtual memory address space.  The virtual
 * slabs allow for good behavior when allocation large objects of identical
 * size.  This slab implementation also supports both constructors and
 * destructors which the Linux slab does not.
 */
typedef enum kmc_bit {
<<<<<<< HEAD
	KMC_BIT_NOTOUCH		= 0,	/* Don't update ages */
=======
>>>>>>> e681e9c8
	KMC_BIT_NODEBUG		= 1,	/* Default behavior */
	KMC_BIT_KMEM		= 5,	/* Use kmem cache */
	KMC_BIT_VMEM		= 6,	/* Use vmem cache */
	KMC_BIT_KVMEM		= 7,	/* Use kvmalloc linux allocator  */
	KMC_BIT_SLAB		= 8,	/* Use Linux slab cache */
	KMC_BIT_DEADLOCKED	= 14,	/* Deadlock detected */
	KMC_BIT_GROWING		= 15,	/* Growing in progress */
	KMC_BIT_REAPING		= 16,	/* Reaping in progress */
	KMC_BIT_DESTROY		= 17,	/* Destroy in progress */
	KMC_BIT_TOTAL		= 18,	/* Proc handler helper bit */
	KMC_BIT_ALLOC		= 19,	/* Proc handler helper bit */
	KMC_BIT_MAX		= 20,	/* Proc handler helper bit */
} kmc_bit_t;

/* kmem move callback return values */
typedef enum kmem_cbrc {
	KMEM_CBRC_YES		= 0,	/* Object moved */
	KMEM_CBRC_NO		= 1,	/* Object not moved */
	KMEM_CBRC_LATER		= 2,	/* Object not moved, try again later */
	KMEM_CBRC_DONT_NEED	= 3,	/* Neither object is needed */
	KMEM_CBRC_DONT_KNOW	= 4,	/* Object unknown */
} kmem_cbrc_t;

#define	KMC_NODEBUG		(1 << KMC_BIT_NODEBUG)
#define	KMC_KMEM		(1 << KMC_BIT_KMEM)
#define	KMC_VMEM		(1 << KMC_BIT_VMEM)
#define	KMC_KVMEM		(1 << KMC_BIT_KVMEM)
#define	KMC_SLAB		(1 << KMC_BIT_SLAB)
#define	KMC_DEADLOCKED		(1 << KMC_BIT_DEADLOCKED)
#define	KMC_GROWING		(1 << KMC_BIT_GROWING)
#define	KMC_REAPING		(1 << KMC_BIT_REAPING)
#define	KMC_DESTROY		(1 << KMC_BIT_DESTROY)
#define	KMC_TOTAL		(1 << KMC_BIT_TOTAL)
#define	KMC_ALLOC		(1 << KMC_BIT_ALLOC)
#define	KMC_MAX			(1 << KMC_BIT_MAX)

#define	KMC_REAP_CHUNK		INT_MAX
#define	KMC_DEFAULT_SEEKS	1

#define	KMC_RECLAIM_ONCE	0x1	/* Force a single shrinker pass */

extern struct list_head spl_kmem_cache_list;
extern struct rw_semaphore spl_kmem_cache_sem;

#define	SKM_MAGIC			0x2e2e2e2e
#define	SKO_MAGIC			0x20202020
#define	SKS_MAGIC			0x22222222
#define	SKC_MAGIC			0x2c2c2c2c

#define	SPL_KMEM_CACHE_OBJ_PER_SLAB	8	/* Target objects per slab */
#define	SPL_KMEM_CACHE_ALIGN		8	/* Default object alignment */
#ifdef _LP64
#define	SPL_KMEM_CACHE_MAX_SIZE		32	/* Max slab size in MB */
#else
#define	SPL_KMEM_CACHE_MAX_SIZE		4	/* Max slab size in MB */
#endif

#define	SPL_MAX_ORDER			(MAX_ORDER - 3)
#define	SPL_MAX_ORDER_NR_PAGES		(1 << (SPL_MAX_ORDER - 1))

#ifdef CONFIG_SLUB
#define	SPL_MAX_KMEM_CACHE_ORDER	PAGE_ALLOC_COSTLY_ORDER
#define	SPL_MAX_KMEM_ORDER_NR_PAGES	(1 << (SPL_MAX_KMEM_CACHE_ORDER - 1))
#else
#define	SPL_MAX_KMEM_ORDER_NR_PAGES	(KMALLOC_MAX_SIZE >> PAGE_SHIFT)
#endif

#define	POINTER_IS_VALID(p)		0	/* Unimplemented */
#define	POINTER_INVALIDATE(pp)			/* Unimplemented */

typedef int (*spl_kmem_ctor_t)(void *, void *, int);
typedef void (*spl_kmem_dtor_t)(void *, void *);

typedef struct spl_kmem_magazine {
	uint32_t		skm_magic;	/* Sanity magic */
	uint32_t		skm_avail;	/* Available objects */
	uint32_t		skm_size;	/* Magazine size */
	uint32_t		skm_refill;	/* Batch refill size */
	struct spl_kmem_cache	*skm_cache;	/* Owned by cache */
	unsigned int		skm_cpu;	/* Owned by cpu */
	void			*skm_objs[0];	/* Object pointers */
} spl_kmem_magazine_t;

typedef struct spl_kmem_obj {
	uint32_t		sko_magic;	/* Sanity magic */
	void			*sko_addr;	/* Buffer address */
	struct spl_kmem_slab	*sko_slab;	/* Owned by slab */
	struct list_head	sko_list;	/* Free object list linkage */
} spl_kmem_obj_t;

typedef struct spl_kmem_slab {
	uint32_t		sks_magic;	/* Sanity magic */
	uint32_t		sks_objs;	/* Objects per slab */
	struct spl_kmem_cache	*sks_cache;	/* Owned by cache */
	struct list_head	sks_list;	/* Slab list linkage */
	struct list_head	sks_free_list;	/* Free object list */
	unsigned long		sks_age;	/* Last modify jiffie */
	uint32_t		sks_ref;	/* Ref count used objects */
} spl_kmem_slab_t;

typedef struct spl_kmem_alloc {
	struct spl_kmem_cache	*ska_cache;	/* Owned by cache */
	int			ska_flags;	/* Allocation flags */
	taskq_ent_t		ska_tqe;	/* Task queue entry */
} spl_kmem_alloc_t;

typedef struct spl_kmem_emergency {
	struct rb_node		ske_node;	/* Emergency tree linkage */
	unsigned long		ske_obj;	/* Buffer address */
} spl_kmem_emergency_t;

typedef struct spl_kmem_cache {
	uint32_t		skc_magic;	/* Sanity magic */
	uint32_t		skc_name_size;	/* Name length */
	char			*skc_name;	/* Name string */
	spl_kmem_magazine_t	**skc_mag;	/* Per-CPU warm cache */
	uint32_t		skc_mag_size;	/* Magazine size */
	uint32_t		skc_mag_refill;	/* Magazine refill count */
	spl_kmem_ctor_t		skc_ctor;	/* Constructor */
	spl_kmem_dtor_t		skc_dtor;	/* Destructor */
	void			*skc_private;	/* Private data */
	void			*skc_vmp;	/* Unused */
	struct kmem_cache	*skc_linux_cache; /* Linux slab cache if used */
	unsigned long		skc_flags;	/* Flags */
	uint32_t		skc_obj_size;	/* Object size */
	uint32_t		skc_obj_align;	/* Object alignment */
	uint32_t		skc_slab_objs;	/* Objects per slab */
	uint32_t		skc_slab_size;	/* Slab size */
	atomic_t		skc_ref;	/* Ref count callers */
	taskqid_t		skc_taskqid;	/* Slab reclaim task */
	struct list_head	skc_list;	/* List of caches linkage */
	struct list_head	skc_complete_list; /* Completely alloc'ed */
	struct list_head	skc_partial_list;  /* Partially alloc'ed */
	struct rb_root		skc_emergency_tree; /* Min sized objects */
	spinlock_t		skc_lock;	/* Cache lock */
	spl_wait_queue_head_t	skc_waitq;	/* Allocation waiters */
	uint64_t		skc_slab_fail;	/* Slab alloc failures */
	uint64_t		skc_slab_create;  /* Slab creates */
	uint64_t		skc_slab_destroy; /* Slab destroys */
	uint64_t		skc_slab_total;	/* Slab total current */
	uint64_t		skc_slab_alloc;	/* Slab alloc current */
	uint64_t		skc_slab_max;	/* Slab max historic  */
	uint64_t		skc_obj_total;	/* Obj total current */
	uint64_t		skc_obj_alloc;	/* Obj alloc current */
	struct percpu_counter	skc_linux_alloc;   /* Linux-backed Obj alloc  */
	uint64_t		skc_obj_max;	/* Obj max historic */
	uint64_t		skc_obj_deadlock;  /* Obj emergency deadlocks */
	uint64_t		skc_obj_emergency; /* Obj emergency current */
	uint64_t		skc_obj_emergency_max; /* Obj emergency max */
} spl_kmem_cache_t;
#define	kmem_cache_t		spl_kmem_cache_t

extern spl_kmem_cache_t *spl_kmem_cache_create(char *name, size_t size,
    size_t align, spl_kmem_ctor_t ctor, spl_kmem_dtor_t dtor,
    void *reclaim, void *priv, void *vmp, int flags);
extern void spl_kmem_cache_set_move(spl_kmem_cache_t *,
    kmem_cbrc_t (*)(void *, void *, size_t, void *));
extern void spl_kmem_cache_destroy(spl_kmem_cache_t *skc);
extern void *spl_kmem_cache_alloc(spl_kmem_cache_t *skc, int flags);
extern void spl_kmem_cache_free(spl_kmem_cache_t *skc, void *obj);
extern void spl_kmem_cache_set_allocflags(spl_kmem_cache_t *skc, gfp_t flags);
extern void spl_kmem_cache_reap_now(spl_kmem_cache_t *skc);
extern void spl_kmem_reap(void);
extern uint64_t spl_kmem_cache_inuse(kmem_cache_t *cache);
extern uint64_t spl_kmem_cache_entry_size(kmem_cache_t *cache);

#define	kmem_cache_create(name, size, align, ctor, dtor, rclm, priv, vmp, fl) \
    spl_kmem_cache_create(name, size, align, ctor, dtor, rclm, priv, vmp, fl)
#define	kmem_cache_set_move(skc, move)	spl_kmem_cache_set_move(skc, move)
#define	kmem_cache_destroy(skc)		spl_kmem_cache_destroy(skc)
#define	kmem_cache_alloc(skc, flags)	spl_kmem_cache_alloc(skc, flags)
#define	kmem_cache_free(skc, obj)	spl_kmem_cache_free(skc, obj)
#define	kmem_cache_reap_now(skc)	spl_kmem_cache_reap_now(skc)
#define	kmem_reap()			spl_kmem_reap()

/*
 * The following functions are only available for internal use.
 */
extern int spl_kmem_cache_init(void);
extern void spl_kmem_cache_fini(void);

#endif	/* _SPL_KMEM_CACHE_H */<|MERGE_RESOLUTION|>--- conflicted
+++ resolved
@@ -36,10 +36,6 @@
  * destructors which the Linux slab does not.
  */
 typedef enum kmc_bit {
-<<<<<<< HEAD
-	KMC_BIT_NOTOUCH		= 0,	/* Don't update ages */
-=======
->>>>>>> e681e9c8
 	KMC_BIT_NODEBUG		= 1,	/* Default behavior */
 	KMC_BIT_KMEM		= 5,	/* Use kmem cache */
 	KMC_BIT_VMEM		= 6,	/* Use vmem cache */
