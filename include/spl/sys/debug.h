--- conflicted
+++ resolved
@@ -68,17 +68,10 @@
 		boolean_t _verify3_right = (boolean_t)(RIGHT);		\
 		if (!(_verify3_left OP _verify3_right))			\
 		    spl_panic(__FILE__, __FUNCTION__, __LINE__,		\
-<<<<<<< HEAD
-		    "VERIFY3(" #LEFT  #OP  #RIGHT ") "			\
+		    "VERIFY3(" #LEFT " "  #OP " "  #RIGHT ") "		\
 		    "failed (%d " #OP " %d)\n",				\
 		    (boolean_t) (_verify3_left),			\
                     (boolean_t) (_verify3_right));			\
-=======
-		    "VERIFY3(" #LEFT " "  #OP " "  #RIGHT ") "		\
-		    "failed (%d " #OP " %d)\n",				\
-		    (boolean_t) (_verify3_left),			\
-		    (boolean_t) (_verify3_right));			\
->>>>>>> 6e8b2688
 	} while (0)
 
 #define	VERIFY3S(LEFT, OP, RIGHT)	do {				\
@@ -86,11 +79,7 @@
 		int64_t _verify3_right = (int64_t)(RIGHT);		\
 		if (!(_verify3_left OP _verify3_right))			\
 		    spl_panic(__FILE__, __FUNCTION__, __LINE__,		\
-<<<<<<< HEAD
-		    "VERIFY3(" #LEFT  #OP  #RIGHT ") "			\
-=======
 		    "VERIFY3(" #LEFT " "  #OP " "  #RIGHT ") "		\
->>>>>>> 6e8b2688
 		    "failed (%lld " #OP " %lld)\n",			\
 		    (long long) (_verify3_left),			\
 		    (long long) (_verify3_right));			\
@@ -101,11 +90,7 @@
 		uint64_t _verify3_right = (uint64_t)(RIGHT);		\
 		if (!(_verify3_left OP _verify3_right))			\
 		    spl_panic(__FILE__, __FUNCTION__, __LINE__,		\
-<<<<<<< HEAD
-		    "VERIFY3(" #LEFT  #OP  #RIGHT ") "			\
-=======
 		    "VERIFY3(" #LEFT " "  #OP " "  #RIGHT ") "		\
->>>>>>> 6e8b2688
 		    "failed (%llu " #OP " %llu)\n",			\
 		    (unsigned long long) (_verify3_left),		\
 		    (unsigned long long) (_verify3_right));		\
@@ -116,11 +101,7 @@
 		uintptr_t _verify3_right = (uintptr_t)(RIGHT);		\
 		if (!(_verify3_left OP _verify3_right))			\
 		    spl_panic(__FILE__, __FUNCTION__, __LINE__,		\
-<<<<<<< HEAD
-		    "VERIFY3(" #LEFT  #OP  #RIGHT ") "			\
-=======
 		    "VERIFY3(" #LEFT " "  #OP " "  #RIGHT ") "		\
->>>>>>> 6e8b2688
 		    "failed (%p " #OP " %p)\n",				\
 		    (void *) (_verify3_left),				\
 		    (void *) (_verify3_right));				\
@@ -163,21 +144,12 @@
  */
 #else
 
-<<<<<<< HEAD
-#define ASSERT3B VERIFY3B
-#define ASSERT3S VERIFY3S
-#define ASSERT3U VERIFY3U
-#define ASSERT3P VERIFY3P
-#define ASSERT0 VERIFY0
-#define ASSERT VERIFY
-=======
 #define	ASSERT3B	VERIFY3B
 #define	ASSERT3S	VERIFY3S
 #define	ASSERT3U	VERIFY3U
 #define	ASSERT3P	VERIFY3P
 #define	ASSERT0		VERIFY0
 #define	ASSERT		VERIFY
->>>>>>> 6e8b2688
 #define	ASSERTV(x)		x
 #define	IMPLY(A, B) \
 	((void)(((!(A)) || (B)) || \
