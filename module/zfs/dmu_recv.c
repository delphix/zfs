/*
 * CDDL HEADER START
 *
 * The contents of this file are subject to the terms of the
 * Common Development and Distribution License (the "License").
 * You may not use this file except in compliance with the License.
 *
 * You can obtain a copy of the license at usr/src/OPENSOLARIS.LICENSE
 * or http://www.opensolaris.org/os/licensing.
 * See the License for the specific language governing permissions
 * and limitations under the License.
 *
 * When distributing Covered Code, include this CDDL HEADER in each
 * file and include the License file at usr/src/OPENSOLARIS.LICENSE.
 * If applicable, add the following below this CDDL HEADER, with the
 * fields enclosed by brackets "[]" replaced with your own identifying
 * information: Portions Copyright [yyyy] [name of copyright owner]
 *
 * CDDL HEADER END
 */
/*
 * Copyright (c) 2005, 2010, Oracle and/or its affiliates. All rights reserved.
 * Copyright 2011 Nexenta Systems, Inc. All rights reserved.
 * Copyright (c) 2011, 2018 by Delphix. All rights reserved.
 * Copyright (c) 2014, Joyent, Inc. All rights reserved.
 * Copyright 2014 HybridCluster. All rights reserved.
 * Copyright (c) 2018, loli10K <ezomori.nozomu@gmail.com>. All rights reserved.
 */

#include <sys/dmu.h>
#include <sys/dmu_impl.h>
#include <sys/dmu_send.h>
#include <sys/dmu_recv.h>
#include <sys/dmu_tx.h>
#include <sys/dbuf.h>
#include <sys/dnode.h>
#include <sys/zfs_context.h>
#include <sys/dmu_objset.h>
#include <sys/dmu_traverse.h>
#include <sys/dsl_dataset.h>
#include <sys/dsl_dir.h>
#include <sys/dsl_prop.h>
#include <sys/dsl_pool.h>
#include <sys/dsl_synctask.h>
#include <sys/zfs_ioctl.h>
#include <sys/zap.h>
#include <sys/zvol.h>
#include <sys/zio_checksum.h>
#include <sys/zfs_znode.h>
#include <zfs_fletcher.h>
#include <sys/avl.h>
#include <sys/ddt.h>
#include <sys/zfs_onexit.h>
#include <sys/dmu_send.h>
#include <sys/dsl_destroy.h>
#include <sys/blkptr.h>
#include <sys/dsl_bookmark.h>
#include <sys/zfeature.h>
#include <sys/bqueue.h>
#include <sys/objlist.h>
#ifdef _KERNEL
#include <sys/zfs_vfsops.h>
#endif

int zfs_recv_queue_length = SPA_MAXBLOCKSIZE;
int zfs_recv_queue_ff = 20;

static char *dmu_recv_tag = "dmu_recv_tag";
const char *recv_clone_name = "%recv";

static int receive_read_payload_and_next_header(dmu_recv_cookie_t *ra, int len,
    void *buf);

struct receive_record_arg {
	dmu_replay_record_t header;
	void *payload; /* Pointer to a buffer containing the payload */
	/*
	 * If the record is a write, pointer to the arc_buf_t containing the
	 * payload.
	 */
	arc_buf_t *arc_buf;
	int payload_size;
	uint64_t bytes_read; /* bytes read from stream when record created */
	boolean_t eos_marker; /* Marks the end of the stream */
	bqueue_node_t node;
};

struct receive_writer_arg {
	objset_t *os;
	boolean_t byteswap;
	bqueue_t q;

	/*
	 * These three args are used to signal to the main thread that we're
	 * done.
	 */
	kmutex_t mutex;
	kcondvar_t cv;
	boolean_t done;

	int err;
	/* A map from guid to dataset to help handle dedup'd streams. */
	avl_tree_t *guid_to_ds_map;
	boolean_t resumable;
	boolean_t raw;
	uint64_t last_object;
	uint64_t last_offset;
	uint64_t max_object; /* highest object ID referenced in stream */
	uint64_t bytes_read; /* bytes read when current record created */

	/* Encryption parameters for the last received DRR_OBJECT_RANGE */
	boolean_t or_crypt_params_present;
	uint64_t or_firstobj;
	uint64_t or_numslots;
	uint8_t or_salt[ZIO_DATA_SALT_LEN];
	uint8_t or_iv[ZIO_DATA_IV_LEN];
	uint8_t or_mac[ZIO_DATA_MAC_LEN];
	boolean_t or_byteorder;
};

typedef struct guid_map_entry {
	uint64_t	guid;
	boolean_t	raw;
	dsl_dataset_t	*gme_ds;
	avl_node_t	avlnode;
} guid_map_entry_t;

typedef struct dmu_recv_begin_arg {
	const char *drba_origin;
	dmu_recv_cookie_t *drba_cookie;
	cred_t *drba_cred;
	dsl_crypto_params_t *drba_dcp;
} dmu_recv_begin_arg_t;

static void
byteswap_record(dmu_replay_record_t *drr)
{
#define	DO64(X) (drr->drr_u.X = BSWAP_64(drr->drr_u.X))
#define	DO32(X) (drr->drr_u.X = BSWAP_32(drr->drr_u.X))
	drr->drr_type = BSWAP_32(drr->drr_type);
	drr->drr_payloadlen = BSWAP_32(drr->drr_payloadlen);

	switch (drr->drr_type) {
	case DRR_BEGIN:
		DO64(drr_begin.drr_magic);
		DO64(drr_begin.drr_versioninfo);
		DO64(drr_begin.drr_creation_time);
		DO32(drr_begin.drr_type);
		DO32(drr_begin.drr_flags);
		DO64(drr_begin.drr_toguid);
		DO64(drr_begin.drr_fromguid);
		break;
	case DRR_OBJECT:
		DO64(drr_object.drr_object);
		DO32(drr_object.drr_type);
		DO32(drr_object.drr_bonustype);
		DO32(drr_object.drr_blksz);
		DO32(drr_object.drr_raw_bonuslen);
		DO64(drr_object.drr_toguid);
		DO64(drr_object.drr_maxblkid);
		break;
	case DRR_FREEOBJECTS:
		DO64(drr_freeobjects.drr_firstobj);
		DO64(drr_freeobjects.drr_numobjs);
		DO64(drr_freeobjects.drr_toguid);
		break;
	case DRR_WRITE:
		DO64(drr_write.drr_object);
		DO32(drr_write.drr_type);
		DO64(drr_write.drr_offset);
		DO64(drr_write.drr_logical_size);
		DO64(drr_write.drr_toguid);
		ZIO_CHECKSUM_BSWAP(&drr->drr_u.drr_write.drr_key.ddk_cksum);
		DO64(drr_write.drr_key.ddk_prop);
		DO64(drr_write.drr_compressed_size);
		break;
	case DRR_WRITE_BYREF:
		DO64(drr_write_byref.drr_object);
		DO64(drr_write_byref.drr_offset);
		DO64(drr_write_byref.drr_length);
		DO64(drr_write_byref.drr_toguid);
		DO64(drr_write_byref.drr_refguid);
		DO64(drr_write_byref.drr_refobject);
		DO64(drr_write_byref.drr_refoffset);
		ZIO_CHECKSUM_BSWAP(&drr->drr_u.drr_write_byref.
		    drr_key.ddk_cksum);
		DO64(drr_write_byref.drr_key.ddk_prop);
		break;
	case DRR_WRITE_EMBEDDED:
		DO64(drr_write_embedded.drr_object);
		DO64(drr_write_embedded.drr_offset);
		DO64(drr_write_embedded.drr_length);
		DO64(drr_write_embedded.drr_toguid);
		DO32(drr_write_embedded.drr_lsize);
		DO32(drr_write_embedded.drr_psize);
		break;
	case DRR_FREE:
		DO64(drr_free.drr_object);
		DO64(drr_free.drr_offset);
		DO64(drr_free.drr_length);
		DO64(drr_free.drr_toguid);
		break;
	case DRR_SPILL:
		DO64(drr_spill.drr_object);
		DO64(drr_spill.drr_length);
		DO64(drr_spill.drr_toguid);
		DO64(drr_spill.drr_compressed_size);
		DO32(drr_spill.drr_type);
		break;
	case DRR_OBJECT_RANGE:
		DO64(drr_object_range.drr_firstobj);
		DO64(drr_object_range.drr_numslots);
		DO64(drr_object_range.drr_toguid);
		break;
	case DRR_REDACT:
		DO64(drr_redact.drr_object);
		DO64(drr_redact.drr_offset);
		DO64(drr_redact.drr_length);
		DO64(drr_redact.drr_toguid);
		break;
	case DRR_END:
		DO64(drr_end.drr_toguid);
		ZIO_CHECKSUM_BSWAP(&drr->drr_u.drr_end.drr_checksum);
		break;
	default:
		break;
	}

	if (drr->drr_type != DRR_BEGIN) {
		ZIO_CHECKSUM_BSWAP(&drr->drr_u.drr_checksum.drr_checksum);
	}

#undef DO64
#undef DO32
}

static boolean_t
redact_snaps_contains(uint64_t *snaps, uint64_t num_snaps, uint64_t guid)
{
	for (int i = 0; i < num_snaps; i++) {
		if (snaps[i] == guid)
			return (B_TRUE);
	}
	return (B_FALSE);
}

/*
 * Check that the new stream we're trying to receive is redacted with respect to
 * a subset of the snapshots that the origin was redacted with respect to.  For
 * the reasons behind this, see the man page on redacted zfs sends and receives.
 */
static boolean_t
compatible_redact_snaps(uint64_t *origin_snaps, uint64_t origin_num_snaps,
    uint64_t *redact_snaps, uint64_t num_redact_snaps)
{
	/*
	 * Short circuit the comparison; if we are redacted with respect to
	 * more snapshots than the origin, we can't be redacted with respect
	 * to a subset.
	 */
	if (num_redact_snaps > origin_num_snaps) {
		return (B_FALSE);
	}

	for (int i = 0; i < num_redact_snaps; i++) {
		if (!redact_snaps_contains(origin_snaps, origin_num_snaps,
		    redact_snaps[i])) {
			return (B_FALSE);
		}
	}
	return (B_TRUE);
}

static boolean_t
redact_check(dmu_recv_begin_arg_t *drba, dsl_dataset_t *origin)
{
	uint64_t *origin_snaps;
	uint64_t origin_num_snaps;
	dmu_recv_cookie_t *drc = drba->drba_cookie;
	struct drr_begin *drrb = drc->drc_drrb;
	int featureflags = DMU_GET_FEATUREFLAGS(drrb->drr_versioninfo);
	int err = 0;
	boolean_t ret = B_TRUE;
	uint64_t *redact_snaps;
	uint_t numredactsnaps;

	/*
	 * If this is a full send stream, we're safe no matter what.
	 */
	if (drrb->drr_fromguid == 0)
		return (ret);

	VERIFY(dsl_dataset_get_uint64_array_feature(origin,
	    SPA_FEATURE_REDACTED_DATASETS, &origin_num_snaps, &origin_snaps));

	if (nvlist_lookup_uint64_array(drc->drc_begin_nvl,
	    BEGINNV_REDACT_FROM_SNAPS, &redact_snaps, &numredactsnaps) ==
	    0) {
		/*
		 * If the send stream was sent from the redaction bookmark or
		 * the redacted version of the dataset, then we're safe.  Verify
		 * that this is from the a compatible redaction bookmark or
		 * redacted dataset.
		 */
		if (!compatible_redact_snaps(origin_snaps, origin_num_snaps,
		    redact_snaps, numredactsnaps)) {
			err = EINVAL;
		}
	} else if (featureflags & DMU_BACKUP_FEATURE_REDACTED) {
		/*
		 * If the stream is redacted, it must be redacted with respect
		 * to a subset of what the origin is redacted with respect to.
		 * See case number 2 in the zfs man page section on redacted zfs
		 * send.
		 */
		err = nvlist_lookup_uint64_array(drc->drc_begin_nvl,
		    BEGINNV_REDACT_SNAPS, &redact_snaps, &numredactsnaps);

		if (err != 0 || !compatible_redact_snaps(origin_snaps,
		    origin_num_snaps, redact_snaps, numredactsnaps)) {
			err = EINVAL;
		}
	} else if (!redact_snaps_contains(origin_snaps, origin_num_snaps,
	    drrb->drr_toguid)) {
		/*
		 * If the stream isn't redacted but the origin is, this must be
		 * one of the snapshots the origin is redacted with respect to.
		 * See case number 1 in the zfs man page section on redacted zfs
		 * send.
		 */
		err = EINVAL;
	}

	if (err != 0)
		ret = B_FALSE;
	return (ret);
}

static int
recv_begin_check_existing_impl(dmu_recv_begin_arg_t *drba, dsl_dataset_t *ds,
    uint64_t fromguid, uint64_t featureflags)
{
	uint64_t val;
	uint64_t children;
	int error;
	dsl_pool_t *dp = ds->ds_dir->dd_pool;
	boolean_t encrypted = ds->ds_dir->dd_crypto_obj != 0;
	boolean_t raw = (featureflags & DMU_BACKUP_FEATURE_RAW) != 0;
	boolean_t embed = (featureflags & DMU_BACKUP_FEATURE_EMBED_DATA) != 0;

	/* temporary clone name must not exist */
	error = zap_lookup(dp->dp_meta_objset,
	    dsl_dir_phys(ds->ds_dir)->dd_child_dir_zapobj, recv_clone_name,
	    8, 1, &val);
	if (error != ENOENT)
		return (error == 0 ? SET_ERROR(EBUSY) : error);

	/* new snapshot name must not exist */
	error = zap_lookup(dp->dp_meta_objset,
	    dsl_dataset_phys(ds)->ds_snapnames_zapobj,
	    drba->drba_cookie->drc_tosnap, 8, 1, &val);
	if (error != ENOENT)
		return (error == 0 ? SET_ERROR(EEXIST) : error);

	/* must not have children if receiving a ZVOL */
	error = zap_count(dp->dp_meta_objset,
	    dsl_dir_phys(ds->ds_dir)->dd_child_dir_zapobj, &children);
	if (error != 0)
		return (error);
	if (drba->drba_cookie->drc_drrb->drr_type != DMU_OST_ZFS &&
	    children > 0)
		return (SET_ERROR(ZFS_ERR_WRONG_PARENT));

	/*
	 * Check snapshot limit before receiving. We'll recheck again at the
	 * end, but might as well abort before receiving if we're already over
	 * the limit.
	 *
	 * Note that we do not check the file system limit with
	 * dsl_dir_fscount_check because the temporary %clones don't count
	 * against that limit.
	 */
	error = dsl_fs_ss_limit_check(ds->ds_dir, 1, ZFS_PROP_SNAPSHOT_LIMIT,
	    NULL, drba->drba_cred);
	if (error != 0)
		return (error);

	if (fromguid != 0) {
		dsl_dataset_t *snap;
		uint64_t obj = dsl_dataset_phys(ds)->ds_prev_snap_obj;

		/* Can't raw receive on top of an unencrypted dataset */
		if (!encrypted && raw)
			return (SET_ERROR(EINVAL));

		/* Encryption is incompatible with embedded data */
		if (encrypted && embed)
			return (SET_ERROR(EINVAL));

		/* Find snapshot in this dir that matches fromguid. */
		while (obj != 0) {
			error = dsl_dataset_hold_obj(dp, obj, FTAG,
			    &snap);
			if (error != 0)
				return (SET_ERROR(ENODEV));
			if (snap->ds_dir != ds->ds_dir) {
				dsl_dataset_rele(snap, FTAG);
				return (SET_ERROR(ENODEV));
			}
			if (dsl_dataset_phys(snap)->ds_guid == fromguid)
				break;
			obj = dsl_dataset_phys(snap)->ds_prev_snap_obj;
			dsl_dataset_rele(snap, FTAG);
		}
		if (obj == 0)
			return (SET_ERROR(ENODEV));

		if (drba->drba_cookie->drc_force) {
			drba->drba_cookie->drc_fromsnapobj = obj;
		} else {
			/*
			 * If we are not forcing, there must be no
			 * changes since fromsnap.
			 */
			if (dsl_dataset_modified_since_snap(ds, snap)) {
				dsl_dataset_rele(snap, FTAG);
				return (SET_ERROR(ETXTBSY));
			}
			drba->drba_cookie->drc_fromsnapobj =
			    ds->ds_prev->ds_object;
		}

		if (dsl_dataset_feature_is_active(snap,
		    SPA_FEATURE_REDACTED_DATASETS) && !redact_check(drba,
		    snap)) {
			dsl_dataset_rele(snap, FTAG);
			return (SET_ERROR(EINVAL));
		}

		dsl_dataset_rele(snap, FTAG);
	} else {
		/* if full, then must be forced */
		if (!drba->drba_cookie->drc_force)
			return (SET_ERROR(EEXIST));

		/*
		 * We don't support using zfs recv -F to blow away
		 * encrypted filesystems. This would require the
		 * dsl dir to point to the old encryption key and
		 * the new one at the same time during the receive.
		 */
		if ((!encrypted && raw) || encrypted)
			return (SET_ERROR(EINVAL));

		/*
		 * Perform the same encryption checks we would if
		 * we were creating a new dataset from scratch.
		 */
		if (!raw) {
			boolean_t will_encrypt;

			error = dmu_objset_create_crypt_check(
			    ds->ds_dir->dd_parent, drba->drba_dcp,
			    &will_encrypt);
			if (error != 0)
				return (error);

			if (will_encrypt && embed)
				return (SET_ERROR(EINVAL));
		}
<<<<<<< HEAD
=======

		drba->drba_cookie->drc_fromsnapobj = 0;
>>>>>>> 2bbec1c9
	}

	return (0);

}

/*
 * Check that any feature flags used in the data stream we're receiving are
 * supported by the pool we are receiving into.
 *
 * Note that some of the features we explicitly check here have additional
 * (implicit) features they depend on, but those dependencies are enforced
 * through the zfeature_register() calls declaring the features that we
 * explicitly check.
 */
static int
recv_begin_check_feature_flags_impl(uint64_t featureflags, spa_t *spa)
{
	/*
	 * Check if there are any unsupported feature flags.
	 */
	if (!DMU_STREAM_SUPPORTED(featureflags)) {
		return (SET_ERROR(ZFS_ERR_UNKNOWN_SEND_STREAM_FEATURE));
	}

	/* Verify pool version supports SA if SA_SPILL feature set */
	if ((featureflags & DMU_BACKUP_FEATURE_SA_SPILL) &&
	    spa_version(spa) < SPA_VERSION_SA)
		return (SET_ERROR(ENOTSUP));

	/*
	 * LZ4 compressed, embedded, mooched, large blocks, and large_dnodes
	 * in the stream can only be used if those pool features are enabled
	 * because we don't attempt to decompress / un-embed / un-mooch /
	 * split up the blocks / dnodes during the receive process.
	 */
	if ((featureflags & DMU_BACKUP_FEATURE_LZ4) &&
	    !spa_feature_is_enabled(spa, SPA_FEATURE_LZ4_COMPRESS))
		return (SET_ERROR(ENOTSUP));
	if ((featureflags & DMU_BACKUP_FEATURE_EMBED_DATA) &&
	    !spa_feature_is_enabled(spa, SPA_FEATURE_EMBEDDED_DATA))
		return (SET_ERROR(ENOTSUP));
	if ((featureflags & DMU_BACKUP_FEATURE_LARGE_BLOCKS) &&
	    !spa_feature_is_enabled(spa, SPA_FEATURE_LARGE_BLOCKS))
		return (SET_ERROR(ENOTSUP));
	if ((featureflags & DMU_BACKUP_FEATURE_LARGE_DNODE) &&
	    !spa_feature_is_enabled(spa, SPA_FEATURE_LARGE_DNODE))
		return (SET_ERROR(ENOTSUP));

	/*
	 * Receiving redacted streams requires that redacted datasets are
	 * enabled.
	 */
	if ((featureflags & DMU_BACKUP_FEATURE_REDACTED) &&
	    !spa_feature_is_enabled(spa, SPA_FEATURE_REDACTED_DATASETS))
		return (SET_ERROR(ENOTSUP));

	return (0);
}

static int
dmu_recv_begin_check(void *arg, dmu_tx_t *tx)
{
	dmu_recv_begin_arg_t *drba = arg;
	dsl_pool_t *dp = dmu_tx_pool(tx);
	struct drr_begin *drrb = drba->drba_cookie->drc_drrb;
	uint64_t fromguid = drrb->drr_fromguid;
	int flags = drrb->drr_flags;
	ds_hold_flags_t dsflags = 0;
	int error;
	uint64_t featureflags = drba->drba_cookie->drc_featureflags;
	dsl_dataset_t *ds;
	const char *tofs = drba->drba_cookie->drc_tofs;

	/* already checked */
	ASSERT3U(drrb->drr_magic, ==, DMU_BACKUP_MAGIC);
	ASSERT(!(featureflags & DMU_BACKUP_FEATURE_RESUMING));

	if (DMU_GET_STREAM_HDRTYPE(drrb->drr_versioninfo) ==
	    DMU_COMPOUNDSTREAM ||
	    drrb->drr_type >= DMU_OST_NUMTYPES ||
	    ((flags & DRR_FLAG_CLONE) && drba->drba_origin == NULL))
		return (SET_ERROR(EINVAL));

	error = recv_begin_check_feature_flags_impl(featureflags, dp->dp_spa);
	if (error != 0)
		return (error);

	/* Resumable receives require extensible datasets */
	if (drba->drba_cookie->drc_resumable &&
	    !spa_feature_is_enabled(dp->dp_spa, SPA_FEATURE_EXTENSIBLE_DATASET))
		return (SET_ERROR(ENOTSUP));

	if (featureflags & DMU_BACKUP_FEATURE_RAW) {
		/* raw receives require the encryption feature */
		if (!spa_feature_is_enabled(dp->dp_spa, SPA_FEATURE_ENCRYPTION))
			return (SET_ERROR(ENOTSUP));

		/* embedded data is incompatible with encryption and raw recv */
		if (featureflags & DMU_BACKUP_FEATURE_EMBED_DATA)
			return (SET_ERROR(EINVAL));
	} else {
		dsflags |= DS_HOLD_FLAG_DECRYPT;
	}

	error = dsl_dataset_hold_flags(dp, tofs, dsflags, FTAG, &ds);
	if (error == 0) {
		/* target fs already exists; recv into temp clone */

		/* Can't recv a clone into an existing fs */
		if (flags & DRR_FLAG_CLONE || drba->drba_origin) {
			dsl_dataset_rele_flags(ds, dsflags, FTAG);
			return (SET_ERROR(EINVAL));
		}

		error = recv_begin_check_existing_impl(drba, ds, fromguid,
		    featureflags);
		dsl_dataset_rele_flags(ds, dsflags, FTAG);
	} else if (error == ENOENT) {
		/* target fs does not exist; must be a full backup or clone */
		char buf[ZFS_MAX_DATASET_NAME_LEN];
		objset_t *os;

		/*
		 * If it's a non-clone incremental, we are missing the
		 * target fs, so fail the recv.
		 */
		if (fromguid != 0 && !((flags & DRR_FLAG_CLONE) ||
		    drba->drba_origin))
			return (SET_ERROR(ENOENT));

		/*
		 * If we're receiving a full send as a clone, and it doesn't
		 * contain all the necessary free records and freeobject
		 * records, reject it.
		 */
		if (fromguid == 0 && drba->drba_origin != NULL &&
		    !(flags & DRR_FLAG_FREERECORDS))
			return (SET_ERROR(EINVAL));

		/* Open the parent of tofs */
		ASSERT3U(strlen(tofs), <, sizeof (buf));
		(void) strlcpy(buf, tofs, strrchr(tofs, '/') - tofs + 1);
		error = dsl_dataset_hold_flags(dp, buf, dsflags, FTAG, &ds);
		if (error != 0)
			return (error);

		if ((featureflags & DMU_BACKUP_FEATURE_RAW) == 0 &&
		    drba->drba_origin == NULL) {
			boolean_t will_encrypt;

			/*
			 * Check that we aren't breaking any encryption rules
			 * and that we have all the parameters we need to
			 * create an encrypted dataset if necessary. If we are
			 * making an encrypted dataset the stream can't have
			 * embedded data.
			 */
			error = dmu_objset_create_crypt_check(ds->ds_dir,
			    drba->drba_dcp, &will_encrypt);
			if (error != 0) {
				dsl_dataset_rele_flags(ds, dsflags, FTAG);
				return (error);
			}

			if (will_encrypt &&
			    (featureflags & DMU_BACKUP_FEATURE_EMBED_DATA)) {
				dsl_dataset_rele_flags(ds, dsflags, FTAG);
				return (SET_ERROR(EINVAL));
			}
		}

		/*
		 * Check filesystem and snapshot limits before receiving. We'll
		 * recheck snapshot limits again at the end (we create the
		 * filesystems and increment those counts during begin_sync).
		 */
		error = dsl_fs_ss_limit_check(ds->ds_dir, 1,
		    ZFS_PROP_FILESYSTEM_LIMIT, NULL, drba->drba_cred);
		if (error != 0) {
			dsl_dataset_rele_flags(ds, dsflags, FTAG);
			return (error);
		}

		error = dsl_fs_ss_limit_check(ds->ds_dir, 1,
		    ZFS_PROP_SNAPSHOT_LIMIT, NULL, drba->drba_cred);
		if (error != 0) {
			dsl_dataset_rele_flags(ds, dsflags, FTAG);
			return (error);
		}

		/* can't recv below anything but filesystems (eg. no ZVOLs) */
		error = dmu_objset_from_ds(ds, &os);
		if (error != 0) {
			dsl_dataset_rele_flags(ds, dsflags, FTAG);
			return (error);
		}
		if (dmu_objset_type(os) != DMU_OST_ZFS) {
			dsl_dataset_rele_flags(ds, dsflags, FTAG);
			return (SET_ERROR(ZFS_ERR_WRONG_PARENT));
		}

		if (drba->drba_origin != NULL) {
			dsl_dataset_t *origin;
			error = dsl_dataset_hold_flags(dp, drba->drba_origin,
			    dsflags, FTAG, &origin);
			if (error != 0) {
				dsl_dataset_rele_flags(ds, dsflags, FTAG);
				return (error);
			}
			if (!origin->ds_is_snapshot) {
				dsl_dataset_rele_flags(origin, dsflags, FTAG);
				dsl_dataset_rele_flags(ds, dsflags, FTAG);
				return (SET_ERROR(EINVAL));
			}
			if (dsl_dataset_phys(origin)->ds_guid != fromguid &&
			    fromguid != 0) {
				dsl_dataset_rele_flags(origin, dsflags, FTAG);
				dsl_dataset_rele_flags(ds, dsflags, FTAG);
				return (SET_ERROR(ENODEV));
			}

			if (origin->ds_dir->dd_crypto_obj != 0 &&
			    (featureflags & DMU_BACKUP_FEATURE_EMBED_DATA)) {
				dsl_dataset_rele_flags(origin, dsflags, FTAG);
				dsl_dataset_rele_flags(ds, dsflags, FTAG);
				return (SET_ERROR(EINVAL));
			}

			/*
			 * If the origin is redacted we need to verify that this
			 * send stream can safely be received on top of the
			 * origin.
			 */
			if (dsl_dataset_feature_is_active(origin,
			    SPA_FEATURE_REDACTED_DATASETS)) {
				if (!redact_check(drba, origin)) {
					dsl_dataset_rele_flags(origin, dsflags,
					    FTAG);
					dsl_dataset_rele_flags(ds, dsflags,
					    FTAG);
					return (SET_ERROR(EINVAL));
				}
			}

			dsl_dataset_rele_flags(origin, dsflags, FTAG);
		}

		dsl_dataset_rele_flags(ds, dsflags, FTAG);
		error = 0;
	}
	return (error);
}

static void
dmu_recv_begin_sync(void *arg, dmu_tx_t *tx)
{
	dmu_recv_begin_arg_t *drba = arg;
	dsl_pool_t *dp = dmu_tx_pool(tx);
	objset_t *mos = dp->dp_meta_objset;
	dmu_recv_cookie_t *drc = drba->drba_cookie;
	struct drr_begin *drrb = drc->drc_drrb;
	const char *tofs = drc->drc_tofs;
	uint64_t featureflags = drc->drc_featureflags;
	dsl_dataset_t *ds, *newds;
	objset_t *os;
	uint64_t dsobj;
	ds_hold_flags_t dsflags = 0;
	int error;
	uint64_t crflags = 0;
	dsl_crypto_params_t dummy_dcp = { 0 };
	dsl_crypto_params_t *dcp = drba->drba_dcp;

	if (drrb->drr_flags & DRR_FLAG_CI_DATA)
		crflags |= DS_FLAG_CI_DATASET;

	if ((featureflags & DMU_BACKUP_FEATURE_RAW) == 0)
		dsflags |= DS_HOLD_FLAG_DECRYPT;

	/*
	 * Raw, non-incremental recvs always use a dummy dcp with
	 * the raw cmd set. Raw incremental recvs do not use a dcp
	 * since the encryption parameters are already set in stone.
	 */
<<<<<<< HEAD
	if (dcp == NULL && drrb->drr_fromguid == 0 &&
=======
	if (dcp == NULL && drba->drba_cookie->drc_fromsnapobj == 0 &&
>>>>>>> 2bbec1c9
	    drba->drba_origin == NULL) {
		ASSERT3P(dcp, ==, NULL);
		dcp = &dummy_dcp;

		if (featureflags & DMU_BACKUP_FEATURE_RAW)
			dcp->cp_cmd = DCP_CMD_RAW_RECV;
	}

	error = dsl_dataset_hold_flags(dp, tofs, dsflags, FTAG, &ds);
	if (error == 0) {
		/* create temporary clone */
		dsl_dataset_t *snap = NULL;

		if (drba->drba_cookie->drc_fromsnapobj != 0) {
			VERIFY0(dsl_dataset_hold_obj(dp,
			    drba->drba_cookie->drc_fromsnapobj, FTAG, &snap));
			ASSERT3P(dcp, ==, NULL);
		}
		dsobj = dsl_dataset_create_sync(ds->ds_dir, recv_clone_name,
		    snap, crflags, drba->drba_cred, dcp, tx);
		if (drba->drba_cookie->drc_fromsnapobj != 0)
			dsl_dataset_rele(snap, FTAG);
		dsl_dataset_rele_flags(ds, dsflags, FTAG);
	} else {
		dsl_dir_t *dd;
		const char *tail;
		dsl_dataset_t *origin = NULL;

		VERIFY0(dsl_dir_hold(dp, tofs, FTAG, &dd, &tail));

		if (drba->drba_origin != NULL) {
			VERIFY0(dsl_dataset_hold(dp, drba->drba_origin,
			    FTAG, &origin));
			ASSERT3P(dcp, ==, NULL);
		}

		/* Create new dataset. */
		dsobj = dsl_dataset_create_sync(dd, strrchr(tofs, '/') + 1,
		    origin, crflags, drba->drba_cred, dcp, tx);
		if (origin != NULL)
			dsl_dataset_rele(origin, FTAG);
		dsl_dir_rele(dd, FTAG);
		drc->drc_newfs = B_TRUE;
	}
	VERIFY0(dsl_dataset_own_obj_force(dp, dsobj, dsflags, dmu_recv_tag,
	    &newds));
	if (dsl_dataset_feature_is_active(newds,
	    SPA_FEATURE_REDACTED_DATASETS)) {
		/*
		 * If the origin dataset is redacted, the child will be redacted
		 * when we create it.  We clear the new dataset's
		 * redaction info; if it should be redacted, we'll fill
		 * in its information later.
		 */
		dsl_dataset_deactivate_feature(newds,
		    SPA_FEATURE_REDACTED_DATASETS, tx);
	}
	VERIFY0(dmu_objset_from_ds(newds, &os));

	if (drc->drc_resumable) {
		dsl_dataset_zapify(newds, tx);
		if (drrb->drr_fromguid != 0) {
			VERIFY0(zap_add(mos, dsobj, DS_FIELD_RESUME_FROMGUID,
			    8, 1, &drrb->drr_fromguid, tx));
		}
		VERIFY0(zap_add(mos, dsobj, DS_FIELD_RESUME_TOGUID,
		    8, 1, &drrb->drr_toguid, tx));
		VERIFY0(zap_add(mos, dsobj, DS_FIELD_RESUME_TONAME,
		    1, strlen(drrb->drr_toname) + 1, drrb->drr_toname, tx));
		uint64_t one = 1;
		uint64_t zero = 0;
		VERIFY0(zap_add(mos, dsobj, DS_FIELD_RESUME_OBJECT,
		    8, 1, &one, tx));
		VERIFY0(zap_add(mos, dsobj, DS_FIELD_RESUME_OFFSET,
		    8, 1, &zero, tx));
		VERIFY0(zap_add(mos, dsobj, DS_FIELD_RESUME_BYTES,
		    8, 1, &zero, tx));
		if (featureflags & DMU_BACKUP_FEATURE_LARGE_BLOCKS) {
			VERIFY0(zap_add(mos, dsobj, DS_FIELD_RESUME_LARGEBLOCK,
			    8, 1, &one, tx));
		}
		if (featureflags & DMU_BACKUP_FEATURE_EMBED_DATA) {
			VERIFY0(zap_add(mos, dsobj, DS_FIELD_RESUME_EMBEDOK,
			    8, 1, &one, tx));
		}
		if (featureflags & DMU_BACKUP_FEATURE_COMPRESSED) {
			VERIFY0(zap_add(mos, dsobj, DS_FIELD_RESUME_COMPRESSOK,
			    8, 1, &one, tx));
		}
		if (featureflags & DMU_BACKUP_FEATURE_RAW) {
			VERIFY0(zap_add(mos, dsobj, DS_FIELD_RESUME_RAWOK,
			    8, 1, &one, tx));
		}

		uint64_t *redact_snaps;
		uint_t numredactsnaps;
		if (nvlist_lookup_uint64_array(drc->drc_begin_nvl,
		    BEGINNV_REDACT_FROM_SNAPS, &redact_snaps,
		    &numredactsnaps) == 0) {
			VERIFY0(zap_add(mos, dsobj,
			    DS_FIELD_RESUME_REDACT_BOOKMARK_SNAPS,
			    sizeof (*redact_snaps), numredactsnaps,
			    redact_snaps, tx));
		}
	}

	/*
	 * Usually the os->os_encrypted value is tied to the presence of a
	 * DSL Crypto Key object in the dd. However, that will not be received
	 * until dmu_recv_stream(), so we set the value manually for now.
	 */
	if (featureflags & DMU_BACKUP_FEATURE_RAW) {
		os->os_encrypted = B_TRUE;
		drba->drba_cookie->drc_raw = B_TRUE;
	}


	if (featureflags & DMU_BACKUP_FEATURE_REDACTED) {
		uint64_t *redact_snaps;
		uint_t numredactsnaps;
		VERIFY0(nvlist_lookup_uint64_array(drc->drc_begin_nvl,
		    BEGINNV_REDACT_SNAPS, &redact_snaps, &numredactsnaps));
		dsl_dataset_activate_redaction(newds, redact_snaps,
		    numredactsnaps, tx);
	}

	dmu_buf_will_dirty(newds->ds_dbuf, tx);
	dsl_dataset_phys(newds)->ds_flags |= DS_FLAG_INCONSISTENT;

	/*
	 * If we actually created a non-clone, we need to create the objset
	 * in our new dataset. If this is a raw send we postpone this until
	 * dmu_recv_stream() so that we can allocate the metadnode with the
	 * properties from the DRR_BEGIN payload.
	 */
	rrw_enter(&newds->ds_bp_rwlock, RW_READER, FTAG);
	if (BP_IS_HOLE(dsl_dataset_get_blkptr(newds)) &&
	    (featureflags & DMU_BACKUP_FEATURE_RAW) == 0) {
		(void) dmu_objset_create_impl(dp->dp_spa,
		    newds, dsl_dataset_get_blkptr(newds), drrb->drr_type, tx);
	}
	rrw_exit(&newds->ds_bp_rwlock, FTAG);

	drba->drba_cookie->drc_ds = newds;

	spa_history_log_internal_ds(newds, "receive", tx, "");
}

static int
dmu_recv_resume_begin_check(void *arg, dmu_tx_t *tx)
{
	dmu_recv_begin_arg_t *drba = arg;
	dmu_recv_cookie_t *drc = drba->drba_cookie;
	dsl_pool_t *dp = dmu_tx_pool(tx);
	struct drr_begin *drrb = drc->drc_drrb;
	int error;
	ds_hold_flags_t dsflags = 0;
	dsl_dataset_t *ds;
	const char *tofs = drc->drc_tofs;

	/* already checked */
	ASSERT3U(drrb->drr_magic, ==, DMU_BACKUP_MAGIC);
	ASSERT(drc->drc_featureflags & DMU_BACKUP_FEATURE_RESUMING);

	if (DMU_GET_STREAM_HDRTYPE(drrb->drr_versioninfo) ==
	    DMU_COMPOUNDSTREAM ||
	    drrb->drr_type >= DMU_OST_NUMTYPES)
		return (SET_ERROR(EINVAL));

	/*
	 * This is mostly a sanity check since we should have already done these
	 * checks during a previous attempt to receive the data.
	 */
	error = recv_begin_check_feature_flags_impl(drc->drc_featureflags,
	    dp->dp_spa);
	if (error != 0)
		return (error);

	/* 6 extra bytes for /%recv */
	char recvname[ZFS_MAX_DATASET_NAME_LEN + 6];

	(void) snprintf(recvname, sizeof (recvname), "%s/%s",
	    tofs, recv_clone_name);

	if ((drc->drc_featureflags & DMU_BACKUP_FEATURE_RAW) == 0)
		dsflags |= DS_HOLD_FLAG_DECRYPT;

	if (dsl_dataset_hold_flags(dp, recvname, dsflags, FTAG, &ds) != 0) {
		/* %recv does not exist; continue in tofs */
		error = dsl_dataset_hold_flags(dp, tofs, dsflags, FTAG, &ds);
		if (error != 0)
			return (error);
	}

	/* check that ds is marked inconsistent */
	if (!DS_IS_INCONSISTENT(ds)) {
		dsl_dataset_rele_flags(ds, dsflags, FTAG);
		return (SET_ERROR(EINVAL));
	}

	/* check that there is resuming data, and that the toguid matches */
	if (!dsl_dataset_is_zapified(ds)) {
		dsl_dataset_rele_flags(ds, dsflags, FTAG);
		return (SET_ERROR(EINVAL));
	}
	uint64_t val;
	error = zap_lookup(dp->dp_meta_objset, ds->ds_object,
	    DS_FIELD_RESUME_TOGUID, sizeof (val), 1, &val);
	if (error != 0 || drrb->drr_toguid != val) {
		dsl_dataset_rele_flags(ds, dsflags, FTAG);
		return (SET_ERROR(EINVAL));
	}

	/*
	 * Check if the receive is still running.  If so, it will be owned.
	 * Note that nothing else can own the dataset (e.g. after the receive
	 * fails) because it will be marked inconsistent.
	 */
	if (dsl_dataset_has_owner(ds)) {
		dsl_dataset_rele_flags(ds, dsflags, FTAG);
		return (SET_ERROR(EBUSY));
	}

	/* There should not be any snapshots of this fs yet. */
	if (ds->ds_prev != NULL && ds->ds_prev->ds_dir == ds->ds_dir) {
		dsl_dataset_rele_flags(ds, dsflags, FTAG);
		return (SET_ERROR(EINVAL));
	}

	/*
	 * Note: resume point will be checked when we process the first WRITE
	 * record.
	 */

	/* check that the origin matches */
	val = 0;
	(void) zap_lookup(dp->dp_meta_objset, ds->ds_object,
	    DS_FIELD_RESUME_FROMGUID, sizeof (val), 1, &val);
	if (drrb->drr_fromguid != val) {
		dsl_dataset_rele_flags(ds, dsflags, FTAG);
		return (SET_ERROR(EINVAL));
	}

	/*
	 * If we're resuming, and the send is redacted, then the original send
	 * must have been redacted, and must have been redacted with respect to
	 * the same snapshots.
	 */
	if (drc->drc_featureflags & DMU_BACKUP_FEATURE_REDACTED) {
		uint64_t num_ds_redact_snaps;
		uint64_t *ds_redact_snaps;

		uint_t num_stream_redact_snaps;
		uint64_t *stream_redact_snaps;

		if (nvlist_lookup_uint64_array(drc->drc_begin_nvl,
		    BEGINNV_REDACT_SNAPS, &stream_redact_snaps,
		    &num_stream_redact_snaps) != 0) {
			dsl_dataset_rele_flags(ds, dsflags, FTAG);
			return (SET_ERROR(EINVAL));
		}

		if (!dsl_dataset_get_uint64_array_feature(ds,
		    SPA_FEATURE_REDACTED_DATASETS, &num_ds_redact_snaps,
		    &ds_redact_snaps)) {
			dsl_dataset_rele_flags(ds, dsflags, FTAG);
			return (SET_ERROR(EINVAL));
		}

		for (int i = 0; i < num_ds_redact_snaps; i++) {
			if (!redact_snaps_contains(ds_redact_snaps,
			    num_ds_redact_snaps, stream_redact_snaps[i])) {
				dsl_dataset_rele_flags(ds, dsflags, FTAG);
				return (SET_ERROR(EINVAL));
			}
		}
	}
	dsl_dataset_rele_flags(ds, dsflags, FTAG);
	return (0);
}

static void
dmu_recv_resume_begin_sync(void *arg, dmu_tx_t *tx)
{
	dmu_recv_begin_arg_t *drba = arg;
	dsl_pool_t *dp = dmu_tx_pool(tx);
	const char *tofs = drba->drba_cookie->drc_tofs;
	uint64_t featureflags = drba->drba_cookie->drc_featureflags;
	dsl_dataset_t *ds;
	ds_hold_flags_t dsflags = 0;
	/* 6 extra bytes for /%recv */
	char recvname[ZFS_MAX_DATASET_NAME_LEN + 6];

	(void) snprintf(recvname, sizeof (recvname), "%s/%s", tofs,
	    recv_clone_name);

	if (featureflags & DMU_BACKUP_FEATURE_RAW) {
		drba->drba_cookie->drc_raw = B_TRUE;
	} else {
		dsflags |= DS_HOLD_FLAG_DECRYPT;
	}

	if (dsl_dataset_own_force(dp, recvname, dsflags, dmu_recv_tag, &ds)
	    != 0) {
		/* %recv does not exist; continue in tofs */
		VERIFY0(dsl_dataset_own_force(dp, tofs, dsflags, dmu_recv_tag,
		    &ds));
		drba->drba_cookie->drc_newfs = B_TRUE;
	}

	ASSERT(DS_IS_INCONSISTENT(ds));
	rrw_enter(&ds->ds_bp_rwlock, RW_READER, FTAG);
	ASSERT(!BP_IS_HOLE(dsl_dataset_get_blkptr(ds)) ||
	    drba->drba_cookie->drc_raw);
	rrw_exit(&ds->ds_bp_rwlock, FTAG);

	drba->drba_cookie->drc_ds = ds;

	spa_history_log_internal_ds(ds, "resume receive", tx, "");
}

/*
 * NB: callers *MUST* call dmu_recv_stream() if dmu_recv_begin()
 * succeeds; otherwise we will leak the holds on the datasets.
 */
int
dmu_recv_begin(char *tofs, char *tosnap, dmu_replay_record_t *drr_begin,
    boolean_t force, boolean_t resumable, nvlist_t *localprops,
    nvlist_t *hidden_args, char *origin, dmu_recv_cookie_t *drc,
    vnode_t *vp, offset_t *voffp)
{
	dmu_recv_begin_arg_t drba = { 0 };
	int err;

	bzero(drc, sizeof (dmu_recv_cookie_t));
	drc->drc_drr_begin = drr_begin;
	drc->drc_drrb = &drr_begin->drr_u.drr_begin;
	drc->drc_tosnap = tosnap;
	drc->drc_tofs = tofs;
	drc->drc_force = force;
	drc->drc_resumable = resumable;
	drc->drc_cred = CRED();
	drc->drc_clone = (origin != NULL);

	if (drc->drc_drrb->drr_magic == BSWAP_64(DMU_BACKUP_MAGIC)) {
		drc->drc_byteswap = B_TRUE;
		(void) fletcher_4_incremental_byteswap(drr_begin,
		    sizeof (dmu_replay_record_t), &drc->drc_cksum);
		byteswap_record(drr_begin);
	} else if (drc->drc_drrb->drr_magic == DMU_BACKUP_MAGIC) {
		(void) fletcher_4_incremental_native(drr_begin,
		    sizeof (dmu_replay_record_t), &drc->drc_cksum);
	} else {
		return (SET_ERROR(EINVAL));
	}

	drc->drc_vp = vp;
	drc->drc_voff = *voffp;
	drc->drc_featureflags =
	    DMU_GET_FEATUREFLAGS(drc->drc_drrb->drr_versioninfo);

	uint32_t payloadlen = drc->drc_drr_begin->drr_payloadlen;
	void *payload = NULL;
	if (payloadlen != 0)
		payload = kmem_alloc(payloadlen, KM_SLEEP);

	err = receive_read_payload_and_next_header(drc, payloadlen,
	    payload);
	if (err != 0) {
		kmem_free(payload, payloadlen);
		return (err);
	}
	if (payloadlen != 0) {
		err = nvlist_unpack(payload, payloadlen, &drc->drc_begin_nvl,
		    KM_SLEEP);
		kmem_free(payload, payloadlen);
		if (err != 0) {
			kmem_free(drc->drc_next_rrd,
			    sizeof (*drc->drc_next_rrd));
			return (err);
		}
	}

	drba.drba_origin = origin;
	drba.drba_cookie = drc;
	drba.drba_cred = CRED();

	if (drc->drc_featureflags & DMU_BACKUP_FEATURE_RESUMING) {
		err = dsl_sync_task(tofs,
		    dmu_recv_resume_begin_check, dmu_recv_resume_begin_sync,
		    &drba, 5, ZFS_SPACE_CHECK_NORMAL);
	} else {
		int err;

		/*
		 * For non-raw, non-incremental, non-resuming receives the
		 * user can specify encryption parameters on the command line
		 * with "zfs recv -o". For these receives we create a dcp and
		 * pass it to the sync task. Creating the dcp will implicitly
		 * remove the encryption params from the localprops nvlist,
		 * which avoids errors when trying to set these normally
		 * read-only properties. Any other kind of receive that
		 * attempts to set these properties will fail as a result.
		 */
		if ((DMU_GET_FEATUREFLAGS(drc->drc_drrb->drr_versioninfo) &
		    DMU_BACKUP_FEATURE_RAW) == 0 &&
		    origin == NULL && drc->drc_drrb->drr_fromguid == 0) {
			err = dsl_crypto_params_create_nvlist(DCP_CMD_NONE,
			    localprops, hidden_args, &drba.drba_dcp);
			if (err != 0)
				return (err);
		}

		err = dsl_sync_task(tofs,
		    dmu_recv_begin_check, dmu_recv_begin_sync,
		    &drba, 5, ZFS_SPACE_CHECK_NORMAL);
		dsl_crypto_params_free(drba.drba_dcp, !!err);

		return (err);
	}

	if (err != 0) {
		kmem_free(drc->drc_next_rrd, sizeof (*drc->drc_next_rrd));
		nvlist_free(drc->drc_begin_nvl);
	}
	return (err);
}

static int
guid_compare(const void *arg1, const void *arg2)
{
	const guid_map_entry_t *gmep1 = (const guid_map_entry_t *)arg1;
	const guid_map_entry_t *gmep2 = (const guid_map_entry_t *)arg2;

	return (AVL_CMP(gmep1->guid, gmep2->guid));
}

static void
free_guid_map_onexit(void *arg)
{
	avl_tree_t *ca = arg;
	void *cookie = NULL;
	guid_map_entry_t *gmep;

	while ((gmep = avl_destroy_nodes(ca, &cookie)) != NULL) {
		ds_hold_flags_t dsflags = DS_HOLD_FLAG_DECRYPT;

		if (gmep->raw) {
			gmep->gme_ds->ds_objset->os_raw_receive = B_FALSE;
			dsflags &= ~DS_HOLD_FLAG_DECRYPT;
		}

		dsl_dataset_disown(gmep->gme_ds, dsflags, gmep);
		kmem_free(gmep, sizeof (guid_map_entry_t));
	}
	avl_destroy(ca);
	kmem_free(ca, sizeof (avl_tree_t));
}

static int
receive_read(dmu_recv_cookie_t *drc, int len, void *buf)
{
	int done = 0;

	/*
	 * The code doesn't rely on this (lengths being multiples of 8).  See
	 * comment in dump_bytes.
	 */
	ASSERT(len % 8 == 0 ||
	    (drc->drc_featureflags & DMU_BACKUP_FEATURE_RAW) != 0);

	while (done < len) {
		ssize_t resid;

		drc->drc_err = vn_rdwr(UIO_READ, drc->drc_vp,
		    (char *)buf + done, len - done,
		    drc->drc_voff, UIO_SYSSPACE, FAPPEND,
		    RLIM64_INFINITY, CRED(), &resid);

		if (resid == len - done) {
			/*
			 * Note: ECKSUM indicates that the receive
			 * was interrupted and can potentially be resumed.
			 */
			drc->drc_err = SET_ERROR(ECKSUM);
		}
		drc->drc_voff += len - done - resid;
		done = len - resid;
		if (drc->drc_err != 0)
			return (drc->drc_err);
	}

	drc->drc_bytes_read += len;

	ASSERT3U(done, ==, len);
	return (0);
}

static inline uint8_t
deduce_nblkptr(dmu_object_type_t bonus_type, uint64_t bonus_size)
{
	if (bonus_type == DMU_OT_SA) {
		return (1);
	} else {
		return (1 +
		    ((DN_OLD_MAX_BONUSLEN -
		    MIN(DN_OLD_MAX_BONUSLEN, bonus_size)) >> SPA_BLKPTRSHIFT));
	}
}

static void
save_resume_state(struct receive_writer_arg *rwa,
    uint64_t object, uint64_t offset, dmu_tx_t *tx)
{
	int txgoff = dmu_tx_get_txg(tx) & TXG_MASK;

	if (!rwa->resumable)
		return;

	/*
	 * We use ds_resume_bytes[] != 0 to indicate that we need to
	 * update this on disk, so it must not be 0.
	 */
	ASSERT(rwa->bytes_read != 0);

	/*
	 * We only resume from write records, which have a valid
	 * (non-meta-dnode) object number.
	 */
	ASSERT(object != 0);

	/*
	 * For resuming to work correctly, we must receive records in order,
	 * sorted by object,offset.  This is checked by the callers, but
	 * assert it here for good measure.
	 */
	ASSERT3U(object, >=, rwa->os->os_dsl_dataset->ds_resume_object[txgoff]);
	ASSERT(object != rwa->os->os_dsl_dataset->ds_resume_object[txgoff] ||
	    offset >= rwa->os->os_dsl_dataset->ds_resume_offset[txgoff]);
	ASSERT3U(rwa->bytes_read, >=,
	    rwa->os->os_dsl_dataset->ds_resume_bytes[txgoff]);

	rwa->os->os_dsl_dataset->ds_resume_object[txgoff] = object;
	rwa->os->os_dsl_dataset->ds_resume_offset[txgoff] = offset;
	rwa->os->os_dsl_dataset->ds_resume_bytes[txgoff] = rwa->bytes_read;
}

noinline static int
receive_object(struct receive_writer_arg *rwa, struct drr_object *drro,
    void *data)
{
	dmu_object_info_t doi;
	dmu_tx_t *tx;
	uint64_t object;
	int err;
	uint8_t dn_slots = drro->drr_dn_slots != 0 ?
	    drro->drr_dn_slots : DNODE_MIN_SLOTS;

	if (drro->drr_type == DMU_OT_NONE ||
	    !DMU_OT_IS_VALID(drro->drr_type) ||
	    !DMU_OT_IS_VALID(drro->drr_bonustype) ||
	    drro->drr_checksumtype >= ZIO_CHECKSUM_FUNCTIONS ||
	    drro->drr_compress >= ZIO_COMPRESS_FUNCTIONS ||
	    P2PHASE(drro->drr_blksz, SPA_MINBLOCKSIZE) ||
	    drro->drr_blksz < SPA_MINBLOCKSIZE ||
	    drro->drr_blksz > spa_maxblocksize(dmu_objset_spa(rwa->os)) ||
	    drro->drr_bonuslen >
	    DN_BONUS_SIZE(spa_maxdnodesize(dmu_objset_spa(rwa->os))) ||
	    dn_slots >
	    (spa_maxdnodesize(dmu_objset_spa(rwa->os)) >> DNODE_SHIFT)) {
		return (SET_ERROR(EINVAL));
	}

	if (rwa->raw) {
		/*
		 * We should have received a DRR_OBJECT_RANGE record
		 * containing this block and stored it in rwa.
		 */
		if (drro->drr_object < rwa->or_firstobj ||
		    drro->drr_object >= rwa->or_firstobj + rwa->or_numslots ||
		    drro->drr_raw_bonuslen < drro->drr_bonuslen ||
		    drro->drr_indblkshift > SPA_MAXBLOCKSHIFT ||
		    drro->drr_nlevels > DN_MAX_LEVELS ||
		    drro->drr_nblkptr > DN_MAX_NBLKPTR ||
		    DN_SLOTS_TO_BONUSLEN(dn_slots) <
		    drro->drr_raw_bonuslen)
			return (SET_ERROR(EINVAL));
	} else {
		if (drro->drr_flags != 0 || drro->drr_raw_bonuslen != 0 ||
		    drro->drr_indblkshift != 0 || drro->drr_nlevels != 0 ||
		    drro->drr_nblkptr != 0)
			return (SET_ERROR(EINVAL));
	}

	err = dmu_object_info(rwa->os, drro->drr_object, &doi);

	if (err != 0 && err != ENOENT && err != EEXIST)
		return (SET_ERROR(EINVAL));

	if (drro->drr_object > rwa->max_object)
		rwa->max_object = drro->drr_object;

	/*
	 * If we are losing blkptrs or changing the block size this must
	 * be a new file instance.  We must clear out the previous file
	 * contents before we can change this type of metadata in the dnode.
	 * Raw receives will also check that the indirect structure of the
	 * dnode hasn't changed.
	 */
	if (err == 0) {
		uint32_t indblksz = drro->drr_indblkshift ?
		    1ULL << drro->drr_indblkshift : 0;
		int nblkptr = deduce_nblkptr(drro->drr_bonustype,
		    drro->drr_bonuslen);

		object = drro->drr_object;

		/* nblkptr should be bounded by the bonus size and type */
		if (rwa->raw && nblkptr != drro->drr_nblkptr)
			return (SET_ERROR(EINVAL));

		/*
		 * Check for indicators that the object was freed and
		 * reallocated. For all sends, these indicators are:
		 *     - A changed block size
		 *     - A smaller nblkptr
		 *     - A changed dnode size
		 * For raw sends we also check a few other fields to
		 * ensure we are preserving the objset structure exactly
		 * as it was on the receive side:
		 *     - A changed indirect block size
		 *     - A smaller nlevels
		 */
		if (drro->drr_blksz != doi.doi_data_block_size ||
		    nblkptr < doi.doi_nblkptr ||
		    dn_slots != doi.doi_dnodesize >> DNODE_SHIFT ||
		    (rwa->raw &&
		    (indblksz != doi.doi_metadata_block_size ||
		    drro->drr_nlevels < doi.doi_indirection))) {
			err = dmu_free_long_range(rwa->os, drro->drr_object,
			    0, DMU_OBJECT_END);
			if (err != 0)
				return (SET_ERROR(EINVAL));
		}

		/*
		 * The dmu does not currently support decreasing nlevels
		 * or changing the number of dnode slots on an object. For
		 * non-raw sends, this does not matter and the new object
		 * can just use the previous one's nlevels. For raw sends,
		 * however, the structure of the received dnode (including
		 * nlevels and dnode slots) must match that of the send
		 * side. Therefore, instead of using dmu_object_reclaim(),
		 * we must free the object completely and call
		 * dmu_object_claim_dnsize() instead.
		 */
		if ((rwa->raw && drro->drr_nlevels < doi.doi_indirection) ||
		    dn_slots != doi.doi_dnodesize >> DNODE_SHIFT) {
			err = dmu_free_long_object(rwa->os, drro->drr_object);
			if (err != 0)
				return (SET_ERROR(EINVAL));

			txg_wait_synced(dmu_objset_pool(rwa->os), 0);
			object = DMU_NEW_OBJECT;
		}

		/*
		 * For raw receives, free everything beyond the new incoming
		 * maxblkid. Normally this would be done with a DRR_FREE
		 * record that would come after this DRR_OBJECT record is
		 * processed. However, for raw receives we manually set the
		 * maxblkid from the drr_maxblkid and so we must first free
		 * everything above that blkid to ensure the DMU is always
		 * consistent with itself.
		 */
		if (rwa->raw) {
			err = dmu_free_long_range(rwa->os, drro->drr_object,
			    (drro->drr_maxblkid + 1) * drro->drr_blksz,
			    DMU_OBJECT_END);
			if (err != 0)
				return (SET_ERROR(EINVAL));
		}
	} else if (err == EEXIST) {
		/*
		 * The object requested is currently an interior slot of a
		 * multi-slot dnode. This will be resolved when the next txg
		 * is synced out, since the send stream will have told us
		 * to free this slot when we freed the associated dnode
		 * earlier in the stream.
		 */
		txg_wait_synced(dmu_objset_pool(rwa->os), 0);
		object = drro->drr_object;
	} else {
		/* object is free and we are about to allocate a new one */
		object = DMU_NEW_OBJECT;
	}

	/*
	 * If this is a multi-slot dnode there is a chance that this
	 * object will expand into a slot that is already used by
	 * another object from the previous snapshot. We must free
	 * these objects before we attempt to allocate the new dnode.
	 */
	if (dn_slots > 1) {
		boolean_t need_sync = B_FALSE;

		for (uint64_t slot = drro->drr_object + 1;
		    slot < drro->drr_object + dn_slots;
		    slot++) {
			dmu_object_info_t slot_doi;

			err = dmu_object_info(rwa->os, slot, &slot_doi);
			if (err == ENOENT || err == EEXIST)
				continue;
			else if (err != 0)
				return (err);

			err = dmu_free_long_object(rwa->os, slot);

			if (err != 0)
				return (err);

			need_sync = B_TRUE;
		}

		if (need_sync)
			txg_wait_synced(dmu_objset_pool(rwa->os), 0);
	}

	tx = dmu_tx_create(rwa->os);
	dmu_tx_hold_bonus(tx, object);
	dmu_tx_hold_write(tx, object, 0, 0);
	err = dmu_tx_assign(tx, TXG_WAIT);
	if (err != 0) {
		dmu_tx_abort(tx);
		return (err);
	}

	if (object == DMU_NEW_OBJECT) {
		/* currently free, want to be allocated */
		err = dmu_object_claim_dnsize(rwa->os, drro->drr_object,
		    drro->drr_type, drro->drr_blksz,
		    drro->drr_bonustype, drro->drr_bonuslen,
		    dn_slots << DNODE_SHIFT, tx);
	} else if (drro->drr_type != doi.doi_type ||
	    drro->drr_blksz != doi.doi_data_block_size ||
	    drro->drr_bonustype != doi.doi_bonus_type ||
	    drro->drr_bonuslen != doi.doi_bonus_size) {
		/* currently allocated, but with different properties */
		err = dmu_object_reclaim_dnsize(rwa->os, drro->drr_object,
		    drro->drr_type, drro->drr_blksz,
		    drro->drr_bonustype, drro->drr_bonuslen,
		    dn_slots << DNODE_SHIFT, tx);
	}
	if (err != 0) {
		dmu_tx_commit(tx);
		return (SET_ERROR(EINVAL));
	}

	if (rwa->or_crypt_params_present) {
		/*
		 * Set the crypt params for the buffer associated with this
		 * range of dnodes.  This causes the blkptr_t to have the
		 * same crypt params (byteorder, salt, iv, mac) as on the
		 * sending side.
		 *
		 * Since we are committing this tx now, it is possible for
		 * the dnode block to end up on-disk with the incorrect MAC,
		 * if subsequent objects in this block are received in a
		 * different txg.  However, since the dataset is marked as
		 * inconsistent, no code paths will do a non-raw read (or
		 * decrypt the block / verify the MAC). The receive code and
		 * scrub code can safely do raw reads and verify the
		 * checksum.  They don't need to verify the MAC.
		 */
		dmu_buf_t *db = NULL;
		uint64_t offset = rwa->or_firstobj * DNODE_MIN_SIZE;

		err = dmu_buf_hold_by_dnode(DMU_META_DNODE(rwa->os),
		    offset, FTAG, &db, DMU_READ_PREFETCH | DMU_READ_NO_DECRYPT);
		if (err != 0) {
			dmu_tx_commit(tx);
			return (SET_ERROR(EINVAL));
		}

		dmu_buf_set_crypt_params(db, rwa->or_byteorder,
		    rwa->or_salt, rwa->or_iv, rwa->or_mac, tx);

		dmu_buf_rele(db, FTAG);

		rwa->or_crypt_params_present = B_FALSE;
	}

	dmu_object_set_checksum(rwa->os, drro->drr_object,
	    drro->drr_checksumtype, tx);
	dmu_object_set_compress(rwa->os, drro->drr_object,
	    drro->drr_compress, tx);

	/* handle more restrictive dnode structuring for raw recvs */
	if (rwa->raw) {
		/*
		 * Set the indirect block size, block shift, nlevels.
		 * This will not fail because we ensured all of the
		 * blocks were freed earlier if this is a new object.
		 * For non-new objects block size and indirect block
		 * shift cannot change and nlevels can only increase.
		 */
		VERIFY0(dmu_object_set_blocksize(rwa->os, drro->drr_object,
		    drro->drr_blksz, drro->drr_indblkshift, tx));
		VERIFY0(dmu_object_set_nlevels(rwa->os, drro->drr_object,
		    drro->drr_nlevels, tx));

		/*
		 * Set the maxblkid. We will never free the first block of
		 * an object here because a maxblkid of 0 could indicate
		 * an object with a single block or one with no blocks.
		 * This will always succeed because we freed all blocks
		 * beyond the new maxblkid above.
		 */
		VERIFY0(dmu_object_set_maxblkid(rwa->os, drro->drr_object,
		    drro->drr_maxblkid, tx));
	}

	if (data != NULL) {
		dmu_buf_t *db;
		dnode_t *dn;
		uint32_t flags = DMU_READ_NO_PREFETCH;

		if (rwa->raw)
			flags |= DMU_READ_NO_DECRYPT;

		VERIFY0(dnode_hold(rwa->os, drro->drr_object, FTAG, &dn));
		VERIFY0(dmu_bonus_hold_by_dnode(dn, FTAG, &db, flags));

		dmu_buf_will_dirty(db, tx);

		ASSERT3U(db->db_size, >=, drro->drr_bonuslen);
		bcopy(data, db->db_data, DRR_OBJECT_PAYLOAD_SIZE(drro));

		/*
		 * Raw bonus buffers have their byteorder determined by the
		 * DRR_OBJECT_RANGE record.
		 */
		if (rwa->byteswap && !rwa->raw) {
			dmu_object_byteswap_t byteswap =
			    DMU_OT_BYTESWAP(drro->drr_bonustype);
			dmu_ot_byteswap[byteswap].ob_func(db->db_data,
			    DRR_OBJECT_PAYLOAD_SIZE(drro));
		}
		dmu_buf_rele(db, FTAG);
		dnode_rele(dn, FTAG);
	}
	dmu_tx_commit(tx);

	return (0);
}

/* ARGSUSED */
noinline static int
receive_freeobjects(struct receive_writer_arg *rwa,
    struct drr_freeobjects *drrfo)
{
	uint64_t obj;
	int next_err = 0;

	if (drrfo->drr_firstobj + drrfo->drr_numobjs < drrfo->drr_firstobj)
		return (SET_ERROR(EINVAL));

	for (obj = drrfo->drr_firstobj == 0 ? 1 : drrfo->drr_firstobj;
	    obj < drrfo->drr_firstobj + drrfo->drr_numobjs &&
	    obj < DN_MAX_OBJECT && next_err == 0;
	    next_err = dmu_object_next(rwa->os, &obj, FALSE, 0)) {
		dmu_object_info_t doi;
		int err;

		err = dmu_object_info(rwa->os, obj, &doi);
		if (err == ENOENT)
			continue;
		else if (err != 0)
			return (err);

		err = dmu_free_long_object(rwa->os, obj);

		if (err != 0)
			return (err);
	}
	if (next_err != ESRCH)
		return (next_err);
	return (0);
}

noinline static int
receive_write(struct receive_writer_arg *rwa, struct drr_write *drrw,
    arc_buf_t *abuf)
{
	int err;
	dmu_tx_t *tx;
	dnode_t *dn;

	if (drrw->drr_offset + drrw->drr_logical_size < drrw->drr_offset ||
	    !DMU_OT_IS_VALID(drrw->drr_type))
		return (SET_ERROR(EINVAL));

	/*
	 * For resuming to work, records must be in increasing order
	 * by (object, offset).
	 */
	if (drrw->drr_object < rwa->last_object ||
	    (drrw->drr_object == rwa->last_object &&
	    drrw->drr_offset < rwa->last_offset)) {
		return (SET_ERROR(EINVAL));
	}
	rwa->last_object = drrw->drr_object;
	rwa->last_offset = drrw->drr_offset;

	if (rwa->last_object > rwa->max_object)
		rwa->max_object = rwa->last_object;

	if (dmu_object_info(rwa->os, drrw->drr_object, NULL) != 0)
		return (SET_ERROR(EINVAL));

	tx = dmu_tx_create(rwa->os);
	dmu_tx_hold_write(tx, drrw->drr_object,
	    drrw->drr_offset, drrw->drr_logical_size);
	err = dmu_tx_assign(tx, TXG_WAIT);
	if (err != 0) {
		dmu_tx_abort(tx);
		return (err);
	}

	if (rwa->byteswap && !arc_is_encrypted(abuf) &&
	    arc_get_compression(abuf) == ZIO_COMPRESS_OFF) {
		dmu_object_byteswap_t byteswap =
		    DMU_OT_BYTESWAP(drrw->drr_type);
		dmu_ot_byteswap[byteswap].ob_func(abuf->b_data,
		    DRR_WRITE_PAYLOAD_SIZE(drrw));
	}

	/* use the bonus buf to look up the dnode in dmu_assign_arcbuf */
	VERIFY0(dnode_hold(rwa->os, drrw->drr_object, FTAG, &dn));
	err = dmu_assign_arcbuf_by_dnode(dn, drrw->drr_offset, abuf, tx);
	if (err != 0) {
		dnode_rele(dn, FTAG);
		dmu_tx_commit(tx);
		return (err);
	}
	dnode_rele(dn, FTAG);

	/*
	 * Note: If the receive fails, we want the resume stream to start
	 * with the same record that we last successfully received (as opposed
	 * to the next record), so that we can verify that we are
	 * resuming from the correct location.
	 */
	save_resume_state(rwa, drrw->drr_object, drrw->drr_offset, tx);
	dmu_tx_commit(tx);

	return (0);
}

/*
 * Handle a DRR_WRITE_BYREF record.  This record is used in dedup'ed
 * streams to refer to a copy of the data that is already on the
 * system because it came in earlier in the stream.  This function
 * finds the earlier copy of the data, and uses that copy instead of
 * data from the stream to fulfill this write.
 */
noinline static int
receive_write_byref(struct receive_writer_arg *rwa,
    struct drr_write_byref *drrwbr)
{
	dmu_tx_t *tx;
	int err;
	guid_map_entry_t gmesrch;
	guid_map_entry_t *gmep;
	avl_index_t where;
	objset_t *ref_os = NULL;
	int flags = DMU_READ_PREFETCH;
	dmu_buf_t *dbp;

	if (drrwbr->drr_offset + drrwbr->drr_length < drrwbr->drr_offset)
		return (SET_ERROR(EINVAL));

	/*
	 * If the GUID of the referenced dataset is different from the
	 * GUID of the target dataset, find the referenced dataset.
	 */
	if (drrwbr->drr_toguid != drrwbr->drr_refguid) {
		gmesrch.guid = drrwbr->drr_refguid;
		if ((gmep = avl_find(rwa->guid_to_ds_map, &gmesrch,
		    &where)) == NULL) {
			return (SET_ERROR(EINVAL));
		}
		if (dmu_objset_from_ds(gmep->gme_ds, &ref_os))
			return (SET_ERROR(EINVAL));
	} else {
		ref_os = rwa->os;
	}

	if (drrwbr->drr_object > rwa->max_object)
		rwa->max_object = drrwbr->drr_object;

	if (rwa->raw)
		flags |= DMU_READ_NO_DECRYPT;

	/* may return either a regular db or an encrypted one */
	err = dmu_buf_hold(ref_os, drrwbr->drr_refobject,
	    drrwbr->drr_refoffset, FTAG, &dbp, flags);
	if (err != 0)
		return (err);

	tx = dmu_tx_create(rwa->os);

	dmu_tx_hold_write(tx, drrwbr->drr_object,
	    drrwbr->drr_offset, drrwbr->drr_length);
	err = dmu_tx_assign(tx, TXG_WAIT);
	if (err != 0) {
		dmu_tx_abort(tx);
		return (err);
	}

	if (rwa->raw) {
		dmu_copy_from_buf(rwa->os, drrwbr->drr_object,
		    drrwbr->drr_offset, dbp, tx);
	} else {
		dmu_write(rwa->os, drrwbr->drr_object,
		    drrwbr->drr_offset, drrwbr->drr_length, dbp->db_data, tx);
	}
	dmu_buf_rele(dbp, FTAG);

	/* See comment in restore_write. */
	save_resume_state(rwa, drrwbr->drr_object, drrwbr->drr_offset, tx);
	dmu_tx_commit(tx);
	return (0);
}

static int
receive_write_embedded(struct receive_writer_arg *rwa,
    struct drr_write_embedded *drrwe, void *data)
{
	dmu_tx_t *tx;
	int err;

	if (drrwe->drr_offset + drrwe->drr_length < drrwe->drr_offset)
		return (SET_ERROR(EINVAL));

	if (drrwe->drr_psize > BPE_PAYLOAD_SIZE)
		return (SET_ERROR(EINVAL));

	if (drrwe->drr_etype >= NUM_BP_EMBEDDED_TYPES)
		return (SET_ERROR(EINVAL));
	if (drrwe->drr_compression >= ZIO_COMPRESS_FUNCTIONS)
		return (SET_ERROR(EINVAL));
	if (rwa->raw)
		return (SET_ERROR(EINVAL));

	if (drrwe->drr_object > rwa->max_object)
		rwa->max_object = drrwe->drr_object;

	tx = dmu_tx_create(rwa->os);

	dmu_tx_hold_write(tx, drrwe->drr_object,
	    drrwe->drr_offset, drrwe->drr_length);
	err = dmu_tx_assign(tx, TXG_WAIT);
	if (err != 0) {
		dmu_tx_abort(tx);
		return (err);
	}

	dmu_write_embedded(rwa->os, drrwe->drr_object,
	    drrwe->drr_offset, data, drrwe->drr_etype,
	    drrwe->drr_compression, drrwe->drr_lsize, drrwe->drr_psize,
	    rwa->byteswap ^ ZFS_HOST_BYTEORDER, tx);

	/* See comment in restore_write. */
	save_resume_state(rwa, drrwe->drr_object, drrwe->drr_offset, tx);
	dmu_tx_commit(tx);
	return (0);
}

static int
receive_spill(struct receive_writer_arg *rwa, struct drr_spill *drrs,
    arc_buf_t *abuf)
{
	dmu_tx_t *tx;
	dmu_buf_t *db, *db_spill;
	int err;

	if (drrs->drr_length < SPA_MINBLOCKSIZE ||
	    drrs->drr_length > spa_maxblocksize(dmu_objset_spa(rwa->os)))
		return (SET_ERROR(EINVAL));

	if (rwa->raw) {
		if (!DMU_OT_IS_VALID(drrs->drr_type) ||
		    drrs->drr_compressiontype >= ZIO_COMPRESS_FUNCTIONS ||
		    drrs->drr_compressed_size == 0)
			return (SET_ERROR(EINVAL));
	}

	if (dmu_object_info(rwa->os, drrs->drr_object, NULL) != 0)
		return (SET_ERROR(EINVAL));

	if (drrs->drr_object > rwa->max_object)
		rwa->max_object = drrs->drr_object;

	VERIFY0(dmu_bonus_hold(rwa->os, drrs->drr_object, FTAG, &db));
	if ((err = dmu_spill_hold_by_bonus(db, DMU_READ_NO_DECRYPT, FTAG,
	    &db_spill)) != 0) {
		dmu_buf_rele(db, FTAG);
		return (err);
	}

	tx = dmu_tx_create(rwa->os);

	dmu_tx_hold_spill(tx, db->db_object);

	err = dmu_tx_assign(tx, TXG_WAIT);
	if (err != 0) {
		dmu_buf_rele(db, FTAG);
		dmu_buf_rele(db_spill, FTAG);
		dmu_tx_abort(tx);
		return (err);
	}

	if (db_spill->db_size < drrs->drr_length)
		VERIFY0(dbuf_spill_set_blksz(db_spill, drrs->drr_length, tx));

	if (rwa->byteswap && !arc_is_encrypted(abuf) &&
	    arc_get_compression(abuf) == ZIO_COMPRESS_OFF) {
		dmu_object_byteswap_t byteswap =
		    DMU_OT_BYTESWAP(drrs->drr_type);
		dmu_ot_byteswap[byteswap].ob_func(abuf->b_data,
		    DRR_SPILL_PAYLOAD_SIZE(drrs));
	}

	dbuf_assign_arcbuf((dmu_buf_impl_t *)db_spill, abuf, tx);

	dmu_buf_rele(db, FTAG);
	dmu_buf_rele(db_spill, FTAG);

	dmu_tx_commit(tx);
	return (0);
}

/* ARGSUSED */
noinline static int
receive_free(struct receive_writer_arg *rwa, struct drr_free *drrf)
{
	int err;

	if (drrf->drr_length != -1ULL &&
	    drrf->drr_offset + drrf->drr_length < drrf->drr_offset)
		return (SET_ERROR(EINVAL));

	if (dmu_object_info(rwa->os, drrf->drr_object, NULL) != 0)
		return (SET_ERROR(EINVAL));

	if (drrf->drr_object > rwa->max_object)
		rwa->max_object = drrf->drr_object;

	err = dmu_free_long_range(rwa->os, drrf->drr_object,
	    drrf->drr_offset, drrf->drr_length);

	return (err);
}

static int
receive_object_range(struct receive_writer_arg *rwa,
    struct drr_object_range *drror)
{
	/*
	 * By default, we assume this block is in our native format
	 * (ZFS_HOST_BYTEORDER). We then take into account whether
	 * the send stream is byteswapped (rwa->byteswap). Finally,
	 * we need to byteswap again if this particular block was
	 * in non-native format on the send side.
	 */
	boolean_t byteorder = ZFS_HOST_BYTEORDER ^ rwa->byteswap ^
	    !!DRR_IS_RAW_BYTESWAPPED(drror->drr_flags);

	/*
	 * Since dnode block sizes are constant, we should not need to worry
	 * about making sure that the dnode block size is the same on the
	 * sending and receiving sides for the time being. For non-raw sends,
	 * this does not matter (and in fact we do not send a DRR_OBJECT_RANGE
	 * record at all). Raw sends require this record type because the
	 * encryption parameters are used to protect an entire block of bonus
	 * buffers. If the size of dnode blocks ever becomes variable,
	 * handling will need to be added to ensure that dnode block sizes
	 * match on the sending and receiving side.
	 */
	if (drror->drr_numslots != DNODES_PER_BLOCK ||
	    P2PHASE(drror->drr_firstobj, DNODES_PER_BLOCK) != 0 ||
	    !rwa->raw)
		return (SET_ERROR(EINVAL));

	if (drror->drr_firstobj > rwa->max_object)
		rwa->max_object = drror->drr_firstobj;

	/*
	 * The DRR_OBJECT_RANGE handling must be deferred to receive_object()
	 * so that the block of dnodes is not written out when it's empty,
	 * and converted to a HOLE BP.
	 */
	rwa->or_crypt_params_present = B_TRUE;
	rwa->or_firstobj = drror->drr_firstobj;
	rwa->or_numslots = drror->drr_numslots;
	bcopy(drror->drr_salt, rwa->or_salt, ZIO_DATA_SALT_LEN);
	bcopy(drror->drr_iv, rwa->or_iv, ZIO_DATA_IV_LEN);
	bcopy(drror->drr_mac, rwa->or_mac, ZIO_DATA_MAC_LEN);
	rwa->or_byteorder = byteorder;

	return (0);
}

/*
 * Until we have the ability to redact large ranges of data efficiently, we
 * process these records as frees.
 */
/* ARGSUSED */
noinline static int
receive_redact(struct receive_writer_arg *rwa, struct drr_redact *drrr)
{
	struct drr_free drrf = {0};
	drrf.drr_length = drrr->drr_length;
	drrf.drr_object = drrr->drr_object;
	drrf.drr_offset = drrr->drr_offset;
	drrf.drr_toguid = drrr->drr_toguid;
	return (receive_free(rwa, &drrf));
}

/* used to destroy the drc_ds on error */
static void
dmu_recv_cleanup_ds(dmu_recv_cookie_t *drc)
{
	dsl_dataset_t *ds = drc->drc_ds;
	ds_hold_flags_t dsflags = (drc->drc_raw) ? 0 : DS_HOLD_FLAG_DECRYPT;

	/*
	 * Wait for the txg sync before cleaning up the receive. For
	 * resumable receives, this ensures that our resume state has
	 * been written out to disk. For raw receives, this ensures
	 * that the user accounting code will not attempt to do anything
	 * after we stopped receiving the dataset.
	 */
	txg_wait_synced(ds->ds_dir->dd_pool, 0);
	ds->ds_objset->os_raw_receive = B_FALSE;

	rrw_enter(&ds->ds_bp_rwlock, RW_READER, FTAG);
	if (drc->drc_resumable && !BP_IS_HOLE(dsl_dataset_get_blkptr(ds))) {
		rrw_exit(&ds->ds_bp_rwlock, FTAG);
		dsl_dataset_disown(ds, dsflags, dmu_recv_tag);
	} else {
		char name[ZFS_MAX_DATASET_NAME_LEN];
		rrw_exit(&ds->ds_bp_rwlock, FTAG);
		dsl_dataset_name(ds, name);
		dsl_dataset_disown(ds, dsflags, dmu_recv_tag);
		(void) dsl_destroy_head(name);
	}
}

static void
receive_cksum(dmu_recv_cookie_t *drc, int len, void *buf)
{
	if (drc->drc_byteswap) {
		(void) fletcher_4_incremental_byteswap(buf, len,
		    &drc->drc_cksum);
	} else {
		(void) fletcher_4_incremental_native(buf, len, &drc->drc_cksum);
	}
}

/*
 * Read the payload into a buffer of size len, and update the current record's
 * payload field.
 * Allocate drc->drc_next_rrd and read the next record's header into
 * drc->drc_next_rrd->header.
 * Verify checksum of payload and next record.
 */
static int
receive_read_payload_and_next_header(dmu_recv_cookie_t *drc, int len, void *buf)
{
	int err;

	if (len != 0) {
		ASSERT3U(len, <=, SPA_MAXBLOCKSIZE);
		err = receive_read(drc, len, buf);
		if (err != 0)
			return (err);
		receive_cksum(drc, len, buf);

		/* note: rrd is NULL when reading the begin record's payload */
		if (drc->drc_rrd != NULL) {
			drc->drc_rrd->payload = buf;
			drc->drc_rrd->payload_size = len;
			drc->drc_rrd->bytes_read = drc->drc_bytes_read;
		}
	} else {
		ASSERT3P(buf, ==, NULL);
	}

	drc->drc_prev_cksum = drc->drc_cksum;

	drc->drc_next_rrd = kmem_zalloc(sizeof (*drc->drc_next_rrd), KM_SLEEP);
	err = receive_read(drc, sizeof (drc->drc_next_rrd->header),
	    &drc->drc_next_rrd->header);
	drc->drc_next_rrd->bytes_read = drc->drc_bytes_read;

	if (err != 0) {
		kmem_free(drc->drc_next_rrd, sizeof (*drc->drc_next_rrd));
		drc->drc_next_rrd = NULL;
		return (err);
	}
	if (drc->drc_next_rrd->header.drr_type == DRR_BEGIN) {
		kmem_free(drc->drc_next_rrd, sizeof (*drc->drc_next_rrd));
		drc->drc_next_rrd = NULL;
		return (SET_ERROR(EINVAL));
	}

	/*
	 * Note: checksum is of everything up to but not including the
	 * checksum itself.
	 */
	ASSERT3U(offsetof(dmu_replay_record_t, drr_u.drr_checksum.drr_checksum),
	    ==, sizeof (dmu_replay_record_t) - sizeof (zio_cksum_t));
	receive_cksum(drc,
	    offsetof(dmu_replay_record_t, drr_u.drr_checksum.drr_checksum),
	    &drc->drc_next_rrd->header);

	zio_cksum_t cksum_orig =
	    drc->drc_next_rrd->header.drr_u.drr_checksum.drr_checksum;
	zio_cksum_t *cksump =
	    &drc->drc_next_rrd->header.drr_u.drr_checksum.drr_checksum;

	if (drc->drc_byteswap)
		byteswap_record(&drc->drc_next_rrd->header);

	if ((!ZIO_CHECKSUM_IS_ZERO(cksump)) &&
	    !ZIO_CHECKSUM_EQUAL(drc->drc_cksum, *cksump)) {
		kmem_free(drc->drc_next_rrd, sizeof (*drc->drc_next_rrd));
		drc->drc_next_rrd = NULL;
		return (SET_ERROR(ECKSUM));
	}

	receive_cksum(drc, sizeof (cksum_orig), &cksum_orig);

	return (0);
}

/*
 * Issue the prefetch reads for any necessary indirect blocks.
 *
 * We use the object ignore list to tell us whether or not to issue prefetches
 * for a given object.  We do this for both correctness (in case the blocksize
 * of an object has changed) and performance (if the object doesn't exist, don't
 * needlessly try to issue prefetches).  We also trim the list as we go through
 * the stream to prevent it from growing to an unbounded size.
 *
 * The object numbers within will always be in sorted order, and any write
 * records we see will also be in sorted order, but they're not sorted with
 * respect to each other (i.e. we can get several object records before
 * receiving each object's write records).  As a result, once we've reached a
 * given object number, we can safely remove any reference to lower object
 * numbers in the ignore list. In practice, we receive up to 32 object records
 * before receiving write records, so the list can have up to 32 nodes in it.
 */
/* ARGSUSED */
static void
receive_read_prefetch(dmu_recv_cookie_t *drc, uint64_t object, uint64_t offset,
    uint64_t length)
{
	if (!objlist_exists(drc->drc_ignore_objlist, object)) {
		dmu_prefetch(drc->drc_os, object, 1, offset, length,
		    ZIO_PRIORITY_SYNC_READ);
	}
}

/*
 * Read records off the stream, issuing any necessary prefetches.
 */
static int
receive_read_record(dmu_recv_cookie_t *drc)
{
	int err;

	switch (drc->drc_rrd->header.drr_type) {
	case DRR_OBJECT:
	{
		struct drr_object *drro =
		    &drc->drc_rrd->header.drr_u.drr_object;
		uint32_t size = DRR_OBJECT_PAYLOAD_SIZE(drro);
		void *buf = NULL;
		dmu_object_info_t doi;

		if (size != 0)
			buf = kmem_zalloc(size, KM_SLEEP);

		err = receive_read_payload_and_next_header(drc, size, buf);
		if (err != 0) {
			kmem_free(buf, size);
			return (err);
		}
		err = dmu_object_info(drc->drc_os, drro->drr_object, &doi);
		/*
		 * See receive_read_prefetch for an explanation why we're
		 * storing this object in the ignore_obj_list.
		 */
		if (err == ENOENT || err == EEXIST ||
		    (err == 0 && doi.doi_data_block_size != drro->drr_blksz)) {
			objlist_insert(drc->drc_ignore_objlist,
			    drro->drr_object);
			err = 0;
		}
		return (err);
	}
	case DRR_FREEOBJECTS:
	{
		err = receive_read_payload_and_next_header(drc, 0, NULL);
		return (err);
	}
	case DRR_WRITE:
	{
		struct drr_write *drrw = &drc->drc_rrd->header.drr_u.drr_write;
		arc_buf_t *abuf;
		boolean_t is_meta = DMU_OT_IS_METADATA(drrw->drr_type);

		if (drc->drc_raw) {
			boolean_t byteorder = ZFS_HOST_BYTEORDER ^
			    !!DRR_IS_RAW_BYTESWAPPED(drrw->drr_flags) ^
			    drc->drc_byteswap;

			abuf = arc_loan_raw_buf(dmu_objset_spa(drc->drc_os),
			    drrw->drr_object, byteorder, drrw->drr_salt,
			    drrw->drr_iv, drrw->drr_mac, drrw->drr_type,
			    drrw->drr_compressed_size, drrw->drr_logical_size,
			    drrw->drr_compressiontype);
		} else if (DRR_WRITE_COMPRESSED(drrw)) {
			ASSERT3U(drrw->drr_compressed_size, >, 0);
			ASSERT3U(drrw->drr_logical_size, >=,
			    drrw->drr_compressed_size);
			ASSERT(!is_meta);
			abuf = arc_loan_compressed_buf(
			    dmu_objset_spa(drc->drc_os),
			    drrw->drr_compressed_size, drrw->drr_logical_size,
			    drrw->drr_compressiontype);
		} else {
			abuf = arc_loan_buf(dmu_objset_spa(drc->drc_os),
			    is_meta, drrw->drr_logical_size);
		}

		err = receive_read_payload_and_next_header(drc,
		    DRR_WRITE_PAYLOAD_SIZE(drrw), abuf->b_data);
		if (err != 0) {
			dmu_return_arcbuf(abuf);
			return (err);
		}
		drc->drc_rrd->arc_buf = abuf;
		receive_read_prefetch(drc, drrw->drr_object, drrw->drr_offset,
		    drrw->drr_logical_size);
		return (err);
	}
	case DRR_WRITE_BYREF:
	{
		struct drr_write_byref *drrwb =
		    &drc->drc_rrd->header.drr_u.drr_write_byref;
		err = receive_read_payload_and_next_header(drc, 0, NULL);
		receive_read_prefetch(drc, drrwb->drr_object, drrwb->drr_offset,
		    drrwb->drr_length);
		return (err);
	}
	case DRR_WRITE_EMBEDDED:
	{
		struct drr_write_embedded *drrwe =
		    &drc->drc_rrd->header.drr_u.drr_write_embedded;
		uint32_t size = P2ROUNDUP(drrwe->drr_psize, 8);
		void *buf = kmem_zalloc(size, KM_SLEEP);

		err = receive_read_payload_and_next_header(drc, size, buf);
		if (err != 0) {
			kmem_free(buf, size);
			return (err);
		}

		receive_read_prefetch(drc, drrwe->drr_object, drrwe->drr_offset,
		    drrwe->drr_length);
		return (err);
	}
	case DRR_FREE:
	case DRR_REDACT:
	{
		/*
		 * It might be beneficial to prefetch indirect blocks here, but
		 * we don't really have the data to decide for sure.
		 */
		err = receive_read_payload_and_next_header(drc, 0, NULL);
		return (err);
	}
	case DRR_END:
	{
		struct drr_end *drre = &drc->drc_rrd->header.drr_u.drr_end;
		if (!ZIO_CHECKSUM_EQUAL(drc->drc_prev_cksum,
		    drre->drr_checksum))
			return (SET_ERROR(ECKSUM));
		return (0);
	}
	case DRR_SPILL:
	{
		struct drr_spill *drrs = &drc->drc_rrd->header.drr_u.drr_spill;
		arc_buf_t *abuf;
		/* DRR_SPILL records are either raw or uncompressed */
		if (drc->drc_raw) {
			boolean_t byteorder = ZFS_HOST_BYTEORDER ^
			    !!DRR_IS_RAW_BYTESWAPPED(drrs->drr_flags) ^
			    drc->drc_byteswap;

			abuf = arc_loan_raw_buf(dmu_objset_spa(drc->drc_os),
			    drrs->drr_object, byteorder, drrs->drr_salt,
			    drrs->drr_iv, drrs->drr_mac, drrs->drr_type,
			    drrs->drr_compressed_size, drrs->drr_length,
			    drrs->drr_compressiontype);
		} else {
			abuf = arc_loan_buf(dmu_objset_spa(drc->drc_os),
			    DMU_OT_IS_METADATA(drrs->drr_type),
			    drrs->drr_length);
		}
		err = receive_read_payload_and_next_header(drc,
		    DRR_SPILL_PAYLOAD_SIZE(drrs), abuf->b_data);
		if (err != 0)
			dmu_return_arcbuf(abuf);
		else
			drc->drc_rrd->arc_buf = abuf;
		return (err);
	}
	case DRR_OBJECT_RANGE:
	{
		err = receive_read_payload_and_next_header(drc, 0, NULL);
		return (err);

	}
	default:
		return (SET_ERROR(EINVAL));
	}
}



static void
dprintf_drr(struct receive_record_arg *rrd, int err)
{
#ifdef ZFS_DEBUG
	switch (rrd->header.drr_type) {
	case DRR_OBJECT:
	{
		struct drr_object *drro = &rrd->header.drr_u.drr_object;
		dprintf("drr_type = OBJECT obj = %llu type = %u "
		    "bonustype = %u blksz = %u bonuslen = %u cksumtype = %u "
		    "compress = %u dn_slots = %u err = %d\n",
		    drro->drr_object, drro->drr_type,  drro->drr_bonustype,
		    drro->drr_blksz, drro->drr_bonuslen,
		    drro->drr_checksumtype, drro->drr_compress,
		    drro->drr_dn_slots, err);
		break;
	}
	case DRR_FREEOBJECTS:
	{
		struct drr_freeobjects *drrfo =
		    &rrd->header.drr_u.drr_freeobjects;
		dprintf("drr_type = FREEOBJECTS firstobj = %llu "
		    "numobjs = %llu err = %d\n",
		    drrfo->drr_firstobj, drrfo->drr_numobjs, err);
		break;
	}
	case DRR_WRITE:
	{
		struct drr_write *drrw = &rrd->header.drr_u.drr_write;
		dprintf("drr_type = WRITE obj = %llu type = %u offset = %llu "
		    "lsize = %llu cksumtype = %u cksumflags = %u "
		    "compress = %u psize = %llu err = %d\n",
		    drrw->drr_object, drrw->drr_type, drrw->drr_offset,
		    drrw->drr_logical_size, drrw->drr_checksumtype,
		    drrw->drr_flags, drrw->drr_compressiontype,
		    drrw->drr_compressed_size, err);
		break;
	}
	case DRR_WRITE_BYREF:
	{
		struct drr_write_byref *drrwbr =
		    &rrd->header.drr_u.drr_write_byref;
		dprintf("drr_type = WRITE_BYREF obj = %llu offset = %llu "
		    "length = %llu toguid = %llx refguid = %llx "
		    "refobject = %llu refoffset = %llu cksumtype = %u "
		    "cksumflags = %u err = %d\n",
		    drrwbr->drr_object, drrwbr->drr_offset,
		    drrwbr->drr_length, drrwbr->drr_toguid,
		    drrwbr->drr_refguid, drrwbr->drr_refobject,
		    drrwbr->drr_refoffset, drrwbr->drr_checksumtype,
		    drrwbr->drr_flags, err);
		break;
	}
	case DRR_WRITE_EMBEDDED:
	{
		struct drr_write_embedded *drrwe =
		    &rrd->header.drr_u.drr_write_embedded;
		dprintf("drr_type = WRITE_EMBEDDED obj = %llu offset = %llu "
		    "length = %llu compress = %u etype = %u lsize = %u "
		    "psize = %u err = %d\n",
		    drrwe->drr_object, drrwe->drr_offset, drrwe->drr_length,
		    drrwe->drr_compression, drrwe->drr_etype,
		    drrwe->drr_lsize, drrwe->drr_psize, err);
		break;
	}
	case DRR_FREE:
	{
		struct drr_free *drrf = &rrd->header.drr_u.drr_free;
		dprintf("drr_type = FREE obj = %llu offset = %llu "
		    "length = %lld err = %d\n",
		    drrf->drr_object, drrf->drr_offset, drrf->drr_length,
		    err);
		break;
	}
	case DRR_SPILL:
	{
		struct drr_spill *drrs = &rrd->header.drr_u.drr_spill;
		dprintf("drr_type = SPILL obj = %llu length = %llu "
		    "err = %d\n", drrs->drr_object, drrs->drr_length, err);
		break;
	}
	default:
		return;
	}
#endif
}

/*
 * Commit the records to the pool.
 */
static int
receive_process_record(struct receive_writer_arg *rwa,
    struct receive_record_arg *rrd)
{
	int err;

	/* Processing in order, therefore bytes_read should be increasing. */
	ASSERT3U(rrd->bytes_read, >=, rwa->bytes_read);
	rwa->bytes_read = rrd->bytes_read;

	switch (rrd->header.drr_type) {
	case DRR_OBJECT:
	{
		struct drr_object *drro = &rrd->header.drr_u.drr_object;
		err = receive_object(rwa, drro, rrd->payload);
		kmem_free(rrd->payload, rrd->payload_size);
		rrd->payload = NULL;
		break;
	}
	case DRR_FREEOBJECTS:
	{
		struct drr_freeobjects *drrfo =
		    &rrd->header.drr_u.drr_freeobjects;
		err = receive_freeobjects(rwa, drrfo);
		break;
	}
	case DRR_WRITE:
	{
		struct drr_write *drrw = &rrd->header.drr_u.drr_write;
		err = receive_write(rwa, drrw, rrd->arc_buf);
		/* if receive_write() is successful, it consumes the arc_buf */
		if (err != 0)
			dmu_return_arcbuf(rrd->arc_buf);
		rrd->arc_buf = NULL;
		rrd->payload = NULL;
		break;
	}
	case DRR_WRITE_BYREF:
	{
		struct drr_write_byref *drrwbr =
		    &rrd->header.drr_u.drr_write_byref;
		err = receive_write_byref(rwa, drrwbr);
		break;
	}
	case DRR_WRITE_EMBEDDED:
	{
		struct drr_write_embedded *drrwe =
		    &rrd->header.drr_u.drr_write_embedded;
		err = receive_write_embedded(rwa, drrwe, rrd->payload);
		kmem_free(rrd->payload, rrd->payload_size);
		rrd->payload = NULL;
		break;
	}
	case DRR_FREE:
	{
		struct drr_free *drrf = &rrd->header.drr_u.drr_free;
		err = receive_free(rwa, drrf);
		break;
	}
	case DRR_SPILL:
	{
		struct drr_spill *drrs = &rrd->header.drr_u.drr_spill;
		err = receive_spill(rwa, drrs, rrd->arc_buf);
		if (err != 0)
			dmu_return_arcbuf(rrd->arc_buf);
		rrd->arc_buf = NULL;
		rrd->payload = NULL;
		break;
	}
	case DRR_OBJECT_RANGE:
	{
		struct drr_object_range *drror =
		    &rrd->header.drr_u.drr_object_range;
		err = receive_object_range(rwa, drror);
		break;
	}
	case DRR_REDACT:
	{
		struct drr_redact *drrr = &rrd->header.drr_u.drr_redact;
		err = receive_redact(rwa, drrr);
		break;
	}
	default:
		return (SET_ERROR(EINVAL));
	}

	if (err != 0)
		dprintf_drr(rrd, err);

	return (err);
}

/*
 * dmu_recv_stream's worker thread; pull records off the queue, and then call
 * receive_process_record  When we're done, signal the main thread and exit.
 */
static void
receive_writer_thread(void *arg)
{
	struct receive_writer_arg *rwa = arg;
	struct receive_record_arg *rrd;
	fstrans_cookie_t cookie = spl_fstrans_mark();

	for (rrd = bqueue_dequeue(&rwa->q); !rrd->eos_marker;
	    rrd = bqueue_dequeue(&rwa->q)) {
		/*
		 * If there's an error, the main thread will stop putting things
		 * on the queue, but we need to clear everything in it before we
		 * can exit.
		 */
		if (rwa->err == 0) {
			rwa->err = receive_process_record(rwa, rrd);
		} else if (rrd->arc_buf != NULL) {
			dmu_return_arcbuf(rrd->arc_buf);
			rrd->arc_buf = NULL;
			rrd->payload = NULL;
		} else if (rrd->payload != NULL) {
			kmem_free(rrd->payload, rrd->payload_size);
			rrd->payload = NULL;
		}
		kmem_free(rrd, sizeof (*rrd));
	}
	kmem_free(rrd, sizeof (*rrd));
	mutex_enter(&rwa->mutex);
	rwa->done = B_TRUE;
	cv_signal(&rwa->cv);
	mutex_exit(&rwa->mutex);
	spl_fstrans_unmark(cookie);
	thread_exit();
}

static int
resume_check(dmu_recv_cookie_t *drc, nvlist_t *begin_nvl)
{
	uint64_t val;
	objset_t *mos = dmu_objset_pool(drc->drc_os)->dp_meta_objset;
	uint64_t dsobj = dmu_objset_id(drc->drc_os);
	uint64_t resume_obj, resume_off;

	if (nvlist_lookup_uint64(begin_nvl,
	    "resume_object", &resume_obj) != 0 ||
	    nvlist_lookup_uint64(begin_nvl,
	    "resume_offset", &resume_off) != 0) {
		return (SET_ERROR(EINVAL));
	}
	VERIFY0(zap_lookup(mos, dsobj,
	    DS_FIELD_RESUME_OBJECT, sizeof (val), 1, &val));
	if (resume_obj != val)
		return (SET_ERROR(EINVAL));
	VERIFY0(zap_lookup(mos, dsobj,
	    DS_FIELD_RESUME_OFFSET, sizeof (val), 1, &val));
	if (resume_off != val)
		return (SET_ERROR(EINVAL));

	return (0);
}

/*
 * Read in the stream's records, one by one, and apply them to the pool.  There
 * are two threads involved; the thread that calls this function will spin up a
 * worker thread, read the records off the stream one by one, and issue
 * prefetches for any necessary indirect blocks.  It will then push the records
 * onto an internal blocking queue.  The worker thread will pull the records off
 * the queue, and actually write the data into the DMU.  This way, the worker
 * thread doesn't have to wait for reads to complete, since everything it needs
 * (the indirect blocks) will be prefetched.
 *
 * NB: callers *must* call dmu_recv_end() if this succeeds.
 */
int
dmu_recv_stream(dmu_recv_cookie_t *drc, int cleanup_fd,
    uint64_t *action_handlep, offset_t *voffp)
{
	int err = 0;
	struct receive_writer_arg *rwa = kmem_zalloc(sizeof (*rwa), KM_SLEEP);

	if (dsl_dataset_is_zapified(drc->drc_ds)) {
		uint64_t bytes;
		(void) zap_lookup(drc->drc_ds->ds_dir->dd_pool->dp_meta_objset,
		    drc->drc_ds->ds_object, DS_FIELD_RESUME_BYTES,
		    sizeof (bytes), 1, &bytes);
		drc->drc_bytes_read += bytes;
	}

	drc->drc_ignore_objlist = objlist_create();

	/* these were verified in dmu_recv_begin */
	ASSERT3U(DMU_GET_STREAM_HDRTYPE(drc->drc_drrb->drr_versioninfo), ==,
	    DMU_SUBSTREAM);
	ASSERT3U(drc->drc_drrb->drr_type, <, DMU_OST_NUMTYPES);

	/*
	 * Open the objset we are modifying.
	 */
	VERIFY0(dmu_objset_from_ds(drc->drc_ds, &drc->drc_os));
	ASSERT(dsl_dataset_phys(drc->drc_ds)->ds_flags & DS_FLAG_INCONSISTENT);
	ASSERT0(drc->drc_os->os_encrypted &&
	    (drc->drc_featureflags & DMU_BACKUP_FEATURE_EMBED_DATA));

	/* if this stream is dedup'ed, set up the avl tree for guid mapping */
	if (drc->drc_featureflags & DMU_BACKUP_FEATURE_DEDUP) {
		minor_t minor;

		if (cleanup_fd == -1) {
			err = SET_ERROR(EBADF);
			goto out;
		}
		err = zfs_onexit_fd_hold(cleanup_fd, &minor);
		if (err != 0) {
			cleanup_fd = -1;
			goto out;
		}

		if (*action_handlep == 0) {
			rwa->guid_to_ds_map =
			    kmem_alloc(sizeof (avl_tree_t), KM_SLEEP);
			avl_create(rwa->guid_to_ds_map, guid_compare,
			    sizeof (guid_map_entry_t),
			    offsetof(guid_map_entry_t, avlnode));
			err = zfs_onexit_add_cb(minor,
			    free_guid_map_onexit, rwa->guid_to_ds_map,
			    action_handlep);
			if (err != 0)
				goto out;
		} else {
			err = zfs_onexit_cb_data(minor, *action_handlep,
			    (void **)&rwa->guid_to_ds_map);
			if (err != 0)
				goto out;
		}

		drc->drc_guid_to_ds_map = rwa->guid_to_ds_map;
	}

	/* handle DSL encryption key payload */
	if (drc->drc_featureflags & DMU_BACKUP_FEATURE_RAW) {
		nvlist_t *keynvl = NULL;

		ASSERT(drc->drc_os->os_encrypted);
		ASSERT(drc->drc_raw);

		err = nvlist_lookup_nvlist(drc->drc_begin_nvl, "crypt_keydata",
		    &keynvl);
		if (err != 0)
			goto out;

<<<<<<< HEAD
		err = dsl_crypto_recv_raw(spa_name(drc->drc_os->os_spa),
		    drc->drc_ds->ds_object, drc->drc_drrb->drr_type,
		    keynvl, drc->drc_newfs);
=======
		/*
		 * If this is a new dataset we set the key immediately.
		 * Otherwise we don't want to change the key until we
		 * are sure the rest of the receive succeeded so we stash
		 * the keynvl away until then.
		 */
		err = dsl_crypto_recv_raw(spa_name(ra->os->os_spa),
		    drc->drc_ds->ds_object, drc->drc_fromsnapobj,
		    drc->drc_drrb->drr_type, keynvl, drc->drc_newfs);
>>>>>>> 2bbec1c9
		if (err != 0)
			goto out;

		/* see comment in dmu_recv_end_sync() */
		drc->drc_ivset_guid = 0;
		(void) nvlist_lookup_uint64(keynvl, "to_ivset_guid",
		    &drc->drc_ivset_guid);

		if (!drc->drc_newfs)
			drc->drc_keynvl = fnvlist_dup(keynvl);
	}

	if (drc->drc_featureflags & DMU_BACKUP_FEATURE_RESUMING) {
		err = resume_check(drc, drc->drc_begin_nvl);
		if (err != 0)
			goto out;
	}

	(void) bqueue_init(&rwa->q, zfs_recv_queue_ff,
	    MAX(zfs_recv_queue_length, 2 * zfs_max_recordsize),
	    offsetof(struct receive_record_arg, node));
	cv_init(&rwa->cv, NULL, CV_DEFAULT, NULL);
	mutex_init(&rwa->mutex, NULL, MUTEX_DEFAULT, NULL);
	rwa->os = drc->drc_os;
	rwa->os->os_raw_receive = drc->drc_raw;
	rwa->byteswap = drc->drc_byteswap;
	rwa->resumable = drc->drc_resumable;
	rwa->raw = drc->drc_raw;

	(void) thread_create(NULL, 0, receive_writer_thread, rwa, 0, curproc,
	    TS_RUN, minclsyspri);
	/*
	 * We're reading rwa->err without locks, which is safe since we are the
	 * only reader, and the worker thread is the only writer.  It's ok if we
	 * miss a write for an iteration or two of the loop, since the writer
	 * thread will keep freeing records we send it until we send it an eos
	 * marker.
	 *
	 * We can leave this loop in 3 ways:  First, if rwa->err is
	 * non-zero.  In that case, the writer thread will free the rrd we just
	 * pushed.  Second, if  we're interrupted; in that case, either it's the
	 * first loop and drc->drc_rrd was never allocated, or it's later, and
	 * drc->drc_rrd has been handed off to the writer thread who will free
	 * it.  Finally, if receive_read_record fails or we're at the end of the
	 * stream, then we free drc->drc_rrd and exit.
	 */
	while (rwa->err == 0) {
		if (issig(JUSTLOOKING) && issig(FORREAL)) {
			err = SET_ERROR(EINTR);
			break;
		}

		ASSERT3P(drc->drc_rrd, ==, NULL);
		drc->drc_rrd = drc->drc_next_rrd;
		drc->drc_next_rrd = NULL;
		/* Allocates and loads header into drc->drc_next_rrd */
		err = receive_read_record(drc);

		if (drc->drc_rrd->header.drr_type == DRR_END || err != 0) {
			kmem_free(drc->drc_rrd, sizeof (*drc->drc_rrd));
			drc->drc_rrd = NULL;
			break;
		}

		bqueue_enqueue(&rwa->q, drc->drc_rrd,
		    sizeof (struct receive_record_arg) +
		    drc->drc_rrd->payload_size);
		drc->drc_rrd = NULL;
	}
<<<<<<< HEAD
	if (drc->drc_next_rrd == NULL) {
		drc->drc_next_rrd = kmem_zalloc(sizeof (*drc->drc_next_rrd),
		    KM_SLEEP);
	}
	drc->drc_next_rrd->eos_marker = B_TRUE;
	bqueue_enqueue_flush(&rwa->q, drc->drc_next_rrd, 1);
=======
	ASSERT3P(ra->rrd, ==, NULL);
	ra->rrd = kmem_zalloc(sizeof (*ra->rrd), KM_SLEEP);
	ra->rrd->eos_marker = B_TRUE;
	bqueue_enqueue(&rwa->q, ra->rrd, 1);
>>>>>>> 2bbec1c9

	mutex_enter(&rwa->mutex);
	while (!rwa->done) {
		/*
		 * We need to use cv_wait_sig() so that any process that may
		 * be sleeping here can still fork.
		 */
		(void) cv_wait_sig(&rwa->cv, &rwa->mutex);
	}
	mutex_exit(&rwa->mutex);

	/*
	 * If we are receiving a full stream as a clone, all object IDs which
	 * are greater than the maximum ID referenced in the stream are
	 * by definition unused and must be freed.
	 */
	if (drc->drc_clone && drc->drc_drrb->drr_fromguid == 0) {
		uint64_t obj = rwa->max_object + 1;
		int free_err = 0;
		int next_err = 0;

		while (next_err == 0) {
			free_err = dmu_free_long_object(rwa->os, obj);
			if (free_err != 0 && free_err != ENOENT)
				break;

			next_err = dmu_object_next(rwa->os, &obj, FALSE, 0);
		}

		if (err == 0) {
			if (free_err != 0 && free_err != ENOENT)
				err = free_err;
			else if (next_err != ESRCH)
				err = next_err;
		}
	}

	cv_destroy(&rwa->cv);
	mutex_destroy(&rwa->mutex);
	bqueue_destroy(&rwa->q);
	if (err == 0)
		err = rwa->err;

out:
<<<<<<< HEAD
	kmem_free(rwa, sizeof (*rwa));
	nvlist_free(drc->drc_begin_nvl);
	if ((drc->drc_featureflags & DMU_BACKUP_FEATURE_DEDUP) &&
	    (cleanup_fd != -1))
=======
	/*
	 * If we hit an error before we started the receive_writer_thread
	 * we need to clean up the next_rrd we create by processing the
	 * DRR_BEGIN record.
	 */
	if (ra->next_rrd != NULL)
		kmem_free(ra->next_rrd, sizeof (*ra->next_rrd));

	nvlist_free(begin_nvl);
	if ((featureflags & DMU_BACKUP_FEATURE_DEDUP) && (cleanup_fd != -1))
>>>>>>> 2bbec1c9
		zfs_onexit_fd_rele(cleanup_fd);

	if (err != 0) {
		/*
		 * Clean up references. If receive is not resumable,
		 * destroy what we created, so we don't leave it in
		 * the inconsistent state.
		 */
		dmu_recv_cleanup_ds(drc);
		nvlist_free(drc->drc_keynvl);
	}

	objlist_destroy(drc->drc_ignore_objlist);
	drc->drc_ignore_objlist = NULL;
	*voffp = drc->drc_voff;
	return (err);
}

static int
dmu_recv_end_check(void *arg, dmu_tx_t *tx)
{
	dmu_recv_cookie_t *drc = arg;
	dsl_pool_t *dp = dmu_tx_pool(tx);
	int error;

	ASSERT3P(drc->drc_ds->ds_owner, ==, dmu_recv_tag);

	if (!drc->drc_newfs) {
		dsl_dataset_t *origin_head;

		error = dsl_dataset_hold(dp, drc->drc_tofs, FTAG, &origin_head);
		if (error != 0)
			return (error);
		if (drc->drc_force) {
			/*
			 * We will destroy any snapshots in tofs (i.e. before
			 * origin_head) that are after the origin (which is
			 * the snap before drc_ds, because drc_ds can not
			 * have any snaps of its own).
			 */
			uint64_t obj;

			obj = dsl_dataset_phys(origin_head)->ds_prev_snap_obj;
			while (obj !=
			    dsl_dataset_phys(drc->drc_ds)->ds_prev_snap_obj) {
				dsl_dataset_t *snap;
				error = dsl_dataset_hold_obj(dp, obj, FTAG,
				    &snap);
				if (error != 0)
					break;
				if (snap->ds_dir != origin_head->ds_dir)
					error = SET_ERROR(EINVAL);
				if (error == 0)  {
					error = dsl_destroy_snapshot_check_impl(
					    snap, B_FALSE);
				}
				obj = dsl_dataset_phys(snap)->ds_prev_snap_obj;
				dsl_dataset_rele(snap, FTAG);
				if (error != 0)
					break;
			}
			if (error != 0) {
				dsl_dataset_rele(origin_head, FTAG);
				return (error);
			}
		}
		if (drc->drc_keynvl != NULL) {
			error = dsl_crypto_recv_raw_key_check(drc->drc_ds,
			    drc->drc_keynvl, tx);
			if (error != 0) {
				dsl_dataset_rele(origin_head, FTAG);
				return (error);
			}
		}

		error = dsl_dataset_clone_swap_check_impl(drc->drc_ds,
		    origin_head, drc->drc_force, drc->drc_owner, tx);
		if (error != 0) {
			dsl_dataset_rele(origin_head, FTAG);
			return (error);
		}
		error = dsl_dataset_snapshot_check_impl(origin_head,
		    drc->drc_tosnap, tx, B_TRUE, 1, drc->drc_cred);
		dsl_dataset_rele(origin_head, FTAG);
		if (error != 0)
			return (error);

		error = dsl_destroy_head_check_impl(drc->drc_ds, 1);
	} else {
		error = dsl_dataset_snapshot_check_impl(drc->drc_ds,
		    drc->drc_tosnap, tx, B_TRUE, 1, drc->drc_cred);
	}
	return (error);
}

static void
dmu_recv_end_sync(void *arg, dmu_tx_t *tx)
{
	dmu_recv_cookie_t *drc = arg;
	dsl_pool_t *dp = dmu_tx_pool(tx);
	boolean_t encrypted = drc->drc_ds->ds_dir->dd_crypto_obj != 0;

	spa_history_log_internal_ds(drc->drc_ds, "finish receiving",
	    tx, "snap=%s", drc->drc_tosnap);
	drc->drc_ds->ds_objset->os_raw_receive = B_FALSE;

	if (!drc->drc_newfs) {
		dsl_dataset_t *origin_head;

		VERIFY0(dsl_dataset_hold(dp, drc->drc_tofs, FTAG,
		    &origin_head));

		if (drc->drc_force) {
			/*
			 * Destroy any snapshots of drc_tofs (origin_head)
			 * after the origin (the snap before drc_ds).
			 */
			uint64_t obj;

			obj = dsl_dataset_phys(origin_head)->ds_prev_snap_obj;
			while (obj !=
			    dsl_dataset_phys(drc->drc_ds)->ds_prev_snap_obj) {
				dsl_dataset_t *snap;
				VERIFY0(dsl_dataset_hold_obj(dp, obj, FTAG,
				    &snap));
				ASSERT3P(snap->ds_dir, ==, origin_head->ds_dir);
				obj = dsl_dataset_phys(snap)->ds_prev_snap_obj;
				dsl_destroy_snapshot_sync_impl(snap,
				    B_FALSE, tx);
				dsl_dataset_rele(snap, FTAG);
			}
		}
		if (drc->drc_keynvl != NULL) {
			dsl_crypto_recv_raw_key_sync(drc->drc_ds,
			    drc->drc_keynvl, tx);
			nvlist_free(drc->drc_keynvl);
			drc->drc_keynvl = NULL;
		}

		VERIFY3P(drc->drc_ds->ds_prev, ==,
		    origin_head->ds_prev);

		dsl_dataset_clone_swap_sync_impl(drc->drc_ds,
		    origin_head, tx);
		dsl_dataset_snapshot_sync_impl(origin_head,
		    drc->drc_tosnap, tx);

		/* set snapshot's creation time and guid */
		dmu_buf_will_dirty(origin_head->ds_prev->ds_dbuf, tx);
		dsl_dataset_phys(origin_head->ds_prev)->ds_creation_time =
		    drc->drc_drrb->drr_creation_time;
		dsl_dataset_phys(origin_head->ds_prev)->ds_guid =
		    drc->drc_drrb->drr_toguid;
		dsl_dataset_phys(origin_head->ds_prev)->ds_flags &=
		    ~DS_FLAG_INCONSISTENT;

		dmu_buf_will_dirty(origin_head->ds_dbuf, tx);
		dsl_dataset_phys(origin_head)->ds_flags &=
		    ~DS_FLAG_INCONSISTENT;

		drc->drc_newsnapobj =
		    dsl_dataset_phys(origin_head)->ds_prev_snap_obj;

		dsl_dataset_rele(origin_head, FTAG);
		dsl_destroy_head_sync_impl(drc->drc_ds, tx);

		if (drc->drc_owner != NULL)
			VERIFY3P(origin_head->ds_owner, ==, drc->drc_owner);
	} else {
		dsl_dataset_t *ds = drc->drc_ds;

		dsl_dataset_snapshot_sync_impl(ds, drc->drc_tosnap, tx);

		/* set snapshot's creation time and guid */
		dmu_buf_will_dirty(ds->ds_prev->ds_dbuf, tx);
		dsl_dataset_phys(ds->ds_prev)->ds_creation_time =
		    drc->drc_drrb->drr_creation_time;
		dsl_dataset_phys(ds->ds_prev)->ds_guid =
		    drc->drc_drrb->drr_toguid;
		dsl_dataset_phys(ds->ds_prev)->ds_flags &=
		    ~DS_FLAG_INCONSISTENT;

		dmu_buf_will_dirty(ds->ds_dbuf, tx);
		dsl_dataset_phys(ds)->ds_flags &= ~DS_FLAG_INCONSISTENT;
		if (dsl_dataset_has_resume_receive_state(ds)) {
			(void) zap_remove(dp->dp_meta_objset, ds->ds_object,
			    DS_FIELD_RESUME_FROMGUID, tx);
			(void) zap_remove(dp->dp_meta_objset, ds->ds_object,
			    DS_FIELD_RESUME_OBJECT, tx);
			(void) zap_remove(dp->dp_meta_objset, ds->ds_object,
			    DS_FIELD_RESUME_OFFSET, tx);
			(void) zap_remove(dp->dp_meta_objset, ds->ds_object,
			    DS_FIELD_RESUME_BYTES, tx);
			(void) zap_remove(dp->dp_meta_objset, ds->ds_object,
			    DS_FIELD_RESUME_TOGUID, tx);
			(void) zap_remove(dp->dp_meta_objset, ds->ds_object,
			    DS_FIELD_RESUME_TONAME, tx);
			(void) zap_remove(dp->dp_meta_objset, ds->ds_object,
			    DS_FIELD_RESUME_REDACT_BOOKMARK_SNAPS, tx);
		}
		drc->drc_newsnapobj =
		    dsl_dataset_phys(drc->drc_ds)->ds_prev_snap_obj;
	}

	/*
	 * If this is a raw receive, the crypt_keydata nvlist will include
	 * a to_ivset_guid for us to set on the new snapshot. This value
	 * will override the value generated by the snapshot code. However,
	 * this value may not be present, because older implementations of
	 * the raw send code did not include this value, and we are still
	 * allowed to receive them if the zfs_disable_ivset_guid_check
	 * tunable is set, in which case we will leave the newly-generated
	 * value.
	 */
	if (drc->drc_raw && drc->drc_ivset_guid != 0) {
		dmu_object_zapify(dp->dp_meta_objset, drc->drc_newsnapobj,
		    DMU_OT_DSL_DATASET, tx);
		VERIFY0(zap_update(dp->dp_meta_objset, drc->drc_newsnapobj,
		    DS_FIELD_IVSET_GUID, sizeof (uint64_t), 1,
		    &drc->drc_ivset_guid, tx));
	}

	zvol_create_minors(dp->dp_spa, drc->drc_tofs, B_TRUE);

	/*
	 * Release the hold from dmu_recv_begin.  This must be done before
	 * we return to open context, so that when we free the dataset's dnode
	 * we can evict its bonus buffer. Since the dataset may be destroyed
	 * at this point (and therefore won't have a valid pointer to the spa)
	 * we release the key mapping manually here while we do have a valid
	 * pointer, if it exists.
	 */
	if (!drc->drc_raw && encrypted) {
		(void) spa_keystore_remove_mapping(dmu_tx_pool(tx)->dp_spa,
		    drc->drc_ds->ds_object, drc->drc_ds);
	}
	dsl_dataset_disown(drc->drc_ds, 0, dmu_recv_tag);
	drc->drc_ds = NULL;
}

static int
add_ds_to_guidmap(const char *name, avl_tree_t *guid_map, uint64_t snapobj,
    boolean_t raw)
{
	dsl_pool_t *dp;
	dsl_dataset_t *snapds;
	guid_map_entry_t *gmep;
	objset_t *os;
	ds_hold_flags_t dsflags = (raw) ? 0 : DS_HOLD_FLAG_DECRYPT;
	int err;

	ASSERT(guid_map != NULL);

	err = dsl_pool_hold(name, FTAG, &dp);
	if (err != 0)
		return (err);
	gmep = kmem_alloc(sizeof (*gmep), KM_SLEEP);
	err = dsl_dataset_own_obj(dp, snapobj, dsflags, gmep, &snapds);

	if (err == 0) {
		/*
		 * If this is a deduplicated raw send stream, we need
		 * to make sure that we can still read raw blocks from
		 * earlier datasets in the stream, so we set the
		 * os_raw_receive flag now.
		 */
		if (raw) {
			err = dmu_objset_from_ds(snapds, &os);
			if (err != 0) {
				dsl_dataset_disown(snapds, dsflags, FTAG);
				dsl_pool_rele(dp, FTAG);
				kmem_free(gmep, sizeof (*gmep));
				return (err);
			}
			os->os_raw_receive = B_TRUE;
		}

		gmep->raw = raw;
		gmep->guid = dsl_dataset_phys(snapds)->ds_guid;
		gmep->gme_ds = snapds;
		avl_add(guid_map, gmep);
	} else {
		kmem_free(gmep, sizeof (*gmep));
	}

	dsl_pool_rele(dp, FTAG);
	return (err);
}

static int dmu_recv_end_modified_blocks = 3;

static int
dmu_recv_existing_end(dmu_recv_cookie_t *drc)
{
#ifdef _KERNEL
	/*
	 * We will be destroying the ds; make sure its origin is unmounted if
	 * necessary.
	 */
	char name[ZFS_MAX_DATASET_NAME_LEN];
	dsl_dataset_name(drc->drc_ds, name);
	zfs_destroy_unmount_origin(name);
#endif

	return (dsl_sync_task(drc->drc_tofs,
	    dmu_recv_end_check, dmu_recv_end_sync, drc,
	    dmu_recv_end_modified_blocks, ZFS_SPACE_CHECK_NORMAL));
}

static int
dmu_recv_new_end(dmu_recv_cookie_t *drc)
{
	return (dsl_sync_task(drc->drc_tofs,
	    dmu_recv_end_check, dmu_recv_end_sync, drc,
	    dmu_recv_end_modified_blocks, ZFS_SPACE_CHECK_NORMAL));
}

int
dmu_recv_end(dmu_recv_cookie_t *drc, void *owner)
{
	int error;

	drc->drc_owner = owner;

	if (drc->drc_newfs)
		error = dmu_recv_new_end(drc);
	else
		error = dmu_recv_existing_end(drc);

	if (error != 0) {
		dmu_recv_cleanup_ds(drc);
		nvlist_free(drc->drc_keynvl);
	} else if (drc->drc_guid_to_ds_map != NULL) {
		(void) add_ds_to_guidmap(drc->drc_tofs, drc->drc_guid_to_ds_map,
		    drc->drc_newsnapobj, drc->drc_raw);
	}
	return (error);
}

/*
 * Return TRUE if this objset is currently being received into.
 */
boolean_t
dmu_objset_is_receiving(objset_t *os)
{
	return (os->os_dsl_dataset != NULL &&
	    os->os_dsl_dataset->ds_owner == dmu_recv_tag);
}

#if defined(_KERNEL)
module_param(zfs_recv_queue_length, int, 0644);
MODULE_PARM_DESC(zfs_recv_queue_length, "Maximum receive queue length");

module_param(zfs_recv_queue_ff, int, 0644);
MODULE_PARM_DESC(zfs_recv_queue_ff, "Receive queue fill fraction");
#endif<|MERGE_RESOLUTION|>--- conflicted
+++ resolved
@@ -389,7 +389,7 @@
 		dsl_dataset_t *snap;
 		uint64_t obj = dsl_dataset_phys(ds)->ds_prev_snap_obj;
 
-		/* Can't raw receive on top of an unencrypted dataset */
+		/* Can't perform a raw receive on top of a non-raw receive */
 		if (!encrypted && raw)
 			return (SET_ERROR(EINVAL));
 
@@ -468,11 +468,6 @@
 			if (will_encrypt && embed)
 				return (SET_ERROR(EINVAL));
 		}
-<<<<<<< HEAD
-=======
-
-		drba->drba_cookie->drc_fromsnapobj = 0;
->>>>>>> 2bbec1c9
 	}
 
 	return (0);
@@ -757,11 +752,7 @@
 	 * the raw cmd set. Raw incremental recvs do not use a dcp
 	 * since the encryption parameters are already set in stone.
 	 */
-<<<<<<< HEAD
 	if (dcp == NULL && drrb->drr_fromguid == 0 &&
-=======
-	if (dcp == NULL && drba->drba_cookie->drc_fromsnapobj == 0 &&
->>>>>>> 2bbec1c9
 	    drba->drba_origin == NULL) {
 		ASSERT3P(dcp, ==, NULL);
 		dcp = &dummy_dcp;
@@ -2644,21 +2635,15 @@
 		if (err != 0)
 			goto out;
 
-<<<<<<< HEAD
-		err = dsl_crypto_recv_raw(spa_name(drc->drc_os->os_spa),
-		    drc->drc_ds->ds_object, drc->drc_drrb->drr_type,
-		    keynvl, drc->drc_newfs);
-=======
 		/*
 		 * If this is a new dataset we set the key immediately.
 		 * Otherwise we don't want to change the key until we
 		 * are sure the rest of the receive succeeded so we stash
 		 * the keynvl away until then.
 		 */
-		err = dsl_crypto_recv_raw(spa_name(ra->os->os_spa),
+		err = dsl_crypto_recv_raw(spa_name(drc->drc_os->os_spa),
 		    drc->drc_ds->ds_object, drc->drc_fromsnapobj,
 		    drc->drc_drrb->drr_type, keynvl, drc->drc_newfs);
->>>>>>> 2bbec1c9
 		if (err != 0)
 			goto out;
 
@@ -2728,19 +2713,11 @@
 		    drc->drc_rrd->payload_size);
 		drc->drc_rrd = NULL;
 	}
-<<<<<<< HEAD
-	if (drc->drc_next_rrd == NULL) {
-		drc->drc_next_rrd = kmem_zalloc(sizeof (*drc->drc_next_rrd),
-		    KM_SLEEP);
-	}
-	drc->drc_next_rrd->eos_marker = B_TRUE;
-	bqueue_enqueue_flush(&rwa->q, drc->drc_next_rrd, 1);
-=======
-	ASSERT3P(ra->rrd, ==, NULL);
-	ra->rrd = kmem_zalloc(sizeof (*ra->rrd), KM_SLEEP);
-	ra->rrd->eos_marker = B_TRUE;
-	bqueue_enqueue(&rwa->q, ra->rrd, 1);
->>>>>>> 2bbec1c9
+
+	ASSERT3P(drc->drc_rrd, ==, NULL);
+	drc->drc_rrd = kmem_zalloc(sizeof (*drc->drc_rrd), KM_SLEEP);
+	drc->drc_rrd->eos_marker = B_TRUE;
+	bqueue_enqueue_flush(&rwa->q, drc->drc_rrd, 1);
 
 	mutex_enter(&rwa->mutex);
 	while (!rwa->done) {
@@ -2785,23 +2762,18 @@
 		err = rwa->err;
 
 out:
-<<<<<<< HEAD
+	/*
+	 * If we hit an error before we started the receive_writer_thread
+	 * we need to clean up the next_rrd we create by processing the
+	 * DRR_BEGIN record.
+	 */
+	if (drc->drc_next_rrd != NULL)
+		kmem_free(drc->drc_next_rrd, sizeof (*drc->drc_next_rrd));
+
 	kmem_free(rwa, sizeof (*rwa));
 	nvlist_free(drc->drc_begin_nvl);
 	if ((drc->drc_featureflags & DMU_BACKUP_FEATURE_DEDUP) &&
 	    (cleanup_fd != -1))
-=======
-	/*
-	 * If we hit an error before we started the receive_writer_thread
-	 * we need to clean up the next_rrd we create by processing the
-	 * DRR_BEGIN record.
-	 */
-	if (ra->next_rrd != NULL)
-		kmem_free(ra->next_rrd, sizeof (*ra->next_rrd));
-
-	nvlist_free(begin_nvl);
-	if ((featureflags & DMU_BACKUP_FEATURE_DEDUP) && (cleanup_fd != -1))
->>>>>>> 2bbec1c9
 		zfs_onexit_fd_rele(cleanup_fd);
 
 	if (err != 0) {
