/*
 * CDDL HEADER START
 *
 * The contents of this file are subject to the terms of the
 * Common Development and Distribution License (the "License").
 * You may not use this file except in compliance with the License.
 *
 * You can obtain a copy of the license at usr/src/OPENSOLARIS.LICENSE
 * or http://www.opensolaris.org/os/licensing.
 * See the License for the specific language governing permissions
 * and limitations under the License.
 *
 * When distributing Covered Code, include this CDDL HEADER in each
 * file and include the License file at usr/src/OPENSOLARIS.LICENSE.
 * If applicable, add the following below this CDDL HEADER, with the
 * fields enclosed by brackets "[]" replaced with your own identifying
 * information: Portions Copyright [yyyy] [name of copyright owner]
 *
 * CDDL HEADER END
 */
/*
 * Copyright (c) 2005, 2010, Oracle and/or its affiliates. All rights reserved.
 * Copyright 2011 Nexenta Systems, Inc. All rights reserved.
 * Copyright (c) 2011, 2018 by Delphix. All rights reserved.
 * Copyright (c) 2014, Joyent, Inc. All rights reserved.
 * Copyright 2014 HybridCluster. All rights reserved.
 * Copyright (c) 2018, loli10K <ezomori.nozomu@gmail.com>. All rights reserved.
 */

#include <sys/dmu.h>
#include <sys/dmu_impl.h>
#include <sys/dmu_send.h>
#include <sys/dmu_recv.h>
#include <sys/dmu_tx.h>
#include <sys/dbuf.h>
#include <sys/dnode.h>
#include <sys/zfs_context.h>
#include <sys/dmu_objset.h>
#include <sys/dmu_traverse.h>
#include <sys/dsl_dataset.h>
#include <sys/dsl_dir.h>
#include <sys/dsl_prop.h>
#include <sys/dsl_pool.h>
#include <sys/dsl_synctask.h>
#include <sys/zfs_ioctl.h>
#include <sys/zap.h>
#include <sys/zvol.h>
#include <sys/zio_checksum.h>
#include <sys/zfs_znode.h>
#include <zfs_fletcher.h>
#include <sys/avl.h>
#include <sys/ddt.h>
#include <sys/zfs_onexit.h>
#include <sys/dmu_send.h>
#include <sys/dsl_destroy.h>
#include <sys/blkptr.h>
#include <sys/dsl_bookmark.h>
#include <sys/zfeature.h>
#include <sys/bqueue.h>
#include <sys/objlist.h>
#ifdef _KERNEL
#include <sys/zfs_vfsops.h>
#endif

int zfs_recv_queue_length = SPA_MAXBLOCKSIZE;
int zfs_recv_queue_ff = 20;

static char *dmu_recv_tag = "dmu_recv_tag";
const char *recv_clone_name = "%recv";

static int receive_read_payload_and_next_header(dmu_recv_cookie_t *ra, int len,
    void *buf);

struct receive_record_arg {
	dmu_replay_record_t header;
	void *payload; /* Pointer to a buffer containing the payload */
	/*
	 * If the record is a write, pointer to the arc_buf_t containing the
	 * payload.
	 */
	arc_buf_t *arc_buf;
	int payload_size;
	uint64_t bytes_read; /* bytes read from stream when record created */
	boolean_t eos_marker; /* Marks the end of the stream */
	bqueue_node_t node;
};

struct receive_writer_arg {
	objset_t *os;
	boolean_t byteswap;
	bqueue_t q;

	/*
	 * These three args are used to signal to the main thread that we're
	 * done.
	 */
	kmutex_t mutex;
	kcondvar_t cv;
	boolean_t done;

	int err;
	/* A map from guid to dataset to help handle dedup'd streams. */
	avl_tree_t *guid_to_ds_map;
	boolean_t resumable;
	boolean_t raw;   /* DMU_BACKUP_FEATURE_RAW set */
	boolean_t spill; /* DRR_FLAG_SPILL_BLOCK set */
	uint64_t last_object;
	uint64_t last_offset;
	uint64_t max_object; /* highest object ID referenced in stream */
	uint64_t bytes_read; /* bytes read when current record created */

	/* Encryption parameters for the last received DRR_OBJECT_RANGE */
	boolean_t or_crypt_params_present;
	uint64_t or_firstobj;
	uint64_t or_numslots;
	uint8_t or_salt[ZIO_DATA_SALT_LEN];
	uint8_t or_iv[ZIO_DATA_IV_LEN];
	uint8_t or_mac[ZIO_DATA_MAC_LEN];
	boolean_t or_byteorder;
};

typedef struct guid_map_entry {
	uint64_t	guid;
	boolean_t	raw;
	dsl_dataset_t	*gme_ds;
	avl_node_t	avlnode;
} guid_map_entry_t;

typedef struct dmu_recv_begin_arg {
	const char *drba_origin;
	dmu_recv_cookie_t *drba_cookie;
	cred_t *drba_cred;
	dsl_crypto_params_t *drba_dcp;
} dmu_recv_begin_arg_t;

static void
byteswap_record(dmu_replay_record_t *drr)
{
#define	DO64(X) (drr->drr_u.X = BSWAP_64(drr->drr_u.X))
#define	DO32(X) (drr->drr_u.X = BSWAP_32(drr->drr_u.X))
	drr->drr_type = BSWAP_32(drr->drr_type);
	drr->drr_payloadlen = BSWAP_32(drr->drr_payloadlen);

	switch (drr->drr_type) {
	case DRR_BEGIN:
		DO64(drr_begin.drr_magic);
		DO64(drr_begin.drr_versioninfo);
		DO64(drr_begin.drr_creation_time);
		DO32(drr_begin.drr_type);
		DO32(drr_begin.drr_flags);
		DO64(drr_begin.drr_toguid);
		DO64(drr_begin.drr_fromguid);
		break;
	case DRR_OBJECT:
		DO64(drr_object.drr_object);
		DO32(drr_object.drr_type);
		DO32(drr_object.drr_bonustype);
		DO32(drr_object.drr_blksz);
<<<<<<< HEAD
=======
		DO32(drr_object.drr_bonuslen);
>>>>>>> 30af21b0
		DO32(drr_object.drr_raw_bonuslen);
		DO64(drr_object.drr_toguid);
		DO64(drr_object.drr_maxblkid);
		break;
	case DRR_FREEOBJECTS:
		DO64(drr_freeobjects.drr_firstobj);
		DO64(drr_freeobjects.drr_numobjs);
		DO64(drr_freeobjects.drr_toguid);
		break;
	case DRR_WRITE:
		DO64(drr_write.drr_object);
		DO32(drr_write.drr_type);
		DO64(drr_write.drr_offset);
		DO64(drr_write.drr_logical_size);
		DO64(drr_write.drr_toguid);
		ZIO_CHECKSUM_BSWAP(&drr->drr_u.drr_write.drr_key.ddk_cksum);
		DO64(drr_write.drr_key.ddk_prop);
		DO64(drr_write.drr_compressed_size);
		break;
	case DRR_WRITE_BYREF:
		DO64(drr_write_byref.drr_object);
		DO64(drr_write_byref.drr_offset);
		DO64(drr_write_byref.drr_length);
		DO64(drr_write_byref.drr_toguid);
		DO64(drr_write_byref.drr_refguid);
		DO64(drr_write_byref.drr_refobject);
		DO64(drr_write_byref.drr_refoffset);
		ZIO_CHECKSUM_BSWAP(&drr->drr_u.drr_write_byref.
		    drr_key.ddk_cksum);
		DO64(drr_write_byref.drr_key.ddk_prop);
		break;
	case DRR_WRITE_EMBEDDED:
		DO64(drr_write_embedded.drr_object);
		DO64(drr_write_embedded.drr_offset);
		DO64(drr_write_embedded.drr_length);
		DO64(drr_write_embedded.drr_toguid);
		DO32(drr_write_embedded.drr_lsize);
		DO32(drr_write_embedded.drr_psize);
		break;
	case DRR_FREE:
		DO64(drr_free.drr_object);
		DO64(drr_free.drr_offset);
		DO64(drr_free.drr_length);
		DO64(drr_free.drr_toguid);
		break;
	case DRR_SPILL:
		DO64(drr_spill.drr_object);
		DO64(drr_spill.drr_length);
		DO64(drr_spill.drr_toguid);
		DO64(drr_spill.drr_compressed_size);
		DO32(drr_spill.drr_type);
		break;
	case DRR_OBJECT_RANGE:
		DO64(drr_object_range.drr_firstobj);
		DO64(drr_object_range.drr_numslots);
		DO64(drr_object_range.drr_toguid);
		break;
	case DRR_REDACT:
		DO64(drr_redact.drr_object);
		DO64(drr_redact.drr_offset);
		DO64(drr_redact.drr_length);
		DO64(drr_redact.drr_toguid);
		break;
	case DRR_END:
		DO64(drr_end.drr_toguid);
		ZIO_CHECKSUM_BSWAP(&drr->drr_u.drr_end.drr_checksum);
		break;
	default:
		break;
	}

	if (drr->drr_type != DRR_BEGIN) {
		ZIO_CHECKSUM_BSWAP(&drr->drr_u.drr_checksum.drr_checksum);
	}

#undef DO64
#undef DO32
}

static boolean_t
redact_snaps_contains(uint64_t *snaps, uint64_t num_snaps, uint64_t guid)
{
	for (int i = 0; i < num_snaps; i++) {
		if (snaps[i] == guid)
			return (B_TRUE);
	}
	return (B_FALSE);
}

/*
 * Check that the new stream we're trying to receive is redacted with respect to
 * a subset of the snapshots that the origin was redacted with respect to.  For
 * the reasons behind this, see the man page on redacted zfs sends and receives.
 */
static boolean_t
compatible_redact_snaps(uint64_t *origin_snaps, uint64_t origin_num_snaps,
    uint64_t *redact_snaps, uint64_t num_redact_snaps)
{
	/*
	 * Short circuit the comparison; if we are redacted with respect to
	 * more snapshots than the origin, we can't be redacted with respect
	 * to a subset.
	 */
	if (num_redact_snaps > origin_num_snaps) {
		return (B_FALSE);
	}

	for (int i = 0; i < num_redact_snaps; i++) {
		if (!redact_snaps_contains(origin_snaps, origin_num_snaps,
		    redact_snaps[i])) {
			return (B_FALSE);
		}
	}
	return (B_TRUE);
}

static boolean_t
redact_check(dmu_recv_begin_arg_t *drba, dsl_dataset_t *origin)
{
	uint64_t *origin_snaps;
	uint64_t origin_num_snaps;
	dmu_recv_cookie_t *drc = drba->drba_cookie;
	struct drr_begin *drrb = drc->drc_drrb;
	int featureflags = DMU_GET_FEATUREFLAGS(drrb->drr_versioninfo);
	int err = 0;
	boolean_t ret = B_TRUE;
	uint64_t *redact_snaps;
	uint_t numredactsnaps;

	/*
	 * If this is a full send stream, we're safe no matter what.
	 */
	if (drrb->drr_fromguid == 0)
		return (ret);

	VERIFY(dsl_dataset_get_uint64_array_feature(origin,
	    SPA_FEATURE_REDACTED_DATASETS, &origin_num_snaps, &origin_snaps));

	if (nvlist_lookup_uint64_array(drc->drc_begin_nvl,
	    BEGINNV_REDACT_FROM_SNAPS, &redact_snaps, &numredactsnaps) ==
	    0) {
		/*
		 * If the send stream was sent from the redaction bookmark or
		 * the redacted version of the dataset, then we're safe.  Verify
		 * that this is from the a compatible redaction bookmark or
		 * redacted dataset.
		 */
		if (!compatible_redact_snaps(origin_snaps, origin_num_snaps,
		    redact_snaps, numredactsnaps)) {
			err = EINVAL;
		}
	} else if (featureflags & DMU_BACKUP_FEATURE_REDACTED) {
		/*
		 * If the stream is redacted, it must be redacted with respect
		 * to a subset of what the origin is redacted with respect to.
		 * See case number 2 in the zfs man page section on redacted zfs
		 * send.
		 */
		err = nvlist_lookup_uint64_array(drc->drc_begin_nvl,
		    BEGINNV_REDACT_SNAPS, &redact_snaps, &numredactsnaps);

		if (err != 0 || !compatible_redact_snaps(origin_snaps,
		    origin_num_snaps, redact_snaps, numredactsnaps)) {
			err = EINVAL;
		}
	} else if (!redact_snaps_contains(origin_snaps, origin_num_snaps,
	    drrb->drr_toguid)) {
		/*
		 * If the stream isn't redacted but the origin is, this must be
		 * one of the snapshots the origin is redacted with respect to.
		 * See case number 1 in the zfs man page section on redacted zfs
		 * send.
		 */
		err = EINVAL;
	}

	if (err != 0)
		ret = B_FALSE;
	return (ret);
}

static int
recv_begin_check_existing_impl(dmu_recv_begin_arg_t *drba, dsl_dataset_t *ds,
    uint64_t fromguid, uint64_t featureflags)
{
	uint64_t val;
	uint64_t children;
	int error;
	dsl_pool_t *dp = ds->ds_dir->dd_pool;
	boolean_t encrypted = ds->ds_dir->dd_crypto_obj != 0;
	boolean_t raw = (featureflags & DMU_BACKUP_FEATURE_RAW) != 0;
	boolean_t embed = (featureflags & DMU_BACKUP_FEATURE_EMBED_DATA) != 0;

	/* temporary clone name must not exist */
	error = zap_lookup(dp->dp_meta_objset,
	    dsl_dir_phys(ds->ds_dir)->dd_child_dir_zapobj, recv_clone_name,
	    8, 1, &val);
	if (error != ENOENT)
		return (error == 0 ? SET_ERROR(EBUSY) : error);

	/* new snapshot name must not exist */
	error = zap_lookup(dp->dp_meta_objset,
	    dsl_dataset_phys(ds)->ds_snapnames_zapobj,
	    drba->drba_cookie->drc_tosnap, 8, 1, &val);
	if (error != ENOENT)
		return (error == 0 ? SET_ERROR(EEXIST) : error);

	/* must not have children if receiving a ZVOL */
	error = zap_count(dp->dp_meta_objset,
	    dsl_dir_phys(ds->ds_dir)->dd_child_dir_zapobj, &children);
	if (error != 0)
		return (error);
	if (drba->drba_cookie->drc_drrb->drr_type != DMU_OST_ZFS &&
	    children > 0)
		return (SET_ERROR(ZFS_ERR_WRONG_PARENT));

	/*
	 * Check snapshot limit before receiving. We'll recheck again at the
	 * end, but might as well abort before receiving if we're already over
	 * the limit.
	 *
	 * Note that we do not check the file system limit with
	 * dsl_dir_fscount_check because the temporary %clones don't count
	 * against that limit.
	 */
	error = dsl_fs_ss_limit_check(ds->ds_dir, 1, ZFS_PROP_SNAPSHOT_LIMIT,
	    NULL, drba->drba_cred);
	if (error != 0)
		return (error);

	if (fromguid != 0) {
		dsl_dataset_t *snap;
		uint64_t obj = dsl_dataset_phys(ds)->ds_prev_snap_obj;

		/* Can't perform a raw receive on top of a non-raw receive */
		if (!encrypted && raw)
			return (SET_ERROR(EINVAL));

		/* Encryption is incompatible with embedded data */
		if (encrypted && embed)
			return (SET_ERROR(EINVAL));

		/* Find snapshot in this dir that matches fromguid. */
		while (obj != 0) {
			error = dsl_dataset_hold_obj(dp, obj, FTAG,
			    &snap);
			if (error != 0)
				return (SET_ERROR(ENODEV));
			if (snap->ds_dir != ds->ds_dir) {
				dsl_dataset_rele(snap, FTAG);
				return (SET_ERROR(ENODEV));
			}
			if (dsl_dataset_phys(snap)->ds_guid == fromguid)
				break;
			obj = dsl_dataset_phys(snap)->ds_prev_snap_obj;
			dsl_dataset_rele(snap, FTAG);
		}
		if (obj == 0)
			return (SET_ERROR(ENODEV));

		if (drba->drba_cookie->drc_force) {
			drba->drba_cookie->drc_fromsnapobj = obj;
		} else {
			/*
			 * If we are not forcing, there must be no
			 * changes since fromsnap. Raw sends have an
			 * additional constraint that requires that
			 * no "noop" snapshots exist between fromsnap
			 * and tosnap for the IVset checking code to
			 * work properly.
			 */
			if (dsl_dataset_modified_since_snap(ds, snap) ||
			    (raw &&
			    dsl_dataset_phys(ds)->ds_prev_snap_obj !=
			    snap->ds_object)) {
				dsl_dataset_rele(snap, FTAG);
				return (SET_ERROR(ETXTBSY));
			}
			drba->drba_cookie->drc_fromsnapobj =
			    ds->ds_prev->ds_object;
		}

		if (dsl_dataset_feature_is_active(snap,
		    SPA_FEATURE_REDACTED_DATASETS) && !redact_check(drba,
		    snap)) {
			dsl_dataset_rele(snap, FTAG);
			return (SET_ERROR(EINVAL));
		}

		dsl_dataset_rele(snap, FTAG);
	} else {
		/* if full, then must be forced */
		if (!drba->drba_cookie->drc_force)
			return (SET_ERROR(EEXIST));

		/*
		 * We don't support using zfs recv -F to blow away
		 * encrypted filesystems. This would require the
		 * dsl dir to point to the old encryption key and
		 * the new one at the same time during the receive.
		 */
		if ((!encrypted && raw) || encrypted)
			return (SET_ERROR(EINVAL));

		/*
		 * Perform the same encryption checks we would if
		 * we were creating a new dataset from scratch.
		 */
		if (!raw) {
			boolean_t will_encrypt;

			error = dmu_objset_create_crypt_check(
			    ds->ds_dir->dd_parent, drba->drba_dcp,
			    &will_encrypt);
			if (error != 0)
				return (error);

			if (will_encrypt && embed)
				return (SET_ERROR(EINVAL));
		}
	}

	return (0);

}

/*
 * Check that any feature flags used in the data stream we're receiving are
 * supported by the pool we are receiving into.
 *
 * Note that some of the features we explicitly check here have additional
 * (implicit) features they depend on, but those dependencies are enforced
 * through the zfeature_register() calls declaring the features that we
 * explicitly check.
 */
static int
recv_begin_check_feature_flags_impl(uint64_t featureflags, spa_t *spa)
{
	/*
	 * Check if there are any unsupported feature flags.
	 */
	if (!DMU_STREAM_SUPPORTED(featureflags)) {
		return (SET_ERROR(ZFS_ERR_UNKNOWN_SEND_STREAM_FEATURE));
	}

	/* Verify pool version supports SA if SA_SPILL feature set */
	if ((featureflags & DMU_BACKUP_FEATURE_SA_SPILL) &&
	    spa_version(spa) < SPA_VERSION_SA)
		return (SET_ERROR(ENOTSUP));

	/*
	 * LZ4 compressed, embedded, mooched, large blocks, and large_dnodes
	 * in the stream can only be used if those pool features are enabled
	 * because we don't attempt to decompress / un-embed / un-mooch /
	 * split up the blocks / dnodes during the receive process.
	 */
	if ((featureflags & DMU_BACKUP_FEATURE_LZ4) &&
	    !spa_feature_is_enabled(spa, SPA_FEATURE_LZ4_COMPRESS))
		return (SET_ERROR(ENOTSUP));
	if ((featureflags & DMU_BACKUP_FEATURE_EMBED_DATA) &&
	    !spa_feature_is_enabled(spa, SPA_FEATURE_EMBEDDED_DATA))
		return (SET_ERROR(ENOTSUP));
	if ((featureflags & DMU_BACKUP_FEATURE_LARGE_BLOCKS) &&
	    !spa_feature_is_enabled(spa, SPA_FEATURE_LARGE_BLOCKS))
		return (SET_ERROR(ENOTSUP));
	if ((featureflags & DMU_BACKUP_FEATURE_LARGE_DNODE) &&
	    !spa_feature_is_enabled(spa, SPA_FEATURE_LARGE_DNODE))
		return (SET_ERROR(ENOTSUP));

	/*
	 * Receiving redacted streams requires that redacted datasets are
	 * enabled.
	 */
	if ((featureflags & DMU_BACKUP_FEATURE_REDACTED) &&
	    !spa_feature_is_enabled(spa, SPA_FEATURE_REDACTED_DATASETS))
		return (SET_ERROR(ENOTSUP));

	return (0);
}

static int
dmu_recv_begin_check(void *arg, dmu_tx_t *tx)
{
	dmu_recv_begin_arg_t *drba = arg;
	dsl_pool_t *dp = dmu_tx_pool(tx);
	struct drr_begin *drrb = drba->drba_cookie->drc_drrb;
	uint64_t fromguid = drrb->drr_fromguid;
	int flags = drrb->drr_flags;
	ds_hold_flags_t dsflags = 0;
	int error;
	uint64_t featureflags = drba->drba_cookie->drc_featureflags;
	dsl_dataset_t *ds;
	const char *tofs = drba->drba_cookie->drc_tofs;

	/* already checked */
	ASSERT3U(drrb->drr_magic, ==, DMU_BACKUP_MAGIC);
	ASSERT(!(featureflags & DMU_BACKUP_FEATURE_RESUMING));

	if (DMU_GET_STREAM_HDRTYPE(drrb->drr_versioninfo) ==
	    DMU_COMPOUNDSTREAM ||
	    drrb->drr_type >= DMU_OST_NUMTYPES ||
	    ((flags & DRR_FLAG_CLONE) && drba->drba_origin == NULL))
		return (SET_ERROR(EINVAL));

	error = recv_begin_check_feature_flags_impl(featureflags, dp->dp_spa);
	if (error != 0)
		return (error);

	/* Resumable receives require extensible datasets */
	if (drba->drba_cookie->drc_resumable &&
	    !spa_feature_is_enabled(dp->dp_spa, SPA_FEATURE_EXTENSIBLE_DATASET))
		return (SET_ERROR(ENOTSUP));

	if (featureflags & DMU_BACKUP_FEATURE_RAW) {
		/* raw receives require the encryption feature */
		if (!spa_feature_is_enabled(dp->dp_spa, SPA_FEATURE_ENCRYPTION))
			return (SET_ERROR(ENOTSUP));

		/* embedded data is incompatible with encryption and raw recv */
		if (featureflags & DMU_BACKUP_FEATURE_EMBED_DATA)
			return (SET_ERROR(EINVAL));

		/* raw receives require spill block allocation flag */
		if (!(flags & DRR_FLAG_SPILL_BLOCK))
			return (SET_ERROR(ZFS_ERR_SPILL_BLOCK_FLAG_MISSING));
	} else {
		dsflags |= DS_HOLD_FLAG_DECRYPT;
	}

	error = dsl_dataset_hold_flags(dp, tofs, dsflags, FTAG, &ds);
	if (error == 0) {
		/* target fs already exists; recv into temp clone */

		/* Can't recv a clone into an existing fs */
		if (flags & DRR_FLAG_CLONE || drba->drba_origin) {
			dsl_dataset_rele_flags(ds, dsflags, FTAG);
			return (SET_ERROR(EINVAL));
		}

		error = recv_begin_check_existing_impl(drba, ds, fromguid,
		    featureflags);
		dsl_dataset_rele_flags(ds, dsflags, FTAG);
	} else if (error == ENOENT) {
		/* target fs does not exist; must be a full backup or clone */
		char buf[ZFS_MAX_DATASET_NAME_LEN];
		objset_t *os;

		/*
		 * If it's a non-clone incremental, we are missing the
		 * target fs, so fail the recv.
		 */
		if (fromguid != 0 && !((flags & DRR_FLAG_CLONE) ||
		    drba->drba_origin))
			return (SET_ERROR(ENOENT));

		/*
		 * If we're receiving a full send as a clone, and it doesn't
		 * contain all the necessary free records and freeobject
		 * records, reject it.
		 */
		if (fromguid == 0 && drba->drba_origin != NULL &&
		    !(flags & DRR_FLAG_FREERECORDS))
			return (SET_ERROR(EINVAL));

		/* Open the parent of tofs */
		ASSERT3U(strlen(tofs), <, sizeof (buf));
		(void) strlcpy(buf, tofs, strrchr(tofs, '/') - tofs + 1);
		error = dsl_dataset_hold_flags(dp, buf, dsflags, FTAG, &ds);
		if (error != 0)
			return (error);

		if ((featureflags & DMU_BACKUP_FEATURE_RAW) == 0 &&
		    drba->drba_origin == NULL) {
			boolean_t will_encrypt;

			/*
			 * Check that we aren't breaking any encryption rules
			 * and that we have all the parameters we need to
			 * create an encrypted dataset if necessary. If we are
			 * making an encrypted dataset the stream can't have
			 * embedded data.
			 */
			error = dmu_objset_create_crypt_check(ds->ds_dir,
			    drba->drba_dcp, &will_encrypt);
			if (error != 0) {
				dsl_dataset_rele_flags(ds, dsflags, FTAG);
				return (error);
			}

			if (will_encrypt &&
			    (featureflags & DMU_BACKUP_FEATURE_EMBED_DATA)) {
				dsl_dataset_rele_flags(ds, dsflags, FTAG);
				return (SET_ERROR(EINVAL));
			}
		}

		/*
		 * Check filesystem and snapshot limits before receiving. We'll
		 * recheck snapshot limits again at the end (we create the
		 * filesystems and increment those counts during begin_sync).
		 */
		error = dsl_fs_ss_limit_check(ds->ds_dir, 1,
		    ZFS_PROP_FILESYSTEM_LIMIT, NULL, drba->drba_cred);
		if (error != 0) {
			dsl_dataset_rele_flags(ds, dsflags, FTAG);
			return (error);
		}

		error = dsl_fs_ss_limit_check(ds->ds_dir, 1,
		    ZFS_PROP_SNAPSHOT_LIMIT, NULL, drba->drba_cred);
		if (error != 0) {
			dsl_dataset_rele_flags(ds, dsflags, FTAG);
			return (error);
		}

		/* can't recv below anything but filesystems (eg. no ZVOLs) */
		error = dmu_objset_from_ds(ds, &os);
		if (error != 0) {
			dsl_dataset_rele_flags(ds, dsflags, FTAG);
			return (error);
		}
		if (dmu_objset_type(os) != DMU_OST_ZFS) {
			dsl_dataset_rele_flags(ds, dsflags, FTAG);
			return (SET_ERROR(ZFS_ERR_WRONG_PARENT));
		}

		if (drba->drba_origin != NULL) {
			dsl_dataset_t *origin;
			error = dsl_dataset_hold_flags(dp, drba->drba_origin,
			    dsflags, FTAG, &origin);
			if (error != 0) {
				dsl_dataset_rele_flags(ds, dsflags, FTAG);
				return (error);
			}
			if (!origin->ds_is_snapshot) {
				dsl_dataset_rele_flags(origin, dsflags, FTAG);
				dsl_dataset_rele_flags(ds, dsflags, FTAG);
				return (SET_ERROR(EINVAL));
			}
			if (dsl_dataset_phys(origin)->ds_guid != fromguid &&
			    fromguid != 0) {
				dsl_dataset_rele_flags(origin, dsflags, FTAG);
				dsl_dataset_rele_flags(ds, dsflags, FTAG);
				return (SET_ERROR(ENODEV));
			}

			if (origin->ds_dir->dd_crypto_obj != 0 &&
			    (featureflags & DMU_BACKUP_FEATURE_EMBED_DATA)) {
				dsl_dataset_rele_flags(origin, dsflags, FTAG);
				dsl_dataset_rele_flags(ds, dsflags, FTAG);
				return (SET_ERROR(EINVAL));
			}

			/*
			 * If the origin is redacted we need to verify that this
			 * send stream can safely be received on top of the
			 * origin.
			 */
			if (dsl_dataset_feature_is_active(origin,
			    SPA_FEATURE_REDACTED_DATASETS)) {
				if (!redact_check(drba, origin)) {
					dsl_dataset_rele_flags(origin, dsflags,
					    FTAG);
					dsl_dataset_rele_flags(ds, dsflags,
					    FTAG);
					return (SET_ERROR(EINVAL));
				}
			}

			dsl_dataset_rele_flags(origin, dsflags, FTAG);
		}

		dsl_dataset_rele_flags(ds, dsflags, FTAG);
		error = 0;
	}
	return (error);
}

static void
dmu_recv_begin_sync(void *arg, dmu_tx_t *tx)
{
	dmu_recv_begin_arg_t *drba = arg;
	dsl_pool_t *dp = dmu_tx_pool(tx);
	objset_t *mos = dp->dp_meta_objset;
	dmu_recv_cookie_t *drc = drba->drba_cookie;
	struct drr_begin *drrb = drc->drc_drrb;
	const char *tofs = drc->drc_tofs;
	uint64_t featureflags = drc->drc_featureflags;
	dsl_dataset_t *ds, *newds;
	objset_t *os;
	uint64_t dsobj;
	ds_hold_flags_t dsflags = 0;
	int error;
	uint64_t crflags = 0;
	dsl_crypto_params_t dummy_dcp = { 0 };
	dsl_crypto_params_t *dcp = drba->drba_dcp;

	if (drrb->drr_flags & DRR_FLAG_CI_DATA)
		crflags |= DS_FLAG_CI_DATASET;

	if ((featureflags & DMU_BACKUP_FEATURE_RAW) == 0)
		dsflags |= DS_HOLD_FLAG_DECRYPT;

	/*
	 * Raw, non-incremental recvs always use a dummy dcp with
	 * the raw cmd set. Raw incremental recvs do not use a dcp
	 * since the encryption parameters are already set in stone.
	 */
	if (dcp == NULL && drrb->drr_fromguid == 0 &&
	    drba->drba_origin == NULL) {
		ASSERT3P(dcp, ==, NULL);
		dcp = &dummy_dcp;

		if (featureflags & DMU_BACKUP_FEATURE_RAW)
			dcp->cp_cmd = DCP_CMD_RAW_RECV;
	}

	error = dsl_dataset_hold_flags(dp, tofs, dsflags, FTAG, &ds);
	if (error == 0) {
		/* create temporary clone */
		dsl_dataset_t *snap = NULL;

		if (drba->drba_cookie->drc_fromsnapobj != 0) {
			VERIFY0(dsl_dataset_hold_obj(dp,
			    drba->drba_cookie->drc_fromsnapobj, FTAG, &snap));
			ASSERT3P(dcp, ==, NULL);
		}
		dsobj = dsl_dataset_create_sync(ds->ds_dir, recv_clone_name,
		    snap, crflags, drba->drba_cred, dcp, tx);
		if (drba->drba_cookie->drc_fromsnapobj != 0)
			dsl_dataset_rele(snap, FTAG);
		dsl_dataset_rele_flags(ds, dsflags, FTAG);
	} else {
		dsl_dir_t *dd;
		const char *tail;
		dsl_dataset_t *origin = NULL;

		VERIFY0(dsl_dir_hold(dp, tofs, FTAG, &dd, &tail));

		if (drba->drba_origin != NULL) {
			VERIFY0(dsl_dataset_hold(dp, drba->drba_origin,
			    FTAG, &origin));
			ASSERT3P(dcp, ==, NULL);
		}

		/* Create new dataset. */
		dsobj = dsl_dataset_create_sync(dd, strrchr(tofs, '/') + 1,
		    origin, crflags, drba->drba_cred, dcp, tx);
		if (origin != NULL)
			dsl_dataset_rele(origin, FTAG);
		dsl_dir_rele(dd, FTAG);
		drc->drc_newfs = B_TRUE;
	}
	VERIFY0(dsl_dataset_own_obj_force(dp, dsobj, dsflags, dmu_recv_tag,
	    &newds));
	if (dsl_dataset_feature_is_active(newds,
	    SPA_FEATURE_REDACTED_DATASETS)) {
		/*
		 * If the origin dataset is redacted, the child will be redacted
		 * when we create it.  We clear the new dataset's
		 * redaction info; if it should be redacted, we'll fill
		 * in its information later.
		 */
		dsl_dataset_deactivate_feature(newds,
		    SPA_FEATURE_REDACTED_DATASETS, tx);
	}
	VERIFY0(dmu_objset_from_ds(newds, &os));

	if (drc->drc_resumable) {
		dsl_dataset_zapify(newds, tx);
		if (drrb->drr_fromguid != 0) {
			VERIFY0(zap_add(mos, dsobj, DS_FIELD_RESUME_FROMGUID,
			    8, 1, &drrb->drr_fromguid, tx));
		}
		VERIFY0(zap_add(mos, dsobj, DS_FIELD_RESUME_TOGUID,
		    8, 1, &drrb->drr_toguid, tx));
		VERIFY0(zap_add(mos, dsobj, DS_FIELD_RESUME_TONAME,
		    1, strlen(drrb->drr_toname) + 1, drrb->drr_toname, tx));
		uint64_t one = 1;
		uint64_t zero = 0;
		VERIFY0(zap_add(mos, dsobj, DS_FIELD_RESUME_OBJECT,
		    8, 1, &one, tx));
		VERIFY0(zap_add(mos, dsobj, DS_FIELD_RESUME_OFFSET,
		    8, 1, &zero, tx));
		VERIFY0(zap_add(mos, dsobj, DS_FIELD_RESUME_BYTES,
		    8, 1, &zero, tx));
		if (featureflags & DMU_BACKUP_FEATURE_LARGE_BLOCKS) {
			VERIFY0(zap_add(mos, dsobj, DS_FIELD_RESUME_LARGEBLOCK,
			    8, 1, &one, tx));
		}
		if (featureflags & DMU_BACKUP_FEATURE_EMBED_DATA) {
			VERIFY0(zap_add(mos, dsobj, DS_FIELD_RESUME_EMBEDOK,
			    8, 1, &one, tx));
		}
		if (featureflags & DMU_BACKUP_FEATURE_COMPRESSED) {
			VERIFY0(zap_add(mos, dsobj, DS_FIELD_RESUME_COMPRESSOK,
			    8, 1, &one, tx));
		}
		if (featureflags & DMU_BACKUP_FEATURE_RAW) {
			VERIFY0(zap_add(mos, dsobj, DS_FIELD_RESUME_RAWOK,
			    8, 1, &one, tx));
		}

		uint64_t *redact_snaps;
		uint_t numredactsnaps;
		if (nvlist_lookup_uint64_array(drc->drc_begin_nvl,
		    BEGINNV_REDACT_FROM_SNAPS, &redact_snaps,
		    &numredactsnaps) == 0) {
			VERIFY0(zap_add(mos, dsobj,
			    DS_FIELD_RESUME_REDACT_BOOKMARK_SNAPS,
			    sizeof (*redact_snaps), numredactsnaps,
			    redact_snaps, tx));
		}
	}

	/*
	 * Usually the os->os_encrypted value is tied to the presence of a
	 * DSL Crypto Key object in the dd. However, that will not be received
	 * until dmu_recv_stream(), so we set the value manually for now.
	 */
	if (featureflags & DMU_BACKUP_FEATURE_RAW) {
		os->os_encrypted = B_TRUE;
		drba->drba_cookie->drc_raw = B_TRUE;
	}


	if (featureflags & DMU_BACKUP_FEATURE_REDACTED) {
		uint64_t *redact_snaps;
		uint_t numredactsnaps;
		VERIFY0(nvlist_lookup_uint64_array(drc->drc_begin_nvl,
		    BEGINNV_REDACT_SNAPS, &redact_snaps, &numredactsnaps));
		dsl_dataset_activate_redaction(newds, redact_snaps,
		    numredactsnaps, tx);
	}

	dmu_buf_will_dirty(newds->ds_dbuf, tx);
	dsl_dataset_phys(newds)->ds_flags |= DS_FLAG_INCONSISTENT;

	/*
	 * If we actually created a non-clone, we need to create the objset
	 * in our new dataset. If this is a raw send we postpone this until
	 * dmu_recv_stream() so that we can allocate the metadnode with the
	 * properties from the DRR_BEGIN payload.
	 */
	rrw_enter(&newds->ds_bp_rwlock, RW_READER, FTAG);
	if (BP_IS_HOLE(dsl_dataset_get_blkptr(newds)) &&
	    (featureflags & DMU_BACKUP_FEATURE_RAW) == 0) {
		(void) dmu_objset_create_impl(dp->dp_spa,
		    newds, dsl_dataset_get_blkptr(newds), drrb->drr_type, tx);
	}
	rrw_exit(&newds->ds_bp_rwlock, FTAG);

	drba->drba_cookie->drc_ds = newds;

	spa_history_log_internal_ds(newds, "receive", tx, "");
}

static int
dmu_recv_resume_begin_check(void *arg, dmu_tx_t *tx)
{
	dmu_recv_begin_arg_t *drba = arg;
	dmu_recv_cookie_t *drc = drba->drba_cookie;
	dsl_pool_t *dp = dmu_tx_pool(tx);
	struct drr_begin *drrb = drc->drc_drrb;
	int error;
	ds_hold_flags_t dsflags = 0;
	dsl_dataset_t *ds;
	const char *tofs = drc->drc_tofs;

	/* already checked */
	ASSERT3U(drrb->drr_magic, ==, DMU_BACKUP_MAGIC);
	ASSERT(drc->drc_featureflags & DMU_BACKUP_FEATURE_RESUMING);

	if (DMU_GET_STREAM_HDRTYPE(drrb->drr_versioninfo) ==
	    DMU_COMPOUNDSTREAM ||
	    drrb->drr_type >= DMU_OST_NUMTYPES)
		return (SET_ERROR(EINVAL));

	/*
	 * This is mostly a sanity check since we should have already done these
	 * checks during a previous attempt to receive the data.
	 */
	error = recv_begin_check_feature_flags_impl(drc->drc_featureflags,
	    dp->dp_spa);
	if (error != 0)
		return (error);

	/* 6 extra bytes for /%recv */
	char recvname[ZFS_MAX_DATASET_NAME_LEN + 6];

	(void) snprintf(recvname, sizeof (recvname), "%s/%s",
	    tofs, recv_clone_name);

	if (drc->drc_featureflags & DMU_BACKUP_FEATURE_RAW) {
		/* raw receives require spill block allocation flag */
		if (!(drrb->drr_flags & DRR_FLAG_SPILL_BLOCK))
			return (SET_ERROR(ZFS_ERR_SPILL_BLOCK_FLAG_MISSING));
	} else {
		dsflags |= DS_HOLD_FLAG_DECRYPT;
	}

	if (dsl_dataset_hold_flags(dp, recvname, dsflags, FTAG, &ds) != 0) {
		/* %recv does not exist; continue in tofs */
		error = dsl_dataset_hold_flags(dp, tofs, dsflags, FTAG, &ds);
		if (error != 0)
			return (error);
	}

	/* check that ds is marked inconsistent */
	if (!DS_IS_INCONSISTENT(ds)) {
		dsl_dataset_rele_flags(ds, dsflags, FTAG);
		return (SET_ERROR(EINVAL));
	}

	/* check that there is resuming data, and that the toguid matches */
	if (!dsl_dataset_is_zapified(ds)) {
		dsl_dataset_rele_flags(ds, dsflags, FTAG);
		return (SET_ERROR(EINVAL));
	}
	uint64_t val;
	error = zap_lookup(dp->dp_meta_objset, ds->ds_object,
	    DS_FIELD_RESUME_TOGUID, sizeof (val), 1, &val);
	if (error != 0 || drrb->drr_toguid != val) {
		dsl_dataset_rele_flags(ds, dsflags, FTAG);
		return (SET_ERROR(EINVAL));
	}

	/*
	 * Check if the receive is still running.  If so, it will be owned.
	 * Note that nothing else can own the dataset (e.g. after the receive
	 * fails) because it will be marked inconsistent.
	 */
	if (dsl_dataset_has_owner(ds)) {
		dsl_dataset_rele_flags(ds, dsflags, FTAG);
		return (SET_ERROR(EBUSY));
	}

	/* There should not be any snapshots of this fs yet. */
	if (ds->ds_prev != NULL && ds->ds_prev->ds_dir == ds->ds_dir) {
		dsl_dataset_rele_flags(ds, dsflags, FTAG);
		return (SET_ERROR(EINVAL));
	}

	/*
	 * Note: resume point will be checked when we process the first WRITE
	 * record.
	 */

	/* check that the origin matches */
	val = 0;
	(void) zap_lookup(dp->dp_meta_objset, ds->ds_object,
	    DS_FIELD_RESUME_FROMGUID, sizeof (val), 1, &val);
	if (drrb->drr_fromguid != val) {
		dsl_dataset_rele_flags(ds, dsflags, FTAG);
		return (SET_ERROR(EINVAL));
	}

	/*
	 * If we're resuming, and the send is redacted, then the original send
	 * must have been redacted, and must have been redacted with respect to
	 * the same snapshots.
	 */
	if (drc->drc_featureflags & DMU_BACKUP_FEATURE_REDACTED) {
		uint64_t num_ds_redact_snaps;
		uint64_t *ds_redact_snaps;

		uint_t num_stream_redact_snaps;
		uint64_t *stream_redact_snaps;

		if (nvlist_lookup_uint64_array(drc->drc_begin_nvl,
		    BEGINNV_REDACT_SNAPS, &stream_redact_snaps,
		    &num_stream_redact_snaps) != 0) {
			dsl_dataset_rele_flags(ds, dsflags, FTAG);
			return (SET_ERROR(EINVAL));
		}

		if (!dsl_dataset_get_uint64_array_feature(ds,
		    SPA_FEATURE_REDACTED_DATASETS, &num_ds_redact_snaps,
		    &ds_redact_snaps)) {
			dsl_dataset_rele_flags(ds, dsflags, FTAG);
			return (SET_ERROR(EINVAL));
		}

		for (int i = 0; i < num_ds_redact_snaps; i++) {
			if (!redact_snaps_contains(ds_redact_snaps,
			    num_ds_redact_snaps, stream_redact_snaps[i])) {
				dsl_dataset_rele_flags(ds, dsflags, FTAG);
				return (SET_ERROR(EINVAL));
			}
		}
	}
	dsl_dataset_rele_flags(ds, dsflags, FTAG);
	return (0);
}

static void
dmu_recv_resume_begin_sync(void *arg, dmu_tx_t *tx)
{
	dmu_recv_begin_arg_t *drba = arg;
	dsl_pool_t *dp = dmu_tx_pool(tx);
	const char *tofs = drba->drba_cookie->drc_tofs;
	uint64_t featureflags = drba->drba_cookie->drc_featureflags;
	dsl_dataset_t *ds;
	ds_hold_flags_t dsflags = 0;
	/* 6 extra bytes for /%recv */
	char recvname[ZFS_MAX_DATASET_NAME_LEN + 6];

	(void) snprintf(recvname, sizeof (recvname), "%s/%s", tofs,
	    recv_clone_name);

	if (featureflags & DMU_BACKUP_FEATURE_RAW) {
		drba->drba_cookie->drc_raw = B_TRUE;
	} else {
		dsflags |= DS_HOLD_FLAG_DECRYPT;
	}

	if (dsl_dataset_own_force(dp, recvname, dsflags, dmu_recv_tag, &ds)
	    != 0) {
		/* %recv does not exist; continue in tofs */
		VERIFY0(dsl_dataset_own_force(dp, tofs, dsflags, dmu_recv_tag,
		    &ds));
		drba->drba_cookie->drc_newfs = B_TRUE;
	}

	ASSERT(DS_IS_INCONSISTENT(ds));
	rrw_enter(&ds->ds_bp_rwlock, RW_READER, FTAG);
	ASSERT(!BP_IS_HOLE(dsl_dataset_get_blkptr(ds)) ||
	    drba->drba_cookie->drc_raw);
	rrw_exit(&ds->ds_bp_rwlock, FTAG);

	drba->drba_cookie->drc_ds = ds;

	spa_history_log_internal_ds(ds, "resume receive", tx, "");
}

/*
 * NB: callers *MUST* call dmu_recv_stream() if dmu_recv_begin()
 * succeeds; otherwise we will leak the holds on the datasets.
 */
int
dmu_recv_begin(char *tofs, char *tosnap, dmu_replay_record_t *drr_begin,
<<<<<<< HEAD
    boolean_t force, boolean_t resumable, boolean_t illumos,
    nvlist_t *localprops, nvlist_t *hidden_args, char *origin,
    dmu_recv_cookie_t *drc, vnode_t *vp, offset_t *voffp)
=======
    boolean_t force, boolean_t resumable, nvlist_t *localprops,
    nvlist_t *hidden_args, char *origin, dmu_recv_cookie_t *drc, vnode_t *vp,
    offset_t *voffp)
>>>>>>> 30af21b0
{
	dmu_recv_begin_arg_t drba = { 0 };
	int err;

	bzero(drc, sizeof (dmu_recv_cookie_t));
	drc->drc_drr_begin = drr_begin;
	drc->drc_drrb = &drr_begin->drr_u.drr_begin;
	drc->drc_tosnap = tosnap;
	drc->drc_tofs = tofs;
	drc->drc_force = force;
	drc->drc_resumable = resumable;
	drc->drc_illumos = illumos;
	drc->drc_cred = CRED();
	drc->drc_clone = (origin != NULL);

	if (drc->drc_drrb->drr_magic == BSWAP_64(DMU_BACKUP_MAGIC)) {
		drc->drc_byteswap = B_TRUE;
		(void) fletcher_4_incremental_byteswap(drr_begin,
		    sizeof (dmu_replay_record_t), &drc->drc_cksum);
		byteswap_record(drr_begin);
	} else if (drc->drc_drrb->drr_magic == DMU_BACKUP_MAGIC) {
		(void) fletcher_4_incremental_native(drr_begin,
		    sizeof (dmu_replay_record_t), &drc->drc_cksum);
	} else {
		return (SET_ERROR(EINVAL));
	}

	drc->drc_vp = vp;
	drc->drc_voff = *voffp;
	drc->drc_featureflags =
	    DMU_GET_FEATUREFLAGS(drc->drc_drrb->drr_versioninfo);

	uint32_t payloadlen = drc->drc_drr_begin->drr_payloadlen;
	void *payload = NULL;
	if (payloadlen != 0)
		payload = kmem_alloc(payloadlen, KM_SLEEP);

	err = receive_read_payload_and_next_header(drc, payloadlen,
	    payload);
	if (err != 0) {
		kmem_free(payload, payloadlen);
		return (err);
	}
	if (payloadlen != 0) {
		err = nvlist_unpack(payload, payloadlen, &drc->drc_begin_nvl,
		    KM_SLEEP);
		kmem_free(payload, payloadlen);
		if (err != 0) {
			kmem_free(drc->drc_next_rrd,
			    sizeof (*drc->drc_next_rrd));
			return (err);
		}
	}

	if (drc->drc_drrb->drr_flags & DRR_FLAG_SPILL_BLOCK)
		drc->drc_spill = B_TRUE;

	drba.drba_origin = origin;
	drba.drba_cookie = drc;
	drba.drba_cred = CRED();

	if (drc->drc_featureflags & DMU_BACKUP_FEATURE_RESUMING) {
		err = dsl_sync_task(tofs,
		    dmu_recv_resume_begin_check, dmu_recv_resume_begin_sync,
		    &drba, 5, ZFS_SPACE_CHECK_NORMAL);
	} else {
<<<<<<< HEAD
		int err;
=======
>>>>>>> 30af21b0

		/*
		 * For non-raw, non-incremental, non-resuming receives the
		 * user can specify encryption parameters on the command line
		 * with "zfs recv -o". For these receives we create a dcp and
		 * pass it to the sync task. Creating the dcp will implicitly
		 * remove the encryption params from the localprops nvlist,
		 * which avoids errors when trying to set these normally
		 * read-only properties. Any other kind of receive that
		 * attempts to set these properties will fail as a result.
		 */
		if ((DMU_GET_FEATUREFLAGS(drc->drc_drrb->drr_versioninfo) &
		    DMU_BACKUP_FEATURE_RAW) == 0 &&
		    origin == NULL && drc->drc_drrb->drr_fromguid == 0) {
			err = dsl_crypto_params_create_nvlist(DCP_CMD_NONE,
			    localprops, hidden_args, &drba.drba_dcp);
		}

		if (err == 0) {
			err = dsl_sync_task(tofs,
			    dmu_recv_begin_check, dmu_recv_begin_sync,
			    &drba, 5, ZFS_SPACE_CHECK_NORMAL);
			dsl_crypto_params_free(drba.drba_dcp, !!err);
		}
	}

	if (err != 0) {
		kmem_free(drc->drc_next_rrd, sizeof (*drc->drc_next_rrd));
		nvlist_free(drc->drc_begin_nvl);
	}
<<<<<<< HEAD

	if (err != 0) {
		kmem_free(drc->drc_next_rrd, sizeof (*drc->drc_next_rrd));
		nvlist_free(drc->drc_begin_nvl);
	}
=======
>>>>>>> 30af21b0
	return (err);
}

static int
guid_compare(const void *arg1, const void *arg2)
{
	const guid_map_entry_t *gmep1 = (const guid_map_entry_t *)arg1;
	const guid_map_entry_t *gmep2 = (const guid_map_entry_t *)arg2;

	return (AVL_CMP(gmep1->guid, gmep2->guid));
}

static void
free_guid_map_onexit(void *arg)
{
	avl_tree_t *ca = arg;
	void *cookie = NULL;
	guid_map_entry_t *gmep;

	while ((gmep = avl_destroy_nodes(ca, &cookie)) != NULL) {
		ds_hold_flags_t dsflags = DS_HOLD_FLAG_DECRYPT;

		if (gmep->raw) {
			gmep->gme_ds->ds_objset->os_raw_receive = B_FALSE;
			dsflags &= ~DS_HOLD_FLAG_DECRYPT;
		}

		dsl_dataset_disown(gmep->gme_ds, dsflags, gmep);
		kmem_free(gmep, sizeof (guid_map_entry_t));
	}
	avl_destroy(ca);
	kmem_free(ca, sizeof (avl_tree_t));
}

static int
receive_read(dmu_recv_cookie_t *drc, int len, void *buf)
{
	int done = 0;

	/*
	 * The code doesn't rely on this (lengths being multiples of 8).  See
	 * comment in dump_bytes.
	 */
	ASSERT(len % 8 == 0 ||
	    (drc->drc_featureflags & DMU_BACKUP_FEATURE_RAW) != 0);

	while (done < len) {
		ssize_t resid;

		drc->drc_err = vn_rdwr(UIO_READ, drc->drc_vp,
		    (char *)buf + done, len - done,
		    drc->drc_voff, UIO_SYSSPACE, FAPPEND,
		    RLIM64_INFINITY, CRED(), &resid);

		if (resid == len - done) {
			/*
			 * Note: ECKSUM indicates that the receive
			 * was interrupted and can potentially be resumed.
			 */
			drc->drc_err = SET_ERROR(ECKSUM);
		}
		drc->drc_voff += len - done - resid;
		done = len - resid;
		if (drc->drc_err != 0)
			return (drc->drc_err);
	}

	drc->drc_bytes_read += len;

	ASSERT3U(done, ==, len);
	return (0);
}

static inline uint8_t
deduce_nblkptr(dmu_object_type_t bonus_type, uint64_t bonus_size)
{
	if (bonus_type == DMU_OT_SA) {
		return (1);
	} else {
		return (1 +
		    ((DN_OLD_MAX_BONUSLEN -
		    MIN(DN_OLD_MAX_BONUSLEN, bonus_size)) >> SPA_BLKPTRSHIFT));
	}
}

static void
save_resume_state(struct receive_writer_arg *rwa,
    uint64_t object, uint64_t offset, dmu_tx_t *tx)
{
	int txgoff = dmu_tx_get_txg(tx) & TXG_MASK;

	if (!rwa->resumable)
		return;

	/*
	 * We use ds_resume_bytes[] != 0 to indicate that we need to
	 * update this on disk, so it must not be 0.
	 */
	ASSERT(rwa->bytes_read != 0);

	/*
	 * We only resume from write records, which have a valid
	 * (non-meta-dnode) object number.
	 */
	ASSERT(object != 0);

	/*
	 * For resuming to work correctly, we must receive records in order,
	 * sorted by object,offset.  This is checked by the callers, but
	 * assert it here for good measure.
	 */
	ASSERT3U(object, >=, rwa->os->os_dsl_dataset->ds_resume_object[txgoff]);
	ASSERT(object != rwa->os->os_dsl_dataset->ds_resume_object[txgoff] ||
	    offset >= rwa->os->os_dsl_dataset->ds_resume_offset[txgoff]);
	ASSERT3U(rwa->bytes_read, >=,
	    rwa->os->os_dsl_dataset->ds_resume_bytes[txgoff]);

	rwa->os->os_dsl_dataset->ds_resume_object[txgoff] = object;
	rwa->os->os_dsl_dataset->ds_resume_offset[txgoff] = offset;
	rwa->os->os_dsl_dataset->ds_resume_bytes[txgoff] = rwa->bytes_read;
}

noinline static int
receive_object(struct receive_writer_arg *rwa, struct drr_object *drro,
    void *data)
{
	dmu_object_info_t doi;
	dmu_tx_t *tx;
	uint64_t object;
	int err;
	uint8_t dn_slots = drro->drr_dn_slots != 0 ?
	    drro->drr_dn_slots : DNODE_MIN_SLOTS;

	if (drro->drr_type == DMU_OT_NONE ||
	    !DMU_OT_IS_VALID(drro->drr_type) ||
	    !DMU_OT_IS_VALID(drro->drr_bonustype) ||
	    drro->drr_checksumtype >= ZIO_CHECKSUM_FUNCTIONS ||
	    drro->drr_compress >= ZIO_COMPRESS_FUNCTIONS ||
	    P2PHASE(drro->drr_blksz, SPA_MINBLOCKSIZE) ||
	    drro->drr_blksz < SPA_MINBLOCKSIZE ||
	    drro->drr_blksz > spa_maxblocksize(dmu_objset_spa(rwa->os)) ||
	    drro->drr_bonuslen >
	    DN_BONUS_SIZE(spa_maxdnodesize(dmu_objset_spa(rwa->os))) ||
	    dn_slots >
	    (spa_maxdnodesize(dmu_objset_spa(rwa->os)) >> DNODE_SHIFT)) {
		return (SET_ERROR(EINVAL));
	}

	if (rwa->raw) {
		/*
		 * We should have received a DRR_OBJECT_RANGE record
		 * containing this block and stored it in rwa.
		 */
		if (drro->drr_object < rwa->or_firstobj ||
		    drro->drr_object >= rwa->or_firstobj + rwa->or_numslots ||
		    drro->drr_raw_bonuslen < drro->drr_bonuslen ||
		    drro->drr_indblkshift > SPA_MAXBLOCKSHIFT ||
		    drro->drr_nlevels > DN_MAX_LEVELS ||
		    drro->drr_nblkptr > DN_MAX_NBLKPTR ||
		    DN_SLOTS_TO_BONUSLEN(dn_slots) <
		    drro->drr_raw_bonuslen)
			return (SET_ERROR(EINVAL));
	} else {
		/*
		 * The DRR_OBJECT_SPILL flag is valid when the DRR_BEGIN
		 * record indicates this by setting DRR_FLAG_SPILL_BLOCK.
		 */
		if (((drro->drr_flags & ~(DRR_OBJECT_SPILL))) ||
		    (!rwa->spill && DRR_OBJECT_HAS_SPILL(drro->drr_flags))) {
			return (SET_ERROR(EINVAL));
		}

		if (drro->drr_raw_bonuslen != 0 || drro->drr_nblkptr != 0 ||
		    drro->drr_indblkshift != 0 || drro->drr_nlevels != 0) {
			return (SET_ERROR(EINVAL));
		}
	}

	err = dmu_object_info(rwa->os, drro->drr_object, &doi);

	if (err != 0 && err != ENOENT && err != EEXIST)
		return (SET_ERROR(EINVAL));

	if (drro->drr_object > rwa->max_object)
		rwa->max_object = drro->drr_object;

	/*
	 * If we are losing blkptrs or changing the block size this must
	 * be a new file instance.  We must clear out the previous file
	 * contents before we can change this type of metadata in the dnode.
	 * Raw receives will also check that the indirect structure of the
	 * dnode hasn't changed.
	 */
	if (err == 0) {
		uint32_t indblksz = drro->drr_indblkshift ?
		    1ULL << drro->drr_indblkshift : 0;
		int nblkptr = deduce_nblkptr(drro->drr_bonustype,
		    drro->drr_bonuslen);
		boolean_t did_free = B_FALSE;

		object = drro->drr_object;

		/* nblkptr should be bounded by the bonus size and type */
		if (rwa->raw && nblkptr != drro->drr_nblkptr)
			return (SET_ERROR(EINVAL));

		/*
		 * Check for indicators that the object was freed and
		 * reallocated. For all sends, these indicators are:
		 *     - A changed block size
		 *     - A smaller nblkptr
		 *     - A changed dnode size
		 * For raw sends we also check a few other fields to
		 * ensure we are preserving the objset structure exactly
		 * as it was on the receive side:
		 *     - A changed indirect block size
		 *     - A smaller nlevels
		 */
		if (drro->drr_blksz != doi.doi_data_block_size ||
		    nblkptr < doi.doi_nblkptr ||
		    dn_slots != doi.doi_dnodesize >> DNODE_SHIFT ||
		    (rwa->raw &&
		    (indblksz != doi.doi_metadata_block_size ||
		    drro->drr_nlevels < doi.doi_indirection))) {
			err = dmu_free_long_range(rwa->os, drro->drr_object,
			    0, DMU_OBJECT_END);
			if (err != 0)
				return (SET_ERROR(EINVAL));
			else
				did_free = B_TRUE;
		}

		/*
		 * The dmu does not currently support decreasing nlevels
		 * or changing the number of dnode slots on an object. For
		 * non-raw sends, this does not matter and the new object
		 * can just use the previous one's nlevels. For raw sends,
		 * however, the structure of the received dnode (including
		 * nlevels and dnode slots) must match that of the send
		 * side. Therefore, instead of using dmu_object_reclaim(),
		 * we must free the object completely and call
		 * dmu_object_claim_dnsize() instead.
		 */
		if ((rwa->raw && drro->drr_nlevels < doi.doi_indirection) ||
		    dn_slots != doi.doi_dnodesize >> DNODE_SHIFT) {
			err = dmu_free_long_object(rwa->os, drro->drr_object);
			if (err != 0)
				return (SET_ERROR(EINVAL));

			txg_wait_synced(dmu_objset_pool(rwa->os), 0);
			object = DMU_NEW_OBJECT;
		}

		/*
		 * For raw receives, free everything beyond the new incoming
		 * maxblkid. Normally this would be done with a DRR_FREE
		 * record that would come after this DRR_OBJECT record is
		 * processed. However, for raw receives we manually set the
		 * maxblkid from the drr_maxblkid and so we must first free
		 * everything above that blkid to ensure the DMU is always
		 * consistent with itself. We will never free the first block
		 * of the object here because a maxblkid of 0 could indicate
		 * an object with a single block or one with no blocks. This
		 * free may be skipped when dmu_free_long_range() was called
		 * above since it covers the entire object's contents.
		 */
		if (rwa->raw && object != DMU_NEW_OBJECT && !did_free) {
			err = dmu_free_long_range(rwa->os, drro->drr_object,
			    (drro->drr_maxblkid + 1) * doi.doi_data_block_size,
			    DMU_OBJECT_END);
			if (err != 0)
				return (SET_ERROR(EINVAL));
		}
	} else if (err == EEXIST) {
		/*
		 * The object requested is currently an interior slot of a
		 * multi-slot dnode. This will be resolved when the next txg
		 * is synced out, since the send stream will have told us
		 * to free this slot when we freed the associated dnode
		 * earlier in the stream.
		 */
		txg_wait_synced(dmu_objset_pool(rwa->os), 0);

		if (dmu_object_info(rwa->os, drro->drr_object, NULL) != ENOENT)
			return (SET_ERROR(EINVAL));

		/* object was freed and we are about to allocate a new one */
		object = DMU_NEW_OBJECT;
	} else {
		/* object is free and we are about to allocate a new one */
		object = DMU_NEW_OBJECT;
	}

	/*
	 * If this is a multi-slot dnode there is a chance that this
	 * object will expand into a slot that is already used by
	 * another object from the previous snapshot. We must free
	 * these objects before we attempt to allocate the new dnode.
	 */
	if (dn_slots > 1) {
		boolean_t need_sync = B_FALSE;

		for (uint64_t slot = drro->drr_object + 1;
		    slot < drro->drr_object + dn_slots;
		    slot++) {
			dmu_object_info_t slot_doi;

			err = dmu_object_info(rwa->os, slot, &slot_doi);
			if (err == ENOENT || err == EEXIST)
				continue;
			else if (err != 0)
				return (err);

			err = dmu_free_long_object(rwa->os, slot);
			if (err != 0)
				return (err);

			need_sync = B_TRUE;
		}

		if (need_sync)
			txg_wait_synced(dmu_objset_pool(rwa->os), 0);
	}

	tx = dmu_tx_create(rwa->os);
	dmu_tx_hold_bonus(tx, object);
	dmu_tx_hold_write(tx, object, 0, 0);
	err = dmu_tx_assign(tx, TXG_WAIT);
	if (err != 0) {
		dmu_tx_abort(tx);
		return (err);
	}

	if (object == DMU_NEW_OBJECT) {
		/* Currently free, wants to be allocated */
		err = dmu_object_claim_dnsize(rwa->os, drro->drr_object,
		    drro->drr_type, drro->drr_blksz,
		    drro->drr_bonustype, drro->drr_bonuslen,
		    dn_slots << DNODE_SHIFT, tx);
	} else if (drro->drr_type != doi.doi_type ||
	    drro->drr_blksz != doi.doi_data_block_size ||
	    drro->drr_bonustype != doi.doi_bonus_type ||
	    drro->drr_bonuslen != doi.doi_bonus_size) {
		/* Currently allocated, but with different properties */
		err = dmu_object_reclaim_dnsize(rwa->os, drro->drr_object,
		    drro->drr_type, drro->drr_blksz,
		    drro->drr_bonustype, drro->drr_bonuslen,
		    dn_slots << DNODE_SHIFT, rwa->spill ?
		    DRR_OBJECT_HAS_SPILL(drro->drr_flags) : B_FALSE, tx);
	} else if (rwa->spill && !DRR_OBJECT_HAS_SPILL(drro->drr_flags)) {
		/*
		 * Currently allocated, the existing version of this object
		 * may reference a spill block that is no longer allocated
		 * at the source and needs to be freed.
		 */
		err = dmu_object_rm_spill(rwa->os, drro->drr_object, tx);
	}

	if (err != 0) {
		dmu_tx_commit(tx);
		return (SET_ERROR(EINVAL));
	}

	if (rwa->or_crypt_params_present) {
		/*
		 * Set the crypt params for the buffer associated with this
		 * range of dnodes.  This causes the blkptr_t to have the
		 * same crypt params (byteorder, salt, iv, mac) as on the
		 * sending side.
		 *
		 * Since we are committing this tx now, it is possible for
		 * the dnode block to end up on-disk with the incorrect MAC,
		 * if subsequent objects in this block are received in a
		 * different txg.  However, since the dataset is marked as
		 * inconsistent, no code paths will do a non-raw read (or
		 * decrypt the block / verify the MAC). The receive code and
		 * scrub code can safely do raw reads and verify the
		 * checksum.  They don't need to verify the MAC.
		 */
		dmu_buf_t *db = NULL;
		uint64_t offset = rwa->or_firstobj * DNODE_MIN_SIZE;

		err = dmu_buf_hold_by_dnode(DMU_META_DNODE(rwa->os),
		    offset, FTAG, &db, DMU_READ_PREFETCH | DMU_READ_NO_DECRYPT);
		if (err != 0) {
			dmu_tx_commit(tx);
			return (SET_ERROR(EINVAL));
		}

		dmu_buf_set_crypt_params(db, rwa->or_byteorder,
		    rwa->or_salt, rwa->or_iv, rwa->or_mac, tx);

		dmu_buf_rele(db, FTAG);

		rwa->or_crypt_params_present = B_FALSE;
	}

	dmu_object_set_checksum(rwa->os, drro->drr_object,
	    drro->drr_checksumtype, tx);
	dmu_object_set_compress(rwa->os, drro->drr_object,
	    drro->drr_compress, tx);

	/* handle more restrictive dnode structuring for raw recvs */
	if (rwa->raw) {
		/*
		 * Set the indirect block size, block shift, nlevels.
		 * This will not fail because we ensured all of the
		 * blocks were freed earlier if this is a new object.
		 * For non-new objects block size and indirect block
		 * shift cannot change and nlevels can only increase.
		 */
		VERIFY0(dmu_object_set_blocksize(rwa->os, drro->drr_object,
		    drro->drr_blksz, drro->drr_indblkshift, tx));
		VERIFY0(dmu_object_set_nlevels(rwa->os, drro->drr_object,
		    drro->drr_nlevels, tx));

		/*
		 * Set the maxblkid. This will always succeed because
		 * we freed all blocks beyond the new maxblkid above.
		 */
		VERIFY0(dmu_object_set_maxblkid(rwa->os, drro->drr_object,
		    drro->drr_maxblkid, tx));
	}

	if (data != NULL) {
		dmu_buf_t *db;
		dnode_t *dn;
		uint32_t flags = DMU_READ_NO_PREFETCH;

		if (rwa->raw)
			flags |= DMU_READ_NO_DECRYPT;

		VERIFY0(dnode_hold(rwa->os, drro->drr_object, FTAG, &dn));
		VERIFY0(dmu_bonus_hold_by_dnode(dn, FTAG, &db, flags));

		dmu_buf_will_dirty(db, tx);

		ASSERT3U(db->db_size, >=, drro->drr_bonuslen);
		bcopy(data, db->db_data, DRR_OBJECT_PAYLOAD_SIZE(drro));

		/*
		 * Raw bonus buffers have their byteorder determined by the
		 * DRR_OBJECT_RANGE record.
		 */
		if (rwa->byteswap && !rwa->raw) {
			dmu_object_byteswap_t byteswap =
			    DMU_OT_BYTESWAP(drro->drr_bonustype);
			dmu_ot_byteswap[byteswap].ob_func(db->db_data,
			    DRR_OBJECT_PAYLOAD_SIZE(drro));
		}
		dmu_buf_rele(db, FTAG);
		dnode_rele(dn, FTAG);
	}
	dmu_tx_commit(tx);

	return (0);
}

/* ARGSUSED */
noinline static int
receive_freeobjects(struct receive_writer_arg *rwa,
    struct drr_freeobjects *drrfo)
{
	uint64_t obj;
	int next_err = 0;

	if (drrfo->drr_firstobj + drrfo->drr_numobjs < drrfo->drr_firstobj)
		return (SET_ERROR(EINVAL));

	for (obj = drrfo->drr_firstobj == 0 ? 1 : drrfo->drr_firstobj;
	    obj < drrfo->drr_firstobj + drrfo->drr_numobjs &&
	    obj < DN_MAX_OBJECT && next_err == 0;
	    next_err = dmu_object_next(rwa->os, &obj, FALSE, 0)) {
		dmu_object_info_t doi;
		int err;

		err = dmu_object_info(rwa->os, obj, &doi);
		if (err == ENOENT)
			continue;
		else if (err != 0)
			return (err);

		err = dmu_free_long_object(rwa->os, obj);

		if (err != 0)
			return (err);
	}
	if (next_err != ESRCH)
		return (next_err);
	return (0);
}

noinline static int
receive_write(struct receive_writer_arg *rwa, struct drr_write *drrw,
    arc_buf_t *abuf)
{
	int err;
	dmu_tx_t *tx;
	dnode_t *dn;

	if (drrw->drr_offset + drrw->drr_logical_size < drrw->drr_offset ||
	    !DMU_OT_IS_VALID(drrw->drr_type))
		return (SET_ERROR(EINVAL));

	/*
	 * For resuming to work, records must be in increasing order
	 * by (object, offset).
	 */
	if (drrw->drr_object < rwa->last_object ||
	    (drrw->drr_object == rwa->last_object &&
	    drrw->drr_offset < rwa->last_offset)) {
		return (SET_ERROR(EINVAL));
	}
	rwa->last_object = drrw->drr_object;
	rwa->last_offset = drrw->drr_offset;

	if (rwa->last_object > rwa->max_object)
		rwa->max_object = rwa->last_object;

	if (dmu_object_info(rwa->os, drrw->drr_object, NULL) != 0)
		return (SET_ERROR(EINVAL));

	tx = dmu_tx_create(rwa->os);
	dmu_tx_hold_write(tx, drrw->drr_object,
	    drrw->drr_offset, drrw->drr_logical_size);
	err = dmu_tx_assign(tx, TXG_WAIT);
	if (err != 0) {
		dmu_tx_abort(tx);
		return (err);
	}

	if (rwa->byteswap && !arc_is_encrypted(abuf) &&
	    arc_get_compression(abuf) == ZIO_COMPRESS_OFF) {
		dmu_object_byteswap_t byteswap =
		    DMU_OT_BYTESWAP(drrw->drr_type);
		dmu_ot_byteswap[byteswap].ob_func(abuf->b_data,
		    DRR_WRITE_PAYLOAD_SIZE(drrw));
	}

	/* use the bonus buf to look up the dnode in dmu_assign_arcbuf */
	VERIFY0(dnode_hold(rwa->os, drrw->drr_object, FTAG, &dn));
	err = dmu_assign_arcbuf_by_dnode(dn, drrw->drr_offset, abuf, tx);
	if (err != 0) {
		dnode_rele(dn, FTAG);
		dmu_tx_commit(tx);
		return (err);
	}
	dnode_rele(dn, FTAG);

	/*
	 * Note: If the receive fails, we want the resume stream to start
	 * with the same record that we last successfully received (as opposed
	 * to the next record), so that we can verify that we are
	 * resuming from the correct location.
	 */
	save_resume_state(rwa, drrw->drr_object, drrw->drr_offset, tx);
	dmu_tx_commit(tx);

	return (0);
}

/*
 * Handle a DRR_WRITE_BYREF record.  This record is used in dedup'ed
 * streams to refer to a copy of the data that is already on the
 * system because it came in earlier in the stream.  This function
 * finds the earlier copy of the data, and uses that copy instead of
 * data from the stream to fulfill this write.
 */
noinline static int
receive_write_byref(struct receive_writer_arg *rwa,
    struct drr_write_byref *drrwbr)
{
	dmu_tx_t *tx;
	int err;
	guid_map_entry_t gmesrch;
	guid_map_entry_t *gmep;
	avl_index_t where;
	objset_t *ref_os = NULL;
	int flags = DMU_READ_PREFETCH;
	dmu_buf_t *dbp;

	if (drrwbr->drr_offset + drrwbr->drr_length < drrwbr->drr_offset)
		return (SET_ERROR(EINVAL));

	/*
	 * If the GUID of the referenced dataset is different from the
	 * GUID of the target dataset, find the referenced dataset.
	 */
	if (drrwbr->drr_toguid != drrwbr->drr_refguid) {
		gmesrch.guid = drrwbr->drr_refguid;
		if ((gmep = avl_find(rwa->guid_to_ds_map, &gmesrch,
		    &where)) == NULL) {
			return (SET_ERROR(EINVAL));
		}
		if (dmu_objset_from_ds(gmep->gme_ds, &ref_os))
			return (SET_ERROR(EINVAL));
	} else {
		ref_os = rwa->os;
	}

	if (drrwbr->drr_object > rwa->max_object)
		rwa->max_object = drrwbr->drr_object;

	if (rwa->raw)
		flags |= DMU_READ_NO_DECRYPT;

	/* may return either a regular db or an encrypted one */
	err = dmu_buf_hold(ref_os, drrwbr->drr_refobject,
	    drrwbr->drr_refoffset, FTAG, &dbp, flags);
	if (err != 0)
		return (err);

	tx = dmu_tx_create(rwa->os);

	dmu_tx_hold_write(tx, drrwbr->drr_object,
	    drrwbr->drr_offset, drrwbr->drr_length);
	err = dmu_tx_assign(tx, TXG_WAIT);
	if (err != 0) {
		dmu_tx_abort(tx);
		return (err);
	}

	if (rwa->raw) {
		dmu_copy_from_buf(rwa->os, drrwbr->drr_object,
		    drrwbr->drr_offset, dbp, tx);
	} else {
		dmu_write(rwa->os, drrwbr->drr_object,
		    drrwbr->drr_offset, drrwbr->drr_length, dbp->db_data, tx);
	}
	dmu_buf_rele(dbp, FTAG);

	/* See comment in restore_write. */
	save_resume_state(rwa, drrwbr->drr_object, drrwbr->drr_offset, tx);
	dmu_tx_commit(tx);
	return (0);
}

static int
receive_write_embedded(struct receive_writer_arg *rwa,
    struct drr_write_embedded *drrwe, void *data)
{
	dmu_tx_t *tx;
	int err;

	if (drrwe->drr_offset + drrwe->drr_length < drrwe->drr_offset)
		return (SET_ERROR(EINVAL));

	if (drrwe->drr_psize > BPE_PAYLOAD_SIZE)
		return (SET_ERROR(EINVAL));

	if (drrwe->drr_etype >= NUM_BP_EMBEDDED_TYPES)
		return (SET_ERROR(EINVAL));
	if (drrwe->drr_compression >= ZIO_COMPRESS_FUNCTIONS)
		return (SET_ERROR(EINVAL));
	if (rwa->raw)
		return (SET_ERROR(EINVAL));

	if (drrwe->drr_object > rwa->max_object)
		rwa->max_object = drrwe->drr_object;

	tx = dmu_tx_create(rwa->os);

	dmu_tx_hold_write(tx, drrwe->drr_object,
	    drrwe->drr_offset, drrwe->drr_length);
	err = dmu_tx_assign(tx, TXG_WAIT);
	if (err != 0) {
		dmu_tx_abort(tx);
		return (err);
	}

	dmu_write_embedded(rwa->os, drrwe->drr_object,
	    drrwe->drr_offset, data, drrwe->drr_etype,
	    drrwe->drr_compression, drrwe->drr_lsize, drrwe->drr_psize,
	    rwa->byteswap ^ ZFS_HOST_BYTEORDER, tx);

	/* See comment in restore_write. */
	save_resume_state(rwa, drrwe->drr_object, drrwe->drr_offset, tx);
	dmu_tx_commit(tx);
	return (0);
}

static int
receive_spill(struct receive_writer_arg *rwa, struct drr_spill *drrs,
    arc_buf_t *abuf)
{
	dmu_tx_t *tx;
	dmu_buf_t *db, *db_spill;
	int err;

	if (drrs->drr_length < SPA_MINBLOCKSIZE ||
	    drrs->drr_length > spa_maxblocksize(dmu_objset_spa(rwa->os)))
		return (SET_ERROR(EINVAL));

	/*
	 * This is an unmodified spill block which was added to the stream
	 * to resolve an issue with incorrectly removing spill blocks.  It
	 * should be ignored by current versions of the code which support
	 * the DRR_FLAG_SPILL_BLOCK flag.
	 */
	if (rwa->spill && DRR_SPILL_IS_UNMODIFIED(drrs->drr_flags)) {
		dmu_return_arcbuf(abuf);
		return (0);
	}

	if (rwa->raw) {
		if (!DMU_OT_IS_VALID(drrs->drr_type) ||
		    drrs->drr_compressiontype >= ZIO_COMPRESS_FUNCTIONS ||
		    drrs->drr_compressed_size == 0)
			return (SET_ERROR(EINVAL));
	}

	if (dmu_object_info(rwa->os, drrs->drr_object, NULL) != 0)
		return (SET_ERROR(EINVAL));

	if (drrs->drr_object > rwa->max_object)
		rwa->max_object = drrs->drr_object;

	VERIFY0(dmu_bonus_hold(rwa->os, drrs->drr_object, FTAG, &db));
	if ((err = dmu_spill_hold_by_bonus(db, DMU_READ_NO_DECRYPT, FTAG,
	    &db_spill)) != 0) {
		dmu_buf_rele(db, FTAG);
		return (err);
	}

	tx = dmu_tx_create(rwa->os);

	dmu_tx_hold_spill(tx, db->db_object);

	err = dmu_tx_assign(tx, TXG_WAIT);
	if (err != 0) {
		dmu_buf_rele(db, FTAG);
		dmu_buf_rele(db_spill, FTAG);
		dmu_tx_abort(tx);
		return (err);
	}

	/*
	 * Spill blocks may both grow and shrink.  When a change in size
	 * occurs any existing dbuf must be updated to match the logical
	 * size of the provided arc_buf_t.
	 */
	if (db_spill->db_size != drrs->drr_length) {
		dmu_buf_will_fill(db_spill, tx);
		VERIFY(0 == dbuf_spill_set_blksz(db_spill,
		    drrs->drr_length, tx));
	}

	if (rwa->byteswap && !arc_is_encrypted(abuf) &&
	    arc_get_compression(abuf) == ZIO_COMPRESS_OFF) {
		dmu_object_byteswap_t byteswap =
		    DMU_OT_BYTESWAP(drrs->drr_type);
		dmu_ot_byteswap[byteswap].ob_func(abuf->b_data,
		    DRR_SPILL_PAYLOAD_SIZE(drrs));
	}

	dbuf_assign_arcbuf((dmu_buf_impl_t *)db_spill, abuf, tx);

	dmu_buf_rele(db, FTAG);
	dmu_buf_rele(db_spill, FTAG);

	dmu_tx_commit(tx);
	return (0);
}

/* ARGSUSED */
noinline static int
receive_free(struct receive_writer_arg *rwa, struct drr_free *drrf)
{
	int err;

	if (drrf->drr_length != -1ULL &&
	    drrf->drr_offset + drrf->drr_length < drrf->drr_offset)
		return (SET_ERROR(EINVAL));

	if (dmu_object_info(rwa->os, drrf->drr_object, NULL) != 0)
		return (SET_ERROR(EINVAL));

	if (drrf->drr_object > rwa->max_object)
		rwa->max_object = drrf->drr_object;

	err = dmu_free_long_range(rwa->os, drrf->drr_object,
	    drrf->drr_offset, drrf->drr_length);

	return (err);
}

static int
receive_object_range(struct receive_writer_arg *rwa,
    struct drr_object_range *drror)
{
	/*
	 * By default, we assume this block is in our native format
	 * (ZFS_HOST_BYTEORDER). We then take into account whether
	 * the send stream is byteswapped (rwa->byteswap). Finally,
	 * we need to byteswap again if this particular block was
	 * in non-native format on the send side.
	 */
	boolean_t byteorder = ZFS_HOST_BYTEORDER ^ rwa->byteswap ^
	    !!DRR_IS_RAW_BYTESWAPPED(drror->drr_flags);

	/*
	 * Since dnode block sizes are constant, we should not need to worry
	 * about making sure that the dnode block size is the same on the
	 * sending and receiving sides for the time being. For non-raw sends,
	 * this does not matter (and in fact we do not send a DRR_OBJECT_RANGE
	 * record at all). Raw sends require this record type because the
	 * encryption parameters are used to protect an entire block of bonus
	 * buffers. If the size of dnode blocks ever becomes variable,
	 * handling will need to be added to ensure that dnode block sizes
	 * match on the sending and receiving side.
	 */
	if (drror->drr_numslots != DNODES_PER_BLOCK ||
	    P2PHASE(drror->drr_firstobj, DNODES_PER_BLOCK) != 0 ||
	    !rwa->raw)
		return (SET_ERROR(EINVAL));

	if (drror->drr_firstobj > rwa->max_object)
		rwa->max_object = drror->drr_firstobj;

	/*
	 * The DRR_OBJECT_RANGE handling must be deferred to receive_object()
	 * so that the block of dnodes is not written out when it's empty,
	 * and converted to a HOLE BP.
	 */
	rwa->or_crypt_params_present = B_TRUE;
	rwa->or_firstobj = drror->drr_firstobj;
	rwa->or_numslots = drror->drr_numslots;
	bcopy(drror->drr_salt, rwa->or_salt, ZIO_DATA_SALT_LEN);
	bcopy(drror->drr_iv, rwa->or_iv, ZIO_DATA_IV_LEN);
	bcopy(drror->drr_mac, rwa->or_mac, ZIO_DATA_MAC_LEN);
	rwa->or_byteorder = byteorder;

	return (0);
}

/*
 * Until we have the ability to redact large ranges of data efficiently, we
 * process these records as frees.
 */
/* ARGSUSED */
noinline static int
receive_redact(struct receive_writer_arg *rwa, struct drr_redact *drrr)
{
	struct drr_free drrf = {0};
	drrf.drr_length = drrr->drr_length;
	drrf.drr_object = drrr->drr_object;
	drrf.drr_offset = drrr->drr_offset;
	drrf.drr_toguid = drrr->drr_toguid;
	return (receive_free(rwa, &drrf));
}

/* used to destroy the drc_ds on error */
static void
dmu_recv_cleanup_ds(dmu_recv_cookie_t *drc)
{
	dsl_dataset_t *ds = drc->drc_ds;
	ds_hold_flags_t dsflags = (drc->drc_raw) ? 0 : DS_HOLD_FLAG_DECRYPT;

	/*
	 * Wait for the txg sync before cleaning up the receive. For
	 * resumable receives, this ensures that our resume state has
	 * been written out to disk. For raw receives, this ensures
	 * that the user accounting code will not attempt to do anything
	 * after we stopped receiving the dataset.
	 */
	txg_wait_synced(ds->ds_dir->dd_pool, 0);
	ds->ds_objset->os_raw_receive = B_FALSE;

	rrw_enter(&ds->ds_bp_rwlock, RW_READER, FTAG);
	if (drc->drc_resumable && !BP_IS_HOLE(dsl_dataset_get_blkptr(ds))) {
		rrw_exit(&ds->ds_bp_rwlock, FTAG);
		dsl_dataset_disown(ds, dsflags, dmu_recv_tag);
	} else {
		char name[ZFS_MAX_DATASET_NAME_LEN];
		rrw_exit(&ds->ds_bp_rwlock, FTAG);
		dsl_dataset_name(ds, name);
		dsl_dataset_disown(ds, dsflags, dmu_recv_tag);
		(void) dsl_destroy_head(name);
	}
}

static void
receive_cksum(dmu_recv_cookie_t *drc, int len, void *buf)
{
	if (drc->drc_byteswap) {
		(void) fletcher_4_incremental_byteswap(buf, len,
		    &drc->drc_cksum);
	} else {
		(void) fletcher_4_incremental_native(buf, len, &drc->drc_cksum);
	}
}

/*
 * Read the payload into a buffer of size len, and update the current record's
 * payload field.
 * Allocate drc->drc_next_rrd and read the next record's header into
 * drc->drc_next_rrd->header.
 * Verify checksum of payload and next record.
 */
static int
receive_read_payload_and_next_header(dmu_recv_cookie_t *drc, int len, void *buf)
{
	int err;

	if (len != 0) {
		ASSERT3U(len, <=, SPA_MAXBLOCKSIZE);
		err = receive_read(drc, len, buf);
		if (err != 0)
			return (err);
		receive_cksum(drc, len, buf);

		/* note: rrd is NULL when reading the begin record's payload */
		if (drc->drc_rrd != NULL) {
			drc->drc_rrd->payload = buf;
			drc->drc_rrd->payload_size = len;
			drc->drc_rrd->bytes_read = drc->drc_bytes_read;
		}
	} else {
		ASSERT3P(buf, ==, NULL);
	}

	drc->drc_prev_cksum = drc->drc_cksum;

	drc->drc_next_rrd = kmem_zalloc(sizeof (*drc->drc_next_rrd), KM_SLEEP);
	err = receive_read(drc, sizeof (drc->drc_next_rrd->header),
	    &drc->drc_next_rrd->header);
	drc->drc_next_rrd->bytes_read = drc->drc_bytes_read;

	if (err != 0) {
		kmem_free(drc->drc_next_rrd, sizeof (*drc->drc_next_rrd));
		drc->drc_next_rrd = NULL;
		return (err);
	}
	if (drc->drc_next_rrd->header.drr_type == DRR_BEGIN) {
		kmem_free(drc->drc_next_rrd, sizeof (*drc->drc_next_rrd));
		drc->drc_next_rrd = NULL;
		return (SET_ERROR(EINVAL));
	}

	/*
	 * Note: checksum is of everything up to but not including the
	 * checksum itself.
	 */
	ASSERT3U(offsetof(dmu_replay_record_t, drr_u.drr_checksum.drr_checksum),
	    ==, sizeof (dmu_replay_record_t) - sizeof (zio_cksum_t));
	receive_cksum(drc,
	    offsetof(dmu_replay_record_t, drr_u.drr_checksum.drr_checksum),
	    &drc->drc_next_rrd->header);

	zio_cksum_t cksum_orig =
	    drc->drc_next_rrd->header.drr_u.drr_checksum.drr_checksum;
	zio_cksum_t *cksump =
	    &drc->drc_next_rrd->header.drr_u.drr_checksum.drr_checksum;

	if (drc->drc_byteswap)
		byteswap_record(&drc->drc_next_rrd->header);

	if ((!ZIO_CHECKSUM_IS_ZERO(cksump)) &&
	    !ZIO_CHECKSUM_EQUAL(drc->drc_cksum, *cksump)) {
		kmem_free(drc->drc_next_rrd, sizeof (*drc->drc_next_rrd));
		drc->drc_next_rrd = NULL;
		return (SET_ERROR(ECKSUM));
	}

	receive_cksum(drc, sizeof (cksum_orig), &cksum_orig);

	return (0);
}

/*
 * Issue the prefetch reads for any necessary indirect blocks.
 *
 * We use the object ignore list to tell us whether or not to issue prefetches
 * for a given object.  We do this for both correctness (in case the blocksize
 * of an object has changed) and performance (if the object doesn't exist, don't
 * needlessly try to issue prefetches).  We also trim the list as we go through
 * the stream to prevent it from growing to an unbounded size.
 *
 * The object numbers within will always be in sorted order, and any write
 * records we see will also be in sorted order, but they're not sorted with
 * respect to each other (i.e. we can get several object records before
 * receiving each object's write records).  As a result, once we've reached a
 * given object number, we can safely remove any reference to lower object
 * numbers in the ignore list. In practice, we receive up to 32 object records
 * before receiving write records, so the list can have up to 32 nodes in it.
 */
/* ARGSUSED */
static void
receive_read_prefetch(dmu_recv_cookie_t *drc, uint64_t object, uint64_t offset,
    uint64_t length)
{
	if (!objlist_exists(drc->drc_ignore_objlist, object)) {
		dmu_prefetch(drc->drc_os, object, 1, offset, length,
		    ZIO_PRIORITY_SYNC_READ);
	}
}

/*
 * Read records off the stream, issuing any necessary prefetches.
 */
static int
receive_read_record(dmu_recv_cookie_t *drc)
{
	int err;
	/*
	 * We should revert the commit that added this logic once we no longer
	 * support FCR from 5.3 or earlier.
	 */
	if (drc->drc_illumos) {
		if (drc->drc_rrd->header.drr_type == DRR_OBJECT_RANGE)
			drc->drc_rrd->header.drr_type = DRR_REDACT;
		else
			ASSERT3U(drc->drc_rrd->header.drr_type, !=, DRR_REDACT);
	}

	switch (drc->drc_rrd->header.drr_type) {
	case DRR_OBJECT:
	{
		struct drr_object *drro =
		    &drc->drc_rrd->header.drr_u.drr_object;
		uint32_t size = DRR_OBJECT_PAYLOAD_SIZE(drro);
		void *buf = NULL;
		dmu_object_info_t doi;

		if (size != 0)
			buf = kmem_zalloc(size, KM_SLEEP);

		err = receive_read_payload_and_next_header(drc, size, buf);
		if (err != 0) {
			kmem_free(buf, size);
			return (err);
		}
		err = dmu_object_info(drc->drc_os, drro->drr_object, &doi);
		/*
		 * See receive_read_prefetch for an explanation why we're
		 * storing this object in the ignore_obj_list.
		 */
		if (err == ENOENT || err == EEXIST ||
		    (err == 0 && doi.doi_data_block_size != drro->drr_blksz)) {
			objlist_insert(drc->drc_ignore_objlist,
			    drro->drr_object);
			err = 0;
		}
		return (err);
	}
	case DRR_FREEOBJECTS:
	{
		err = receive_read_payload_and_next_header(drc, 0, NULL);
		return (err);
	}
	case DRR_WRITE:
	{
		struct drr_write *drrw = &drc->drc_rrd->header.drr_u.drr_write;
		arc_buf_t *abuf;
		boolean_t is_meta = DMU_OT_IS_METADATA(drrw->drr_type);

		if (drc->drc_raw) {
			boolean_t byteorder = ZFS_HOST_BYTEORDER ^
			    !!DRR_IS_RAW_BYTESWAPPED(drrw->drr_flags) ^
			    drc->drc_byteswap;

			abuf = arc_loan_raw_buf(dmu_objset_spa(drc->drc_os),
			    drrw->drr_object, byteorder, drrw->drr_salt,
			    drrw->drr_iv, drrw->drr_mac, drrw->drr_type,
			    drrw->drr_compressed_size, drrw->drr_logical_size,
			    drrw->drr_compressiontype);
		} else if (DRR_WRITE_COMPRESSED(drrw)) {
			ASSERT3U(drrw->drr_compressed_size, >, 0);
			ASSERT3U(drrw->drr_logical_size, >=,
			    drrw->drr_compressed_size);
			ASSERT(!is_meta);
			abuf = arc_loan_compressed_buf(
			    dmu_objset_spa(drc->drc_os),
			    drrw->drr_compressed_size, drrw->drr_logical_size,
			    drrw->drr_compressiontype);
		} else {
			abuf = arc_loan_buf(dmu_objset_spa(drc->drc_os),
			    is_meta, drrw->drr_logical_size);
		}

		err = receive_read_payload_and_next_header(drc,
		    DRR_WRITE_PAYLOAD_SIZE(drrw), abuf->b_data);
		if (err != 0) {
			dmu_return_arcbuf(abuf);
			return (err);
		}
		drc->drc_rrd->arc_buf = abuf;
		receive_read_prefetch(drc, drrw->drr_object, drrw->drr_offset,
		    drrw->drr_logical_size);
		return (err);
	}
	case DRR_WRITE_BYREF:
	{
		struct drr_write_byref *drrwb =
		    &drc->drc_rrd->header.drr_u.drr_write_byref;
		err = receive_read_payload_and_next_header(drc, 0, NULL);
		receive_read_prefetch(drc, drrwb->drr_object, drrwb->drr_offset,
		    drrwb->drr_length);
		return (err);
	}
	case DRR_WRITE_EMBEDDED:
	{
		struct drr_write_embedded *drrwe =
		    &drc->drc_rrd->header.drr_u.drr_write_embedded;
		uint32_t size = P2ROUNDUP(drrwe->drr_psize, 8);
		void *buf = kmem_zalloc(size, KM_SLEEP);

		err = receive_read_payload_and_next_header(drc, size, buf);
		if (err != 0) {
			kmem_free(buf, size);
			return (err);
		}

		receive_read_prefetch(drc, drrwe->drr_object, drrwe->drr_offset,
		    drrwe->drr_length);
		return (err);
	}
	case DRR_FREE:
	case DRR_REDACT:
	{
		/*
		 * It might be beneficial to prefetch indirect blocks here, but
		 * we don't really have the data to decide for sure.
		 */
		err = receive_read_payload_and_next_header(drc, 0, NULL);
		return (err);
	}
	case DRR_END:
	{
		struct drr_end *drre = &drc->drc_rrd->header.drr_u.drr_end;
		if (!ZIO_CHECKSUM_EQUAL(drc->drc_prev_cksum,
		    drre->drr_checksum))
			return (SET_ERROR(ECKSUM));
		return (0);
	}
	case DRR_SPILL:
	{
		struct drr_spill *drrs = &drc->drc_rrd->header.drr_u.drr_spill;
		arc_buf_t *abuf;
		/* DRR_SPILL records are either raw or uncompressed */
		if (drc->drc_raw) {
			boolean_t byteorder = ZFS_HOST_BYTEORDER ^
			    !!DRR_IS_RAW_BYTESWAPPED(drrs->drr_flags) ^
			    drc->drc_byteswap;

			abuf = arc_loan_raw_buf(dmu_objset_spa(drc->drc_os),
			    drrs->drr_object, byteorder, drrs->drr_salt,
			    drrs->drr_iv, drrs->drr_mac, drrs->drr_type,
			    drrs->drr_compressed_size, drrs->drr_length,
			    drrs->drr_compressiontype);
		} else {
			abuf = arc_loan_buf(dmu_objset_spa(drc->drc_os),
			    DMU_OT_IS_METADATA(drrs->drr_type),
			    drrs->drr_length);
		}
		err = receive_read_payload_and_next_header(drc,
		    DRR_SPILL_PAYLOAD_SIZE(drrs), abuf->b_data);
		if (err != 0)
			dmu_return_arcbuf(abuf);
		else
			drc->drc_rrd->arc_buf = abuf;
		return (err);
	}
	case DRR_OBJECT_RANGE:
	{
		err = receive_read_payload_and_next_header(drc, 0, NULL);
		return (err);

	}
	default:
		return (SET_ERROR(EINVAL));
	}
}



static void
dprintf_drr(struct receive_record_arg *rrd, int err)
{
#ifdef ZFS_DEBUG
	switch (rrd->header.drr_type) {
	case DRR_OBJECT:
	{
		struct drr_object *drro = &rrd->header.drr_u.drr_object;
		dprintf("drr_type = OBJECT obj = %llu type = %u "
		    "bonustype = %u blksz = %u bonuslen = %u cksumtype = %u "
		    "compress = %u dn_slots = %u err = %d\n",
		    drro->drr_object, drro->drr_type,  drro->drr_bonustype,
		    drro->drr_blksz, drro->drr_bonuslen,
		    drro->drr_checksumtype, drro->drr_compress,
		    drro->drr_dn_slots, err);
		break;
	}
	case DRR_FREEOBJECTS:
	{
		struct drr_freeobjects *drrfo =
		    &rrd->header.drr_u.drr_freeobjects;
		dprintf("drr_type = FREEOBJECTS firstobj = %llu "
		    "numobjs = %llu err = %d\n",
		    drrfo->drr_firstobj, drrfo->drr_numobjs, err);
		break;
	}
	case DRR_WRITE:
	{
		struct drr_write *drrw = &rrd->header.drr_u.drr_write;
		dprintf("drr_type = WRITE obj = %llu type = %u offset = %llu "
		    "lsize = %llu cksumtype = %u flags = %u "
		    "compress = %u psize = %llu err = %d\n",
		    drrw->drr_object, drrw->drr_type, drrw->drr_offset,
		    drrw->drr_logical_size, drrw->drr_checksumtype,
		    drrw->drr_flags, drrw->drr_compressiontype,
		    drrw->drr_compressed_size, err);
		break;
	}
	case DRR_WRITE_BYREF:
	{
		struct drr_write_byref *drrwbr =
		    &rrd->header.drr_u.drr_write_byref;
		dprintf("drr_type = WRITE_BYREF obj = %llu offset = %llu "
		    "length = %llu toguid = %llx refguid = %llx "
		    "refobject = %llu refoffset = %llu cksumtype = %u "
		    "flags = %u err = %d\n",
		    drrwbr->drr_object, drrwbr->drr_offset,
		    drrwbr->drr_length, drrwbr->drr_toguid,
		    drrwbr->drr_refguid, drrwbr->drr_refobject,
		    drrwbr->drr_refoffset, drrwbr->drr_checksumtype,
		    drrwbr->drr_flags, err);
		break;
	}
	case DRR_WRITE_EMBEDDED:
	{
		struct drr_write_embedded *drrwe =
		    &rrd->header.drr_u.drr_write_embedded;
		dprintf("drr_type = WRITE_EMBEDDED obj = %llu offset = %llu "
		    "length = %llu compress = %u etype = %u lsize = %u "
		    "psize = %u err = %d\n",
		    drrwe->drr_object, drrwe->drr_offset, drrwe->drr_length,
		    drrwe->drr_compression, drrwe->drr_etype,
		    drrwe->drr_lsize, drrwe->drr_psize, err);
		break;
	}
	case DRR_FREE:
	{
		struct drr_free *drrf = &rrd->header.drr_u.drr_free;
		dprintf("drr_type = FREE obj = %llu offset = %llu "
		    "length = %lld err = %d\n",
		    drrf->drr_object, drrf->drr_offset, drrf->drr_length,
		    err);
		break;
	}
	case DRR_SPILL:
	{
		struct drr_spill *drrs = &rrd->header.drr_u.drr_spill;
		dprintf("drr_type = SPILL obj = %llu length = %llu "
		    "err = %d\n", drrs->drr_object, drrs->drr_length, err);
		break;
	}
	case DRR_OBJECT_RANGE:
	{
		struct drr_object_range *drror =
		    &rrd->header.drr_u.drr_object_range;
		dprintf("drr_type = OBJECT_RANGE firstobj = %llu "
		    "numslots = %llu flags = %u err = %d\n",
		    drror->drr_firstobj, drror->drr_numslots,
		    drror->drr_flags, err);
		break;
	}
	default:
		return;
	}
#endif
}

/*
 * Commit the records to the pool.
 */
static int
receive_process_record(struct receive_writer_arg *rwa,
    struct receive_record_arg *rrd)
{
	int err;

	/* Processing in order, therefore bytes_read should be increasing. */
	ASSERT3U(rrd->bytes_read, >=, rwa->bytes_read);
	rwa->bytes_read = rrd->bytes_read;

	switch (rrd->header.drr_type) {
	case DRR_OBJECT:
	{
		struct drr_object *drro = &rrd->header.drr_u.drr_object;
		err = receive_object(rwa, drro, rrd->payload);
		kmem_free(rrd->payload, rrd->payload_size);
		rrd->payload = NULL;
		break;
	}
	case DRR_FREEOBJECTS:
	{
		struct drr_freeobjects *drrfo =
		    &rrd->header.drr_u.drr_freeobjects;
		err = receive_freeobjects(rwa, drrfo);
		break;
	}
	case DRR_WRITE:
	{
		struct drr_write *drrw = &rrd->header.drr_u.drr_write;
		err = receive_write(rwa, drrw, rrd->arc_buf);
		/* if receive_write() is successful, it consumes the arc_buf */
		if (err != 0)
			dmu_return_arcbuf(rrd->arc_buf);
		rrd->arc_buf = NULL;
		rrd->payload = NULL;
		break;
	}
	case DRR_WRITE_BYREF:
	{
		struct drr_write_byref *drrwbr =
		    &rrd->header.drr_u.drr_write_byref;
		err = receive_write_byref(rwa, drrwbr);
		break;
	}
	case DRR_WRITE_EMBEDDED:
	{
		struct drr_write_embedded *drrwe =
		    &rrd->header.drr_u.drr_write_embedded;
		err = receive_write_embedded(rwa, drrwe, rrd->payload);
		kmem_free(rrd->payload, rrd->payload_size);
		rrd->payload = NULL;
		break;
	}
	case DRR_FREE:
	{
		struct drr_free *drrf = &rrd->header.drr_u.drr_free;
		err = receive_free(rwa, drrf);
		break;
	}
	case DRR_SPILL:
	{
		struct drr_spill *drrs = &rrd->header.drr_u.drr_spill;
		err = receive_spill(rwa, drrs, rrd->arc_buf);
		if (err != 0)
			dmu_return_arcbuf(rrd->arc_buf);
		rrd->arc_buf = NULL;
		rrd->payload = NULL;
		break;
	}
	case DRR_OBJECT_RANGE:
	{
		struct drr_object_range *drror =
		    &rrd->header.drr_u.drr_object_range;
		err = receive_object_range(rwa, drror);
		break;
	}
	case DRR_REDACT:
	{
		struct drr_redact *drrr = &rrd->header.drr_u.drr_redact;
		err = receive_redact(rwa, drrr);
		break;
	}
	default:
		err = (SET_ERROR(EINVAL));
	}

	if (err != 0)
		dprintf_drr(rrd, err);

	return (err);
}

/*
 * dmu_recv_stream's worker thread; pull records off the queue, and then call
 * receive_process_record  When we're done, signal the main thread and exit.
 */
static void
receive_writer_thread(void *arg)
{
	struct receive_writer_arg *rwa = arg;
	struct receive_record_arg *rrd;
	fstrans_cookie_t cookie = spl_fstrans_mark();

	for (rrd = bqueue_dequeue(&rwa->q); !rrd->eos_marker;
	    rrd = bqueue_dequeue(&rwa->q)) {
		/*
		 * If there's an error, the main thread will stop putting things
		 * on the queue, but we need to clear everything in it before we
		 * can exit.
		 */
		if (rwa->err == 0) {
			rwa->err = receive_process_record(rwa, rrd);
		} else if (rrd->arc_buf != NULL) {
			dmu_return_arcbuf(rrd->arc_buf);
			rrd->arc_buf = NULL;
			rrd->payload = NULL;
		} else if (rrd->payload != NULL) {
			kmem_free(rrd->payload, rrd->payload_size);
			rrd->payload = NULL;
		}
		kmem_free(rrd, sizeof (*rrd));
	}
	kmem_free(rrd, sizeof (*rrd));
	mutex_enter(&rwa->mutex);
	rwa->done = B_TRUE;
	cv_signal(&rwa->cv);
	mutex_exit(&rwa->mutex);
	spl_fstrans_unmark(cookie);
	thread_exit();
}

static int
resume_check(dmu_recv_cookie_t *drc, nvlist_t *begin_nvl)
{
	uint64_t val;
	objset_t *mos = dmu_objset_pool(drc->drc_os)->dp_meta_objset;
	uint64_t dsobj = dmu_objset_id(drc->drc_os);
	uint64_t resume_obj, resume_off;

	if (nvlist_lookup_uint64(begin_nvl,
	    "resume_object", &resume_obj) != 0 ||
	    nvlist_lookup_uint64(begin_nvl,
	    "resume_offset", &resume_off) != 0) {
		return (SET_ERROR(EINVAL));
	}
	VERIFY0(zap_lookup(mos, dsobj,
	    DS_FIELD_RESUME_OBJECT, sizeof (val), 1, &val));
	if (resume_obj != val)
		return (SET_ERROR(EINVAL));
	VERIFY0(zap_lookup(mos, dsobj,
	    DS_FIELD_RESUME_OFFSET, sizeof (val), 1, &val));
	if (resume_off != val)
		return (SET_ERROR(EINVAL));

	return (0);
}

/*
 * Read in the stream's records, one by one, and apply them to the pool.  There
 * are two threads involved; the thread that calls this function will spin up a
 * worker thread, read the records off the stream one by one, and issue
 * prefetches for any necessary indirect blocks.  It will then push the records
 * onto an internal blocking queue.  The worker thread will pull the records off
 * the queue, and actually write the data into the DMU.  This way, the worker
 * thread doesn't have to wait for reads to complete, since everything it needs
 * (the indirect blocks) will be prefetched.
 *
 * NB: callers *must* call dmu_recv_end() if this succeeds.
 */
int
dmu_recv_stream(dmu_recv_cookie_t *drc, int cleanup_fd,
    uint64_t *action_handlep, offset_t *voffp)
{
	int err = 0;
	struct receive_writer_arg *rwa = kmem_zalloc(sizeof (*rwa), KM_SLEEP);

	if (dsl_dataset_is_zapified(drc->drc_ds)) {
		uint64_t bytes;
		(void) zap_lookup(drc->drc_ds->ds_dir->dd_pool->dp_meta_objset,
		    drc->drc_ds->ds_object, DS_FIELD_RESUME_BYTES,
		    sizeof (bytes), 1, &bytes);
		drc->drc_bytes_read += bytes;
	}

	drc->drc_ignore_objlist = objlist_create();

	/* these were verified in dmu_recv_begin */
	ASSERT3U(DMU_GET_STREAM_HDRTYPE(drc->drc_drrb->drr_versioninfo), ==,
	    DMU_SUBSTREAM);
	ASSERT3U(drc->drc_drrb->drr_type, <, DMU_OST_NUMTYPES);

	/*
	 * Open the objset we are modifying.
	 */
	VERIFY0(dmu_objset_from_ds(drc->drc_ds, &drc->drc_os));
	ASSERT(dsl_dataset_phys(drc->drc_ds)->ds_flags & DS_FLAG_INCONSISTENT);
	ASSERT0(drc->drc_os->os_encrypted &&
	    (drc->drc_featureflags & DMU_BACKUP_FEATURE_EMBED_DATA));

	/* if this stream is dedup'ed, set up the avl tree for guid mapping */
	if (drc->drc_featureflags & DMU_BACKUP_FEATURE_DEDUP) {
		minor_t minor;

		if (cleanup_fd == -1) {
			err = SET_ERROR(EBADF);
			goto out;
		}
		err = zfs_onexit_fd_hold(cleanup_fd, &minor);
		if (err != 0) {
			cleanup_fd = -1;
			goto out;
		}

		if (*action_handlep == 0) {
			rwa->guid_to_ds_map =
			    kmem_alloc(sizeof (avl_tree_t), KM_SLEEP);
			avl_create(rwa->guid_to_ds_map, guid_compare,
			    sizeof (guid_map_entry_t),
			    offsetof(guid_map_entry_t, avlnode));
			err = zfs_onexit_add_cb(minor,
			    free_guid_map_onexit, rwa->guid_to_ds_map,
			    action_handlep);
			if (err != 0)
				goto out;
		} else {
			err = zfs_onexit_cb_data(minor, *action_handlep,
			    (void **)&rwa->guid_to_ds_map);
			if (err != 0)
				goto out;
		}

		drc->drc_guid_to_ds_map = rwa->guid_to_ds_map;
	}

	/* handle DSL encryption key payload */
	if (drc->drc_featureflags & DMU_BACKUP_FEATURE_RAW) {
		nvlist_t *keynvl = NULL;

		ASSERT(drc->drc_os->os_encrypted);
		ASSERT(drc->drc_raw);

		err = nvlist_lookup_nvlist(drc->drc_begin_nvl, "crypt_keydata",
		    &keynvl);
		if (err != 0)
			goto out;

		/*
		 * If this is a new dataset we set the key immediately.
		 * Otherwise we don't want to change the key until we
		 * are sure the rest of the receive succeeded so we stash
		 * the keynvl away until then.
		 */
		err = dsl_crypto_recv_raw(spa_name(drc->drc_os->os_spa),
		    drc->drc_ds->ds_object, drc->drc_fromsnapobj,
		    drc->drc_drrb->drr_type, keynvl, drc->drc_newfs);
		if (err != 0)
			goto out;

		/* see comment in dmu_recv_end_sync() */
		drc->drc_ivset_guid = 0;
		(void) nvlist_lookup_uint64(keynvl, "to_ivset_guid",
		    &drc->drc_ivset_guid);

		if (!drc->drc_newfs)
			drc->drc_keynvl = fnvlist_dup(keynvl);
	}

	if (drc->drc_featureflags & DMU_BACKUP_FEATURE_RESUMING) {
		err = resume_check(drc, drc->drc_begin_nvl);
		if (err != 0)
			goto out;
	}

	(void) bqueue_init(&rwa->q, zfs_recv_queue_ff,
	    MAX(zfs_recv_queue_length, 2 * zfs_max_recordsize),
	    offsetof(struct receive_record_arg, node));
	cv_init(&rwa->cv, NULL, CV_DEFAULT, NULL);
	mutex_init(&rwa->mutex, NULL, MUTEX_DEFAULT, NULL);
	rwa->os = drc->drc_os;
	rwa->byteswap = drc->drc_byteswap;
	rwa->resumable = drc->drc_resumable;
	rwa->raw = drc->drc_raw;
	rwa->spill = drc->drc_spill;
	rwa->os->os_raw_receive = drc->drc_raw;

	(void) thread_create(NULL, 0, receive_writer_thread, rwa, 0, curproc,
	    TS_RUN, minclsyspri);
	/*
	 * We're reading rwa->err without locks, which is safe since we are the
	 * only reader, and the worker thread is the only writer.  It's ok if we
	 * miss a write for an iteration or two of the loop, since the writer
	 * thread will keep freeing records we send it until we send it an eos
	 * marker.
	 *
	 * We can leave this loop in 3 ways:  First, if rwa->err is
	 * non-zero.  In that case, the writer thread will free the rrd we just
	 * pushed.  Second, if  we're interrupted; in that case, either it's the
	 * first loop and drc->drc_rrd was never allocated, or it's later, and
	 * drc->drc_rrd has been handed off to the writer thread who will free
	 * it.  Finally, if receive_read_record fails or we're at the end of the
	 * stream, then we free drc->drc_rrd and exit.
	 */
	while (rwa->err == 0) {
		if (issig(JUSTLOOKING) && issig(FORREAL)) {
			err = SET_ERROR(EINTR);
			break;
		}

		ASSERT3P(drc->drc_rrd, ==, NULL);
		drc->drc_rrd = drc->drc_next_rrd;
		drc->drc_next_rrd = NULL;
		/* Allocates and loads header into drc->drc_next_rrd */
		err = receive_read_record(drc);

		if (drc->drc_rrd->header.drr_type == DRR_END || err != 0) {
			kmem_free(drc->drc_rrd, sizeof (*drc->drc_rrd));
			drc->drc_rrd = NULL;
			break;
		}

		bqueue_enqueue(&rwa->q, drc->drc_rrd,
		    sizeof (struct receive_record_arg) +
		    drc->drc_rrd->payload_size);
		drc->drc_rrd = NULL;
	}

	ASSERT3P(drc->drc_rrd, ==, NULL);
	drc->drc_rrd = kmem_zalloc(sizeof (*drc->drc_rrd), KM_SLEEP);
	drc->drc_rrd->eos_marker = B_TRUE;
	bqueue_enqueue_flush(&rwa->q, drc->drc_rrd, 1);

	mutex_enter(&rwa->mutex);
	while (!rwa->done) {
		/*
		 * We need to use cv_wait_sig() so that any process that may
		 * be sleeping here can still fork.
		 */
		(void) cv_wait_sig(&rwa->cv, &rwa->mutex);
	}
	mutex_exit(&rwa->mutex);

	/*
	 * If we are receiving a full stream as a clone, all object IDs which
	 * are greater than the maximum ID referenced in the stream are
	 * by definition unused and must be freed.
	 */
	if (drc->drc_clone && drc->drc_drrb->drr_fromguid == 0) {
		uint64_t obj = rwa->max_object + 1;
		int free_err = 0;
		int next_err = 0;

		while (next_err == 0) {
			free_err = dmu_free_long_object(rwa->os, obj);
			if (free_err != 0 && free_err != ENOENT)
				break;

			next_err = dmu_object_next(rwa->os, &obj, FALSE, 0);
		}

		if (err == 0) {
			if (free_err != 0 && free_err != ENOENT)
				err = free_err;
			else if (next_err != ESRCH)
				err = next_err;
		}
	}

	cv_destroy(&rwa->cv);
	mutex_destroy(&rwa->mutex);
	bqueue_destroy(&rwa->q);
	if (err == 0)
		err = rwa->err;

out:
	/*
	 * If we hit an error before we started the receive_writer_thread
	 * we need to clean up the next_rrd we create by processing the
	 * DRR_BEGIN record.
	 */
	if (drc->drc_next_rrd != NULL)
		kmem_free(drc->drc_next_rrd, sizeof (*drc->drc_next_rrd));

	kmem_free(rwa, sizeof (*rwa));
	nvlist_free(drc->drc_begin_nvl);
	if ((drc->drc_featureflags & DMU_BACKUP_FEATURE_DEDUP) &&
	    (cleanup_fd != -1))
		zfs_onexit_fd_rele(cleanup_fd);

	if (err != 0) {
		/*
		 * Clean up references. If receive is not resumable,
		 * destroy what we created, so we don't leave it in
		 * the inconsistent state.
		 */
		dmu_recv_cleanup_ds(drc);
		nvlist_free(drc->drc_keynvl);
	}

	objlist_destroy(drc->drc_ignore_objlist);
	drc->drc_ignore_objlist = NULL;
	*voffp = drc->drc_voff;
	return (err);
}

static int
dmu_recv_end_check(void *arg, dmu_tx_t *tx)
{
	dmu_recv_cookie_t *drc = arg;
	dsl_pool_t *dp = dmu_tx_pool(tx);
	int error;

	ASSERT3P(drc->drc_ds->ds_owner, ==, dmu_recv_tag);

	if (!drc->drc_newfs) {
		dsl_dataset_t *origin_head;

		error = dsl_dataset_hold(dp, drc->drc_tofs, FTAG, &origin_head);
		if (error != 0)
			return (error);
		if (drc->drc_force) {
			/*
			 * We will destroy any snapshots in tofs (i.e. before
			 * origin_head) that are after the origin (which is
			 * the snap before drc_ds, because drc_ds can not
			 * have any snaps of its own).
			 */
			uint64_t obj;

			obj = dsl_dataset_phys(origin_head)->ds_prev_snap_obj;
			while (obj !=
			    dsl_dataset_phys(drc->drc_ds)->ds_prev_snap_obj) {
				dsl_dataset_t *snap;
				error = dsl_dataset_hold_obj(dp, obj, FTAG,
				    &snap);
				if (error != 0)
					break;
				if (snap->ds_dir != origin_head->ds_dir)
					error = SET_ERROR(EINVAL);
				if (error == 0)  {
					error = dsl_destroy_snapshot_check_impl(
					    snap, B_FALSE);
				}
				obj = dsl_dataset_phys(snap)->ds_prev_snap_obj;
				dsl_dataset_rele(snap, FTAG);
				if (error != 0)
					break;
			}
			if (error != 0) {
				dsl_dataset_rele(origin_head, FTAG);
				return (error);
			}
		}
		if (drc->drc_keynvl != NULL) {
			error = dsl_crypto_recv_raw_key_check(drc->drc_ds,
			    drc->drc_keynvl, tx);
			if (error != 0) {
				dsl_dataset_rele(origin_head, FTAG);
				return (error);
			}
		}

		error = dsl_dataset_clone_swap_check_impl(drc->drc_ds,
		    origin_head, drc->drc_force, drc->drc_owner, tx);
		if (error != 0) {
			dsl_dataset_rele(origin_head, FTAG);
			return (error);
		}
		error = dsl_dataset_snapshot_check_impl(origin_head,
		    drc->drc_tosnap, tx, B_TRUE, 1, drc->drc_cred);
		dsl_dataset_rele(origin_head, FTAG);
		if (error != 0)
			return (error);

		error = dsl_destroy_head_check_impl(drc->drc_ds, 1);
	} else {
		error = dsl_dataset_snapshot_check_impl(drc->drc_ds,
		    drc->drc_tosnap, tx, B_TRUE, 1, drc->drc_cred);
	}
	return (error);
}

static void
dmu_recv_end_sync(void *arg, dmu_tx_t *tx)
{
	dmu_recv_cookie_t *drc = arg;
	dsl_pool_t *dp = dmu_tx_pool(tx);
	boolean_t encrypted = drc->drc_ds->ds_dir->dd_crypto_obj != 0;

	spa_history_log_internal_ds(drc->drc_ds, "finish receiving",
	    tx, "snap=%s", drc->drc_tosnap);
	drc->drc_ds->ds_objset->os_raw_receive = B_FALSE;

	if (!drc->drc_newfs) {
		dsl_dataset_t *origin_head;

		VERIFY0(dsl_dataset_hold(dp, drc->drc_tofs, FTAG,
		    &origin_head));

		if (drc->drc_force) {
			/*
			 * Destroy any snapshots of drc_tofs (origin_head)
			 * after the origin (the snap before drc_ds).
			 */
			uint64_t obj;

			obj = dsl_dataset_phys(origin_head)->ds_prev_snap_obj;
			while (obj !=
			    dsl_dataset_phys(drc->drc_ds)->ds_prev_snap_obj) {
				dsl_dataset_t *snap;
				VERIFY0(dsl_dataset_hold_obj(dp, obj, FTAG,
				    &snap));
				ASSERT3P(snap->ds_dir, ==, origin_head->ds_dir);
				obj = dsl_dataset_phys(snap)->ds_prev_snap_obj;
				dsl_destroy_snapshot_sync_impl(snap,
				    B_FALSE, tx);
				dsl_dataset_rele(snap, FTAG);
			}
		}
		if (drc->drc_keynvl != NULL) {
			dsl_crypto_recv_raw_key_sync(drc->drc_ds,
			    drc->drc_keynvl, tx);
			nvlist_free(drc->drc_keynvl);
			drc->drc_keynvl = NULL;
		}

		VERIFY3P(drc->drc_ds->ds_prev, ==,
		    origin_head->ds_prev);

		dsl_dataset_clone_swap_sync_impl(drc->drc_ds,
		    origin_head, tx);
		dsl_dataset_snapshot_sync_impl(origin_head,
		    drc->drc_tosnap, tx);

		/* set snapshot's creation time and guid */
		dmu_buf_will_dirty(origin_head->ds_prev->ds_dbuf, tx);
		dsl_dataset_phys(origin_head->ds_prev)->ds_creation_time =
		    drc->drc_drrb->drr_creation_time;
		dsl_dataset_phys(origin_head->ds_prev)->ds_guid =
		    drc->drc_drrb->drr_toguid;
		dsl_dataset_phys(origin_head->ds_prev)->ds_flags &=
		    ~DS_FLAG_INCONSISTENT;

		dmu_buf_will_dirty(origin_head->ds_dbuf, tx);
		dsl_dataset_phys(origin_head)->ds_flags &=
		    ~DS_FLAG_INCONSISTENT;

		drc->drc_newsnapobj =
		    dsl_dataset_phys(origin_head)->ds_prev_snap_obj;

		dsl_dataset_rele(origin_head, FTAG);
		dsl_destroy_head_sync_impl(drc->drc_ds, tx);

		if (drc->drc_owner != NULL)
			VERIFY3P(origin_head->ds_owner, ==, drc->drc_owner);
	} else {
		dsl_dataset_t *ds = drc->drc_ds;

		dsl_dataset_snapshot_sync_impl(ds, drc->drc_tosnap, tx);

		/* set snapshot's creation time and guid */
		dmu_buf_will_dirty(ds->ds_prev->ds_dbuf, tx);
		dsl_dataset_phys(ds->ds_prev)->ds_creation_time =
		    drc->drc_drrb->drr_creation_time;
		dsl_dataset_phys(ds->ds_prev)->ds_guid =
		    drc->drc_drrb->drr_toguid;
		dsl_dataset_phys(ds->ds_prev)->ds_flags &=
		    ~DS_FLAG_INCONSISTENT;

		dmu_buf_will_dirty(ds->ds_dbuf, tx);
		dsl_dataset_phys(ds)->ds_flags &= ~DS_FLAG_INCONSISTENT;
		if (dsl_dataset_has_resume_receive_state(ds)) {
			(void) zap_remove(dp->dp_meta_objset, ds->ds_object,
			    DS_FIELD_RESUME_FROMGUID, tx);
			(void) zap_remove(dp->dp_meta_objset, ds->ds_object,
			    DS_FIELD_RESUME_OBJECT, tx);
			(void) zap_remove(dp->dp_meta_objset, ds->ds_object,
			    DS_FIELD_RESUME_OFFSET, tx);
			(void) zap_remove(dp->dp_meta_objset, ds->ds_object,
			    DS_FIELD_RESUME_BYTES, tx);
			(void) zap_remove(dp->dp_meta_objset, ds->ds_object,
			    DS_FIELD_RESUME_TOGUID, tx);
			(void) zap_remove(dp->dp_meta_objset, ds->ds_object,
			    DS_FIELD_RESUME_TONAME, tx);
			(void) zap_remove(dp->dp_meta_objset, ds->ds_object,
			    DS_FIELD_RESUME_REDACT_BOOKMARK_SNAPS, tx);
		}
		drc->drc_newsnapobj =
		    dsl_dataset_phys(drc->drc_ds)->ds_prev_snap_obj;
	}

	/*
	 * If this is a raw receive, the crypt_keydata nvlist will include
	 * a to_ivset_guid for us to set on the new snapshot. This value
	 * will override the value generated by the snapshot code. However,
	 * this value may not be present, because older implementations of
	 * the raw send code did not include this value, and we are still
	 * allowed to receive them if the zfs_disable_ivset_guid_check
	 * tunable is set, in which case we will leave the newly-generated
	 * value.
	 */
	if (drc->drc_raw && drc->drc_ivset_guid != 0) {
		dmu_object_zapify(dp->dp_meta_objset, drc->drc_newsnapobj,
		    DMU_OT_DSL_DATASET, tx);
		VERIFY0(zap_update(dp->dp_meta_objset, drc->drc_newsnapobj,
		    DS_FIELD_IVSET_GUID, sizeof (uint64_t), 1,
		    &drc->drc_ivset_guid, tx));
	}

	zvol_create_minors(dp->dp_spa, drc->drc_tofs, B_TRUE);

	/*
	 * Release the hold from dmu_recv_begin.  This must be done before
	 * we return to open context, so that when we free the dataset's dnode
	 * we can evict its bonus buffer. Since the dataset may be destroyed
	 * at this point (and therefore won't have a valid pointer to the spa)
	 * we release the key mapping manually here while we do have a valid
	 * pointer, if it exists.
	 */
	if (!drc->drc_raw && encrypted) {
		(void) spa_keystore_remove_mapping(dmu_tx_pool(tx)->dp_spa,
		    drc->drc_ds->ds_object, drc->drc_ds);
	}
	dsl_dataset_disown(drc->drc_ds, 0, dmu_recv_tag);
	drc->drc_ds = NULL;
}

static int
add_ds_to_guidmap(const char *name, avl_tree_t *guid_map, uint64_t snapobj,
    boolean_t raw)
{
	dsl_pool_t *dp;
	dsl_dataset_t *snapds;
	guid_map_entry_t *gmep;
	objset_t *os;
	ds_hold_flags_t dsflags = (raw) ? 0 : DS_HOLD_FLAG_DECRYPT;
	int err;

	ASSERT(guid_map != NULL);

	err = dsl_pool_hold(name, FTAG, &dp);
	if (err != 0)
		return (err);
	gmep = kmem_alloc(sizeof (*gmep), KM_SLEEP);
	err = dsl_dataset_own_obj(dp, snapobj, dsflags, gmep, &snapds);

	if (err == 0) {
		/*
		 * If this is a deduplicated raw send stream, we need
		 * to make sure that we can still read raw blocks from
		 * earlier datasets in the stream, so we set the
		 * os_raw_receive flag now.
		 */
		if (raw) {
			err = dmu_objset_from_ds(snapds, &os);
			if (err != 0) {
				dsl_dataset_disown(snapds, dsflags, FTAG);
				dsl_pool_rele(dp, FTAG);
				kmem_free(gmep, sizeof (*gmep));
				return (err);
			}
			os->os_raw_receive = B_TRUE;
		}

		gmep->raw = raw;
		gmep->guid = dsl_dataset_phys(snapds)->ds_guid;
		gmep->gme_ds = snapds;
		avl_add(guid_map, gmep);
	} else {
		kmem_free(gmep, sizeof (*gmep));
	}

	dsl_pool_rele(dp, FTAG);
	return (err);
}

static int dmu_recv_end_modified_blocks = 3;

static int
dmu_recv_existing_end(dmu_recv_cookie_t *drc)
{
#ifdef _KERNEL
	/*
	 * We will be destroying the ds; make sure its origin is unmounted if
	 * necessary.
	 */
	char name[ZFS_MAX_DATASET_NAME_LEN];
	dsl_dataset_name(drc->drc_ds, name);
	zfs_destroy_unmount_origin(name);
#endif

	return (dsl_sync_task(drc->drc_tofs,
	    dmu_recv_end_check, dmu_recv_end_sync, drc,
	    dmu_recv_end_modified_blocks, ZFS_SPACE_CHECK_NORMAL));
}

static int
dmu_recv_new_end(dmu_recv_cookie_t *drc)
{
	return (dsl_sync_task(drc->drc_tofs,
	    dmu_recv_end_check, dmu_recv_end_sync, drc,
	    dmu_recv_end_modified_blocks, ZFS_SPACE_CHECK_NORMAL));
}

int
dmu_recv_end(dmu_recv_cookie_t *drc, void *owner)
{
	int error;

	drc->drc_owner = owner;

	if (drc->drc_newfs)
		error = dmu_recv_new_end(drc);
	else
		error = dmu_recv_existing_end(drc);

	if (error != 0) {
		dmu_recv_cleanup_ds(drc);
		nvlist_free(drc->drc_keynvl);
	} else if (drc->drc_guid_to_ds_map != NULL) {
		(void) add_ds_to_guidmap(drc->drc_tofs, drc->drc_guid_to_ds_map,
		    drc->drc_newsnapobj, drc->drc_raw);
	}
	return (error);
}

/*
 * Return TRUE if this objset is currently being received into.
 */
boolean_t
dmu_objset_is_receiving(objset_t *os)
{
	return (os->os_dsl_dataset != NULL &&
	    os->os_dsl_dataset->ds_owner == dmu_recv_tag);
}

#if defined(_KERNEL)
module_param(zfs_recv_queue_length, int, 0644);
MODULE_PARM_DESC(zfs_recv_queue_length, "Maximum receive queue length");

module_param(zfs_recv_queue_ff, int, 0644);
MODULE_PARM_DESC(zfs_recv_queue_ff, "Receive queue fill fraction");
#endif<|MERGE_RESOLUTION|>--- conflicted
+++ resolved
@@ -156,10 +156,6 @@
 		DO32(drr_object.drr_type);
 		DO32(drr_object.drr_bonustype);
 		DO32(drr_object.drr_blksz);
-<<<<<<< HEAD
-=======
-		DO32(drr_object.drr_bonuslen);
->>>>>>> 30af21b0
 		DO32(drr_object.drr_raw_bonuslen);
 		DO64(drr_object.drr_toguid);
 		DO64(drr_object.drr_maxblkid);
@@ -1101,15 +1097,9 @@
  */
 int
 dmu_recv_begin(char *tofs, char *tosnap, dmu_replay_record_t *drr_begin,
-<<<<<<< HEAD
     boolean_t force, boolean_t resumable, boolean_t illumos,
     nvlist_t *localprops, nvlist_t *hidden_args, char *origin,
     dmu_recv_cookie_t *drc, vnode_t *vp, offset_t *voffp)
-=======
-    boolean_t force, boolean_t resumable, nvlist_t *localprops,
-    nvlist_t *hidden_args, char *origin, dmu_recv_cookie_t *drc, vnode_t *vp,
-    offset_t *voffp)
->>>>>>> 30af21b0
 {
 	dmu_recv_begin_arg_t drba = { 0 };
 	int err;
@@ -1176,11 +1166,6 @@
 		    dmu_recv_resume_begin_check, dmu_recv_resume_begin_sync,
 		    &drba, 5, ZFS_SPACE_CHECK_NORMAL);
 	} else {
-<<<<<<< HEAD
-		int err;
-=======
->>>>>>> 30af21b0
-
 		/*
 		 * For non-raw, non-incremental, non-resuming receives the
 		 * user can specify encryption parameters on the command line
@@ -1210,14 +1195,6 @@
 		kmem_free(drc->drc_next_rrd, sizeof (*drc->drc_next_rrd));
 		nvlist_free(drc->drc_begin_nvl);
 	}
-<<<<<<< HEAD
-
-	if (err != 0) {
-		kmem_free(drc->drc_next_rrd, sizeof (*drc->drc_next_rrd));
-		nvlist_free(drc->drc_begin_nvl);
-	}
-=======
->>>>>>> 30af21b0
 	return (err);
 }
 
