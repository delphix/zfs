/*
 * CDDL HEADER START
 *
 * The contents of this file are subject to the terms of the
 * Common Development and Distribution License (the "License").
 * You may not use this file except in compliance with the License.
 *
 * You can obtain a copy of the license at usr/src/OPENSOLARIS.LICENSE
 * or http://www.opensolaris.org/os/licensing.
 * See the License for the specific language governing permissions
 * and limitations under the License.
 *
 * When distributing Covered Code, include this CDDL HEADER in each
 * file and include the License file at usr/src/OPENSOLARIS.LICENSE.
 * If applicable, add the following below this CDDL HEADER, with the
 * fields enclosed by brackets "[]" replaced with your own identifying
 * information: Portions Copyright [yyyy] [name of copyright owner]
 *
 * CDDL HEADER END
 */
/*
 * Copyright (c) 2005, 2010, Oracle and/or its affiliates. All rights reserved.
 * Copyright 2011 Nexenta Systems, Inc. All rights reserved.
 * Copyright (c) 2011, 2018 by Delphix. All rights reserved.
 * Copyright (c) 2014, Joyent, Inc. All rights reserved.
 * Copyright 2014 HybridCluster. All rights reserved.
 * Copyright (c) 2018, loli10K <ezomori.nozomu@gmail.com>. All rights reserved.
 */

#include <sys/dmu.h>
#include <sys/dmu_impl.h>
#include <sys/dmu_send.h>
#include <sys/dmu_recv.h>
#include <sys/dmu_tx.h>
#include <sys/dbuf.h>
#include <sys/dnode.h>
#include <sys/zfs_context.h>
#include <sys/dmu_objset.h>
#include <sys/dmu_traverse.h>
#include <sys/dsl_dataset.h>
#include <sys/dsl_dir.h>
#include <sys/dsl_prop.h>
#include <sys/dsl_pool.h>
#include <sys/dsl_synctask.h>
#include <sys/zfs_ioctl.h>
#include <sys/zap.h>
#include <sys/zvol.h>
#include <sys/zio_checksum.h>
#include <sys/zfs_znode.h>
#include <zfs_fletcher.h>
#include <sys/avl.h>
#include <sys/ddt.h>
#include <sys/zfs_onexit.h>
#include <sys/dmu_send.h>
#include <sys/dsl_destroy.h>
#include <sys/blkptr.h>
#include <sys/dsl_bookmark.h>
#include <sys/zfeature.h>
#include <sys/bqueue.h>
#include <sys/objlist.h>
#ifdef _KERNEL
#include <sys/zfs_vfsops.h>
#endif
#include <sys/zfs_file.h>

int zfs_recv_queue_length = SPA_MAXBLOCKSIZE;
int zfs_recv_queue_ff = 20;

static char *dmu_recv_tag = "dmu_recv_tag";
const char *recv_clone_name = "%recv";

static int receive_read_payload_and_next_header(dmu_recv_cookie_t *ra, int len,
    void *buf);

struct receive_record_arg {
	dmu_replay_record_t header;
	void *payload; /* Pointer to a buffer containing the payload */
	/*
	 * If the record is a write, pointer to the arc_buf_t containing the
	 * payload.
	 */
	arc_buf_t *arc_buf;
	int payload_size;
	uint64_t bytes_read; /* bytes read from stream when record created */
	boolean_t eos_marker; /* Marks the end of the stream */
	bqueue_node_t node;
};

struct receive_writer_arg {
	objset_t *os;
	boolean_t byteswap;
	bqueue_t q;

	/*
	 * These three args are used to signal to the main thread that we're
	 * done.
	 */
	kmutex_t mutex;
	kcondvar_t cv;
	boolean_t done;

	int err;
	/* A map from guid to dataset to help handle dedup'd streams. */
	avl_tree_t *guid_to_ds_map;
	boolean_t resumable;
	boolean_t raw;   /* DMU_BACKUP_FEATURE_RAW set */
	boolean_t spill; /* DRR_FLAG_SPILL_BLOCK set */
	uint64_t last_object;
	uint64_t last_offset;
	uint64_t max_object; /* highest object ID referenced in stream */
	uint64_t bytes_read; /* bytes read when current record created */

	/* Encryption parameters for the last received DRR_OBJECT_RANGE */
	boolean_t or_crypt_params_present;
	uint64_t or_firstobj;
	uint64_t or_numslots;
	uint8_t or_salt[ZIO_DATA_SALT_LEN];
	uint8_t or_iv[ZIO_DATA_IV_LEN];
	uint8_t or_mac[ZIO_DATA_MAC_LEN];
	boolean_t or_byteorder;
};

typedef struct guid_map_entry {
	uint64_t	guid;
	boolean_t	raw;
	dsl_dataset_t	*gme_ds;
	avl_node_t	avlnode;
} guid_map_entry_t;

typedef struct dmu_recv_begin_arg {
	const char *drba_origin;
	dmu_recv_cookie_t *drba_cookie;
	cred_t *drba_cred;
	dsl_crypto_params_t *drba_dcp;
} dmu_recv_begin_arg_t;

static void
byteswap_record(dmu_replay_record_t *drr)
{
#define	DO64(X) (drr->drr_u.X = BSWAP_64(drr->drr_u.X))
#define	DO32(X) (drr->drr_u.X = BSWAP_32(drr->drr_u.X))
	drr->drr_type = BSWAP_32(drr->drr_type);
	drr->drr_payloadlen = BSWAP_32(drr->drr_payloadlen);

	switch (drr->drr_type) {
	case DRR_BEGIN:
		DO64(drr_begin.drr_magic);
		DO64(drr_begin.drr_versioninfo);
		DO64(drr_begin.drr_creation_time);
		DO32(drr_begin.drr_type);
		DO32(drr_begin.drr_flags);
		DO64(drr_begin.drr_toguid);
		DO64(drr_begin.drr_fromguid);
		break;
	case DRR_OBJECT:
		DO64(drr_object.drr_object);
		DO32(drr_object.drr_type);
		DO32(drr_object.drr_bonustype);
		DO32(drr_object.drr_blksz);
		DO32(drr_object.drr_bonuslen);
		DO32(drr_object.drr_raw_bonuslen);
		DO64(drr_object.drr_toguid);
		DO64(drr_object.drr_maxblkid);
		break;
	case DRR_FREEOBJECTS:
		DO64(drr_freeobjects.drr_firstobj);
		DO64(drr_freeobjects.drr_numobjs);
		DO64(drr_freeobjects.drr_toguid);
		break;
	case DRR_WRITE:
		DO64(drr_write.drr_object);
		DO32(drr_write.drr_type);
		DO64(drr_write.drr_offset);
		DO64(drr_write.drr_logical_size);
		DO64(drr_write.drr_toguid);
		ZIO_CHECKSUM_BSWAP(&drr->drr_u.drr_write.drr_key.ddk_cksum);
		DO64(drr_write.drr_key.ddk_prop);
		DO64(drr_write.drr_compressed_size);
		break;
	case DRR_WRITE_BYREF:
		DO64(drr_write_byref.drr_object);
		DO64(drr_write_byref.drr_offset);
		DO64(drr_write_byref.drr_length);
		DO64(drr_write_byref.drr_toguid);
		DO64(drr_write_byref.drr_refguid);
		DO64(drr_write_byref.drr_refobject);
		DO64(drr_write_byref.drr_refoffset);
		ZIO_CHECKSUM_BSWAP(&drr->drr_u.drr_write_byref.
		    drr_key.ddk_cksum);
		DO64(drr_write_byref.drr_key.ddk_prop);
		break;
	case DRR_WRITE_EMBEDDED:
		DO64(drr_write_embedded.drr_object);
		DO64(drr_write_embedded.drr_offset);
		DO64(drr_write_embedded.drr_length);
		DO64(drr_write_embedded.drr_toguid);
		DO32(drr_write_embedded.drr_lsize);
		DO32(drr_write_embedded.drr_psize);
		break;
	case DRR_FREE:
		DO64(drr_free.drr_object);
		DO64(drr_free.drr_offset);
		DO64(drr_free.drr_length);
		DO64(drr_free.drr_toguid);
		break;
	case DRR_SPILL:
		DO64(drr_spill.drr_object);
		DO64(drr_spill.drr_length);
		DO64(drr_spill.drr_toguid);
		DO64(drr_spill.drr_compressed_size);
		DO32(drr_spill.drr_type);
		break;
	case DRR_OBJECT_RANGE:
		DO64(drr_object_range.drr_firstobj);
		DO64(drr_object_range.drr_numslots);
		DO64(drr_object_range.drr_toguid);
		break;
	case DRR_REDACT:
		DO64(drr_redact.drr_object);
		DO64(drr_redact.drr_offset);
		DO64(drr_redact.drr_length);
		DO64(drr_redact.drr_toguid);
		break;
	case DRR_END:
		DO64(drr_end.drr_toguid);
		ZIO_CHECKSUM_BSWAP(&drr->drr_u.drr_end.drr_checksum);
		break;
	default:
		break;
	}

	if (drr->drr_type != DRR_BEGIN) {
		ZIO_CHECKSUM_BSWAP(&drr->drr_u.drr_checksum.drr_checksum);
	}

#undef DO64
#undef DO32
}

static boolean_t
redact_snaps_contains(uint64_t *snaps, uint64_t num_snaps, uint64_t guid)
{
	for (int i = 0; i < num_snaps; i++) {
		if (snaps[i] == guid)
			return (B_TRUE);
	}
	return (B_FALSE);
}

/*
 * Check that the new stream we're trying to receive is redacted with respect to
 * a subset of the snapshots that the origin was redacted with respect to.  For
 * the reasons behind this, see the man page on redacted zfs sends and receives.
 */
static boolean_t
compatible_redact_snaps(uint64_t *origin_snaps, uint64_t origin_num_snaps,
    uint64_t *redact_snaps, uint64_t num_redact_snaps)
{
	/*
	 * Short circuit the comparison; if we are redacted with respect to
	 * more snapshots than the origin, we can't be redacted with respect
	 * to a subset.
	 */
	if (num_redact_snaps > origin_num_snaps) {
		return (B_FALSE);
	}

	for (int i = 0; i < num_redact_snaps; i++) {
		if (!redact_snaps_contains(origin_snaps, origin_num_snaps,
		    redact_snaps[i])) {
			return (B_FALSE);
		}
	}
	return (B_TRUE);
}

static boolean_t
redact_check(dmu_recv_begin_arg_t *drba, dsl_dataset_t *origin)
{
	uint64_t *origin_snaps;
	uint64_t origin_num_snaps;
	dmu_recv_cookie_t *drc = drba->drba_cookie;
	struct drr_begin *drrb = drc->drc_drrb;
	int featureflags = DMU_GET_FEATUREFLAGS(drrb->drr_versioninfo);
	int err = 0;
	boolean_t ret = B_TRUE;
	uint64_t *redact_snaps;
	uint_t numredactsnaps;

	/*
	 * If this is a full send stream, we're safe no matter what.
	 */
	if (drrb->drr_fromguid == 0)
		return (ret);

	VERIFY(dsl_dataset_get_uint64_array_feature(origin,
	    SPA_FEATURE_REDACTED_DATASETS, &origin_num_snaps, &origin_snaps));

	if (nvlist_lookup_uint64_array(drc->drc_begin_nvl,
	    BEGINNV_REDACT_FROM_SNAPS, &redact_snaps, &numredactsnaps) ==
	    0) {
		/*
		 * If the send stream was sent from the redaction bookmark or
		 * the redacted version of the dataset, then we're safe.  Verify
		 * that this is from the a compatible redaction bookmark or
		 * redacted dataset.
		 */
		if (!compatible_redact_snaps(origin_snaps, origin_num_snaps,
		    redact_snaps, numredactsnaps)) {
			err = EINVAL;
		}
	} else if (featureflags & DMU_BACKUP_FEATURE_REDACTED) {
		/*
		 * If the stream is redacted, it must be redacted with respect
		 * to a subset of what the origin is redacted with respect to.
		 * See case number 2 in the zfs man page section on redacted zfs
		 * send.
		 */
		err = nvlist_lookup_uint64_array(drc->drc_begin_nvl,
		    BEGINNV_REDACT_SNAPS, &redact_snaps, &numredactsnaps);

		if (err != 0 || !compatible_redact_snaps(origin_snaps,
		    origin_num_snaps, redact_snaps, numredactsnaps)) {
			err = EINVAL;
		}
	} else if (!redact_snaps_contains(origin_snaps, origin_num_snaps,
	    drrb->drr_toguid)) {
		/*
		 * If the stream isn't redacted but the origin is, this must be
		 * one of the snapshots the origin is redacted with respect to.
		 * See case number 1 in the zfs man page section on redacted zfs
		 * send.
		 */
		err = EINVAL;
	}

	if (err != 0)
		ret = B_FALSE;
	return (ret);
}

static int
recv_begin_check_existing_impl(dmu_recv_begin_arg_t *drba, dsl_dataset_t *ds,
    uint64_t fromguid, uint64_t featureflags)
{
	uint64_t val;
	uint64_t children;
	int error;
	dsl_pool_t *dp = ds->ds_dir->dd_pool;
	boolean_t encrypted = ds->ds_dir->dd_crypto_obj != 0;
	boolean_t raw = (featureflags & DMU_BACKUP_FEATURE_RAW) != 0;
	boolean_t embed = (featureflags & DMU_BACKUP_FEATURE_EMBED_DATA) != 0;

	/* Temporary clone name must not exist. */
	error = zap_lookup(dp->dp_meta_objset,
	    dsl_dir_phys(ds->ds_dir)->dd_child_dir_zapobj, recv_clone_name,
	    8, 1, &val);
	if (error != ENOENT)
		return (error == 0 ? SET_ERROR(EBUSY) : error);

	/* Resume state must not be set. */
	if (dsl_dataset_has_resume_receive_state(ds))
		return (SET_ERROR(EBUSY));

	/* New snapshot name must not exist. */
	error = zap_lookup(dp->dp_meta_objset,
	    dsl_dataset_phys(ds)->ds_snapnames_zapobj,
	    drba->drba_cookie->drc_tosnap, 8, 1, &val);
	if (error != ENOENT)
		return (error == 0 ? SET_ERROR(EEXIST) : error);

	/* Must not have children if receiving a ZVOL. */
	error = zap_count(dp->dp_meta_objset,
	    dsl_dir_phys(ds->ds_dir)->dd_child_dir_zapobj, &children);
	if (error != 0)
		return (error);
	if (drba->drba_cookie->drc_drrb->drr_type != DMU_OST_ZFS &&
	    children > 0)
		return (SET_ERROR(ZFS_ERR_WRONG_PARENT));

	/*
	 * Check snapshot limit before receiving. We'll recheck again at the
	 * end, but might as well abort before receiving if we're already over
	 * the limit.
	 *
	 * Note that we do not check the file system limit with
	 * dsl_dir_fscount_check because the temporary %clones don't count
	 * against that limit.
	 */
	error = dsl_fs_ss_limit_check(ds->ds_dir, 1, ZFS_PROP_SNAPSHOT_LIMIT,
	    NULL, drba->drba_cred);
	if (error != 0)
		return (error);

	if (fromguid != 0) {
		dsl_dataset_t *snap;
		uint64_t obj = dsl_dataset_phys(ds)->ds_prev_snap_obj;

		/* Can't perform a raw receive on top of a non-raw receive */
		if (!encrypted && raw)
			return (SET_ERROR(EINVAL));

		/* Encryption is incompatible with embedded data */
		if (encrypted && embed)
			return (SET_ERROR(EINVAL));

		/* Find snapshot in this dir that matches fromguid. */
		while (obj != 0) {
			error = dsl_dataset_hold_obj(dp, obj, FTAG,
			    &snap);
			if (error != 0)
				return (SET_ERROR(ENODEV));
			if (snap->ds_dir != ds->ds_dir) {
				dsl_dataset_rele(snap, FTAG);
				return (SET_ERROR(ENODEV));
			}
			if (dsl_dataset_phys(snap)->ds_guid == fromguid)
				break;
			obj = dsl_dataset_phys(snap)->ds_prev_snap_obj;
			dsl_dataset_rele(snap, FTAG);
		}
		if (obj == 0)
			return (SET_ERROR(ENODEV));

		if (drba->drba_cookie->drc_force) {
			drba->drba_cookie->drc_fromsnapobj = obj;
		} else {
			/*
			 * If we are not forcing, there must be no
			 * changes since fromsnap. Raw sends have an
			 * additional constraint that requires that
			 * no "noop" snapshots exist between fromsnap
			 * and tosnap for the IVset checking code to
			 * work properly.
			 */
			if (dsl_dataset_modified_since_snap(ds, snap) ||
			    (raw &&
			    dsl_dataset_phys(ds)->ds_prev_snap_obj !=
			    snap->ds_object)) {
				dsl_dataset_rele(snap, FTAG);
				return (SET_ERROR(ETXTBSY));
			}
			drba->drba_cookie->drc_fromsnapobj =
			    ds->ds_prev->ds_object;
		}

		if (dsl_dataset_feature_is_active(snap,
		    SPA_FEATURE_REDACTED_DATASETS) && !redact_check(drba,
		    snap)) {
			dsl_dataset_rele(snap, FTAG);
			return (SET_ERROR(EINVAL));
		}

		dsl_dataset_rele(snap, FTAG);
	} else {
		/* if full, then must be forced */
		if (!drba->drba_cookie->drc_force)
			return (SET_ERROR(EEXIST));

		/*
		 * We don't support using zfs recv -F to blow away
		 * encrypted filesystems. This would require the
		 * dsl dir to point to the old encryption key and
		 * the new one at the same time during the receive.
		 */
		if ((!encrypted && raw) || encrypted)
			return (SET_ERROR(EINVAL));

		/*
		 * Perform the same encryption checks we would if
		 * we were creating a new dataset from scratch.
		 */
		if (!raw) {
			boolean_t will_encrypt;

			error = dmu_objset_create_crypt_check(
			    ds->ds_dir->dd_parent, drba->drba_dcp,
			    &will_encrypt);
			if (error != 0)
				return (error);

			if (will_encrypt && embed)
				return (SET_ERROR(EINVAL));
		}
	}

	return (0);

}

/*
 * Check that any feature flags used in the data stream we're receiving are
 * supported by the pool we are receiving into.
 *
 * Note that some of the features we explicitly check here have additional
 * (implicit) features they depend on, but those dependencies are enforced
 * through the zfeature_register() calls declaring the features that we
 * explicitly check.
 */
static int
recv_begin_check_feature_flags_impl(uint64_t featureflags, spa_t *spa)
{
	/*
	 * Check if there are any unsupported feature flags.
	 */
	if (!DMU_STREAM_SUPPORTED(featureflags)) {
		return (SET_ERROR(ZFS_ERR_UNKNOWN_SEND_STREAM_FEATURE));
	}

	/* Verify pool version supports SA if SA_SPILL feature set */
	if ((featureflags & DMU_BACKUP_FEATURE_SA_SPILL) &&
	    spa_version(spa) < SPA_VERSION_SA)
		return (SET_ERROR(ENOTSUP));

	/*
	 * LZ4 compressed, embedded, mooched, large blocks, and large_dnodes
	 * in the stream can only be used if those pool features are enabled
	 * because we don't attempt to decompress / un-embed / un-mooch /
	 * split up the blocks / dnodes during the receive process.
	 */
	if ((featureflags & DMU_BACKUP_FEATURE_LZ4) &&
	    !spa_feature_is_enabled(spa, SPA_FEATURE_LZ4_COMPRESS))
		return (SET_ERROR(ENOTSUP));
	if ((featureflags & DMU_BACKUP_FEATURE_EMBED_DATA) &&
	    !spa_feature_is_enabled(spa, SPA_FEATURE_EMBEDDED_DATA))
		return (SET_ERROR(ENOTSUP));
	if ((featureflags & DMU_BACKUP_FEATURE_LARGE_BLOCKS) &&
	    !spa_feature_is_enabled(spa, SPA_FEATURE_LARGE_BLOCKS))
		return (SET_ERROR(ENOTSUP));
	if ((featureflags & DMU_BACKUP_FEATURE_LARGE_DNODE) &&
	    !spa_feature_is_enabled(spa, SPA_FEATURE_LARGE_DNODE))
		return (SET_ERROR(ENOTSUP));

	/*
	 * Receiving redacted streams requires that redacted datasets are
	 * enabled.
	 */
	if ((featureflags & DMU_BACKUP_FEATURE_REDACTED) &&
	    !spa_feature_is_enabled(spa, SPA_FEATURE_REDACTED_DATASETS))
		return (SET_ERROR(ENOTSUP));

	return (0);
}

static int
dmu_recv_begin_check(void *arg, dmu_tx_t *tx)
{
	dmu_recv_begin_arg_t *drba = arg;
	dsl_pool_t *dp = dmu_tx_pool(tx);
	struct drr_begin *drrb = drba->drba_cookie->drc_drrb;
	uint64_t fromguid = drrb->drr_fromguid;
	int flags = drrb->drr_flags;
	ds_hold_flags_t dsflags = 0;
	int error;
	uint64_t featureflags = drba->drba_cookie->drc_featureflags;
	dsl_dataset_t *ds;
	const char *tofs = drba->drba_cookie->drc_tofs;

	/* already checked */
	ASSERT3U(drrb->drr_magic, ==, DMU_BACKUP_MAGIC);
	ASSERT(!(featureflags & DMU_BACKUP_FEATURE_RESUMING));

	if (DMU_GET_STREAM_HDRTYPE(drrb->drr_versioninfo) ==
	    DMU_COMPOUNDSTREAM ||
	    drrb->drr_type >= DMU_OST_NUMTYPES ||
	    ((flags & DRR_FLAG_CLONE) && drba->drba_origin == NULL))
		return (SET_ERROR(EINVAL));

	error = recv_begin_check_feature_flags_impl(featureflags, dp->dp_spa);
	if (error != 0)
		return (error);

	/* Resumable receives require extensible datasets */
	if (drba->drba_cookie->drc_resumable &&
	    !spa_feature_is_enabled(dp->dp_spa, SPA_FEATURE_EXTENSIBLE_DATASET))
		return (SET_ERROR(ENOTSUP));

	if (featureflags & DMU_BACKUP_FEATURE_RAW) {
		/* raw receives require the encryption feature */
		if (!spa_feature_is_enabled(dp->dp_spa, SPA_FEATURE_ENCRYPTION))
			return (SET_ERROR(ENOTSUP));

		/* embedded data is incompatible with encryption and raw recv */
		if (featureflags & DMU_BACKUP_FEATURE_EMBED_DATA)
			return (SET_ERROR(EINVAL));

		/* raw receives require spill block allocation flag */
		if (!(flags & DRR_FLAG_SPILL_BLOCK))
			return (SET_ERROR(ZFS_ERR_SPILL_BLOCK_FLAG_MISSING));
	} else {
		dsflags |= DS_HOLD_FLAG_DECRYPT;
	}

	error = dsl_dataset_hold_flags(dp, tofs, dsflags, FTAG, &ds);
	if (error == 0) {
		/* target fs already exists; recv into temp clone */

		/* Can't recv a clone into an existing fs */
		if (flags & DRR_FLAG_CLONE || drba->drba_origin) {
			dsl_dataset_rele_flags(ds, dsflags, FTAG);
			return (SET_ERROR(EINVAL));
		}

		error = recv_begin_check_existing_impl(drba, ds, fromguid,
		    featureflags);
		dsl_dataset_rele_flags(ds, dsflags, FTAG);
	} else if (error == ENOENT) {
		/* target fs does not exist; must be a full backup or clone */
		char buf[ZFS_MAX_DATASET_NAME_LEN];
		objset_t *os;

		/*
		 * If it's a non-clone incremental, we are missing the
		 * target fs, so fail the recv.
		 */
		if (fromguid != 0 && !((flags & DRR_FLAG_CLONE) ||
		    drba->drba_origin))
			return (SET_ERROR(ENOENT));

		/*
		 * If we're receiving a full send as a clone, and it doesn't
		 * contain all the necessary free records and freeobject
		 * records, reject it.
		 */
		if (fromguid == 0 && drba->drba_origin != NULL &&
		    !(flags & DRR_FLAG_FREERECORDS))
			return (SET_ERROR(EINVAL));

		/* Open the parent of tofs */
		ASSERT3U(strlen(tofs), <, sizeof (buf));
		(void) strlcpy(buf, tofs, strrchr(tofs, '/') - tofs + 1);
		error = dsl_dataset_hold(dp, buf, FTAG, &ds);
		if (error != 0)
			return (error);

		if ((featureflags & DMU_BACKUP_FEATURE_RAW) == 0 &&
		    drba->drba_origin == NULL) {
			boolean_t will_encrypt;

			/*
			 * Check that we aren't breaking any encryption rules
			 * and that we have all the parameters we need to
			 * create an encrypted dataset if necessary. If we are
			 * making an encrypted dataset the stream can't have
			 * embedded data.
			 */
			error = dmu_objset_create_crypt_check(ds->ds_dir,
			    drba->drba_dcp, &will_encrypt);
			if (error != 0) {
				dsl_dataset_rele(ds, FTAG);
				return (error);
			}

			if (will_encrypt &&
			    (featureflags & DMU_BACKUP_FEATURE_EMBED_DATA)) {
				dsl_dataset_rele(ds, FTAG);
				return (SET_ERROR(EINVAL));
			}
		}

		/*
		 * Check filesystem and snapshot limits before receiving. We'll
		 * recheck snapshot limits again at the end (we create the
		 * filesystems and increment those counts during begin_sync).
		 */
		error = dsl_fs_ss_limit_check(ds->ds_dir, 1,
		    ZFS_PROP_FILESYSTEM_LIMIT, NULL, drba->drba_cred);
		if (error != 0) {
			dsl_dataset_rele(ds, FTAG);
			return (error);
		}

		error = dsl_fs_ss_limit_check(ds->ds_dir, 1,
		    ZFS_PROP_SNAPSHOT_LIMIT, NULL, drba->drba_cred);
		if (error != 0) {
			dsl_dataset_rele(ds, FTAG);
			return (error);
		}

		/* can't recv below anything but filesystems (eg. no ZVOLs) */
		error = dmu_objset_from_ds(ds, &os);
		if (error != 0) {
			dsl_dataset_rele(ds, FTAG);
			return (error);
		}
		if (dmu_objset_type(os) != DMU_OST_ZFS) {
			dsl_dataset_rele(ds, FTAG);
			return (SET_ERROR(ZFS_ERR_WRONG_PARENT));
		}

		if (drba->drba_origin != NULL) {
			dsl_dataset_t *origin;
			error = dsl_dataset_hold_flags(dp, drba->drba_origin,
			    dsflags, FTAG, &origin);
			if (error != 0) {
				dsl_dataset_rele(ds, FTAG);
				return (error);
			}
			if (!origin->ds_is_snapshot) {
				dsl_dataset_rele_flags(origin, dsflags, FTAG);
				dsl_dataset_rele(ds, FTAG);
				return (SET_ERROR(EINVAL));
			}
			if (dsl_dataset_phys(origin)->ds_guid != fromguid &&
			    fromguid != 0) {
				dsl_dataset_rele_flags(origin, dsflags, FTAG);
				dsl_dataset_rele(ds, FTAG);
				return (SET_ERROR(ENODEV));
			}

			if (origin->ds_dir->dd_crypto_obj != 0 &&
			    (featureflags & DMU_BACKUP_FEATURE_EMBED_DATA)) {
				dsl_dataset_rele_flags(origin, dsflags, FTAG);
				dsl_dataset_rele(ds, FTAG);
				return (SET_ERROR(EINVAL));
			}

			/*
			 * If the origin is redacted we need to verify that this
			 * send stream can safely be received on top of the
			 * origin.
			 */
			if (dsl_dataset_feature_is_active(origin,
			    SPA_FEATURE_REDACTED_DATASETS)) {
				if (!redact_check(drba, origin)) {
					dsl_dataset_rele_flags(origin, dsflags,
					    FTAG);
					dsl_dataset_rele_flags(ds, dsflags,
					    FTAG);
					return (SET_ERROR(EINVAL));
				}
			}

			dsl_dataset_rele_flags(origin, dsflags, FTAG);
		}

		dsl_dataset_rele(ds, FTAG);
		error = 0;
	}
	return (error);
}

static void
dmu_recv_begin_sync(void *arg, dmu_tx_t *tx)
{
	dmu_recv_begin_arg_t *drba = arg;
	dsl_pool_t *dp = dmu_tx_pool(tx);
	objset_t *mos = dp->dp_meta_objset;
	dmu_recv_cookie_t *drc = drba->drba_cookie;
	struct drr_begin *drrb = drc->drc_drrb;
	const char *tofs = drc->drc_tofs;
	uint64_t featureflags = drc->drc_featureflags;
	dsl_dataset_t *ds, *newds;
	objset_t *os;
	uint64_t dsobj;
	ds_hold_flags_t dsflags = 0;
	int error;
	uint64_t crflags = 0;
	dsl_crypto_params_t dummy_dcp = { 0 };
	dsl_crypto_params_t *dcp = drba->drba_dcp;

	if (drrb->drr_flags & DRR_FLAG_CI_DATA)
		crflags |= DS_FLAG_CI_DATASET;

	if ((featureflags & DMU_BACKUP_FEATURE_RAW) == 0)
		dsflags |= DS_HOLD_FLAG_DECRYPT;

	/*
	 * Raw, non-incremental recvs always use a dummy dcp with
	 * the raw cmd set. Raw incremental recvs do not use a dcp
	 * since the encryption parameters are already set in stone.
	 */
	if (dcp == NULL && drrb->drr_fromguid == 0 &&
	    drba->drba_origin == NULL) {
		ASSERT3P(dcp, ==, NULL);
		dcp = &dummy_dcp;

		if (featureflags & DMU_BACKUP_FEATURE_RAW)
			dcp->cp_cmd = DCP_CMD_RAW_RECV;
	}

	error = dsl_dataset_hold_flags(dp, tofs, dsflags, FTAG, &ds);
	if (error == 0) {
		/* create temporary clone */
		dsl_dataset_t *snap = NULL;

		if (drba->drba_cookie->drc_fromsnapobj != 0) {
			VERIFY0(dsl_dataset_hold_obj(dp,
			    drba->drba_cookie->drc_fromsnapobj, FTAG, &snap));
			ASSERT3P(dcp, ==, NULL);
		}
		dsobj = dsl_dataset_create_sync(ds->ds_dir, recv_clone_name,
		    snap, crflags, drba->drba_cred, dcp, tx);
		if (drba->drba_cookie->drc_fromsnapobj != 0)
			dsl_dataset_rele(snap, FTAG);
		dsl_dataset_rele_flags(ds, dsflags, FTAG);
	} else {
		dsl_dir_t *dd;
		const char *tail;
		dsl_dataset_t *origin = NULL;

		VERIFY0(dsl_dir_hold(dp, tofs, FTAG, &dd, &tail));

		if (drba->drba_origin != NULL) {
			VERIFY0(dsl_dataset_hold(dp, drba->drba_origin,
			    FTAG, &origin));
			ASSERT3P(dcp, ==, NULL);
		}

		/* Create new dataset. */
		dsobj = dsl_dataset_create_sync(dd, strrchr(tofs, '/') + 1,
		    origin, crflags, drba->drba_cred, dcp, tx);
		if (origin != NULL)
			dsl_dataset_rele(origin, FTAG);
		dsl_dir_rele(dd, FTAG);
		drc->drc_newfs = B_TRUE;
	}
	VERIFY0(dsl_dataset_own_obj_force(dp, dsobj, dsflags, dmu_recv_tag,
	    &newds));
	if (dsl_dataset_feature_is_active(newds,
	    SPA_FEATURE_REDACTED_DATASETS)) {
		/*
		 * If the origin dataset is redacted, the child will be redacted
		 * when we create it.  We clear the new dataset's
		 * redaction info; if it should be redacted, we'll fill
		 * in its information later.
		 */
		dsl_dataset_deactivate_feature(newds,
		    SPA_FEATURE_REDACTED_DATASETS, tx);
	}
	VERIFY0(dmu_objset_from_ds(newds, &os));

	if (drc->drc_resumable) {
		dsl_dataset_zapify(newds, tx);
		if (drrb->drr_fromguid != 0) {
			VERIFY0(zap_add(mos, dsobj, DS_FIELD_RESUME_FROMGUID,
			    8, 1, &drrb->drr_fromguid, tx));
		}
		VERIFY0(zap_add(mos, dsobj, DS_FIELD_RESUME_TOGUID,
		    8, 1, &drrb->drr_toguid, tx));
		VERIFY0(zap_add(mos, dsobj, DS_FIELD_RESUME_TONAME,
		    1, strlen(drrb->drr_toname) + 1, drrb->drr_toname, tx));
		uint64_t one = 1;
		uint64_t zero = 0;
		VERIFY0(zap_add(mos, dsobj, DS_FIELD_RESUME_OBJECT,
		    8, 1, &one, tx));
		VERIFY0(zap_add(mos, dsobj, DS_FIELD_RESUME_OFFSET,
		    8, 1, &zero, tx));
		VERIFY0(zap_add(mos, dsobj, DS_FIELD_RESUME_BYTES,
		    8, 1, &zero, tx));
		if (featureflags & DMU_BACKUP_FEATURE_LARGE_BLOCKS) {
			VERIFY0(zap_add(mos, dsobj, DS_FIELD_RESUME_LARGEBLOCK,
			    8, 1, &one, tx));
		}
		if (featureflags & DMU_BACKUP_FEATURE_EMBED_DATA) {
			VERIFY0(zap_add(mos, dsobj, DS_FIELD_RESUME_EMBEDOK,
			    8, 1, &one, tx));
		}
		if (featureflags & DMU_BACKUP_FEATURE_COMPRESSED) {
			VERIFY0(zap_add(mos, dsobj, DS_FIELD_RESUME_COMPRESSOK,
			    8, 1, &one, tx));
		}
		if (featureflags & DMU_BACKUP_FEATURE_RAW) {
			VERIFY0(zap_add(mos, dsobj, DS_FIELD_RESUME_RAWOK,
			    8, 1, &one, tx));
		}

		uint64_t *redact_snaps;
		uint_t numredactsnaps;
		if (nvlist_lookup_uint64_array(drc->drc_begin_nvl,
		    BEGINNV_REDACT_FROM_SNAPS, &redact_snaps,
		    &numredactsnaps) == 0) {
			VERIFY0(zap_add(mos, dsobj,
			    DS_FIELD_RESUME_REDACT_BOOKMARK_SNAPS,
			    sizeof (*redact_snaps), numredactsnaps,
			    redact_snaps, tx));
		}
	}

	/*
	 * Usually the os->os_encrypted value is tied to the presence of a
	 * DSL Crypto Key object in the dd. However, that will not be received
	 * until dmu_recv_stream(), so we set the value manually for now.
	 */
	if (featureflags & DMU_BACKUP_FEATURE_RAW) {
		os->os_encrypted = B_TRUE;
		drba->drba_cookie->drc_raw = B_TRUE;
	}


	if (featureflags & DMU_BACKUP_FEATURE_REDACTED) {
		uint64_t *redact_snaps;
		uint_t numredactsnaps;
		VERIFY0(nvlist_lookup_uint64_array(drc->drc_begin_nvl,
		    BEGINNV_REDACT_SNAPS, &redact_snaps, &numredactsnaps));
		dsl_dataset_activate_redaction(newds, redact_snaps,
		    numredactsnaps, tx);
	}

	dmu_buf_will_dirty(newds->ds_dbuf, tx);
	dsl_dataset_phys(newds)->ds_flags |= DS_FLAG_INCONSISTENT;

	/*
	 * If we actually created a non-clone, we need to create the objset
	 * in our new dataset. If this is a raw send we postpone this until
	 * dmu_recv_stream() so that we can allocate the metadnode with the
	 * properties from the DRR_BEGIN payload.
	 */
	rrw_enter(&newds->ds_bp_rwlock, RW_READER, FTAG);
	if (BP_IS_HOLE(dsl_dataset_get_blkptr(newds)) &&
	    (featureflags & DMU_BACKUP_FEATURE_RAW) == 0) {
		(void) dmu_objset_create_impl(dp->dp_spa,
		    newds, dsl_dataset_get_blkptr(newds), drrb->drr_type, tx);
	}
	rrw_exit(&newds->ds_bp_rwlock, FTAG);

	drba->drba_cookie->drc_ds = newds;

	spa_history_log_internal_ds(newds, "receive", tx, " ");
}

static int
dmu_recv_resume_begin_check(void *arg, dmu_tx_t *tx)
{
	dmu_recv_begin_arg_t *drba = arg;
	dmu_recv_cookie_t *drc = drba->drba_cookie;
	dsl_pool_t *dp = dmu_tx_pool(tx);
	struct drr_begin *drrb = drc->drc_drrb;
	int error;
	ds_hold_flags_t dsflags = 0;
	dsl_dataset_t *ds;
	const char *tofs = drc->drc_tofs;

	/* already checked */
	ASSERT3U(drrb->drr_magic, ==, DMU_BACKUP_MAGIC);
	ASSERT(drc->drc_featureflags & DMU_BACKUP_FEATURE_RESUMING);

	if (DMU_GET_STREAM_HDRTYPE(drrb->drr_versioninfo) ==
	    DMU_COMPOUNDSTREAM ||
	    drrb->drr_type >= DMU_OST_NUMTYPES)
		return (SET_ERROR(EINVAL));

	/*
	 * This is mostly a sanity check since we should have already done these
	 * checks during a previous attempt to receive the data.
	 */
	error = recv_begin_check_feature_flags_impl(drc->drc_featureflags,
	    dp->dp_spa);
	if (error != 0)
		return (error);

	/* 6 extra bytes for /%recv */
	char recvname[ZFS_MAX_DATASET_NAME_LEN + 6];

	(void) snprintf(recvname, sizeof (recvname), "%s/%s",
	    tofs, recv_clone_name);

	if (drc->drc_featureflags & DMU_BACKUP_FEATURE_RAW) {
		/* raw receives require spill block allocation flag */
		if (!(drrb->drr_flags & DRR_FLAG_SPILL_BLOCK))
			return (SET_ERROR(ZFS_ERR_SPILL_BLOCK_FLAG_MISSING));
	} else {
		dsflags |= DS_HOLD_FLAG_DECRYPT;
	}

	if (dsl_dataset_hold_flags(dp, recvname, dsflags, FTAG, &ds) != 0) {
		/* %recv does not exist; continue in tofs */
		error = dsl_dataset_hold_flags(dp, tofs, dsflags, FTAG, &ds);
		if (error != 0)
			return (error);
	}

	/* check that ds is marked inconsistent */
	if (!DS_IS_INCONSISTENT(ds)) {
		dsl_dataset_rele_flags(ds, dsflags, FTAG);
		return (SET_ERROR(EINVAL));
	}

	/* check that there is resuming data, and that the toguid matches */
	if (!dsl_dataset_is_zapified(ds)) {
		dsl_dataset_rele_flags(ds, dsflags, FTAG);
		return (SET_ERROR(EINVAL));
	}
	uint64_t val;
	error = zap_lookup(dp->dp_meta_objset, ds->ds_object,
	    DS_FIELD_RESUME_TOGUID, sizeof (val), 1, &val);
	if (error != 0 || drrb->drr_toguid != val) {
		dsl_dataset_rele_flags(ds, dsflags, FTAG);
		return (SET_ERROR(EINVAL));
	}

	/*
	 * Check if the receive is still running.  If so, it will be owned.
	 * Note that nothing else can own the dataset (e.g. after the receive
	 * fails) because it will be marked inconsistent.
	 */
	if (dsl_dataset_has_owner(ds)) {
		dsl_dataset_rele_flags(ds, dsflags, FTAG);
		return (SET_ERROR(EBUSY));
	}

	/* There should not be any snapshots of this fs yet. */
	if (ds->ds_prev != NULL && ds->ds_prev->ds_dir == ds->ds_dir) {
		dsl_dataset_rele_flags(ds, dsflags, FTAG);
		return (SET_ERROR(EINVAL));
	}

	/*
	 * Note: resume point will be checked when we process the first WRITE
	 * record.
	 */

	/* check that the origin matches */
	val = 0;
	(void) zap_lookup(dp->dp_meta_objset, ds->ds_object,
	    DS_FIELD_RESUME_FROMGUID, sizeof (val), 1, &val);
	if (drrb->drr_fromguid != val) {
		dsl_dataset_rele_flags(ds, dsflags, FTAG);
		return (SET_ERROR(EINVAL));
	}

	/*
	 * If we're resuming, and the send is redacted, then the original send
	 * must have been redacted, and must have been redacted with respect to
	 * the same snapshots.
	 */
	if (drc->drc_featureflags & DMU_BACKUP_FEATURE_REDACTED) {
		uint64_t num_ds_redact_snaps;
		uint64_t *ds_redact_snaps;

		uint_t num_stream_redact_snaps;
		uint64_t *stream_redact_snaps;

		if (nvlist_lookup_uint64_array(drc->drc_begin_nvl,
		    BEGINNV_REDACT_SNAPS, &stream_redact_snaps,
		    &num_stream_redact_snaps) != 0) {
			dsl_dataset_rele_flags(ds, dsflags, FTAG);
			return (SET_ERROR(EINVAL));
		}

		if (!dsl_dataset_get_uint64_array_feature(ds,
		    SPA_FEATURE_REDACTED_DATASETS, &num_ds_redact_snaps,
		    &ds_redact_snaps)) {
			dsl_dataset_rele_flags(ds, dsflags, FTAG);
			return (SET_ERROR(EINVAL));
		}

		for (int i = 0; i < num_ds_redact_snaps; i++) {
			if (!redact_snaps_contains(ds_redact_snaps,
			    num_ds_redact_snaps, stream_redact_snaps[i])) {
				dsl_dataset_rele_flags(ds, dsflags, FTAG);
				return (SET_ERROR(EINVAL));
			}
		}
	}
	dsl_dataset_rele_flags(ds, dsflags, FTAG);
	return (0);
}

static void
dmu_recv_resume_begin_sync(void *arg, dmu_tx_t *tx)
{
	dmu_recv_begin_arg_t *drba = arg;
	dsl_pool_t *dp = dmu_tx_pool(tx);
	const char *tofs = drba->drba_cookie->drc_tofs;
	uint64_t featureflags = drba->drba_cookie->drc_featureflags;
	dsl_dataset_t *ds;
	ds_hold_flags_t dsflags = 0;
	/* 6 extra bytes for /%recv */
	char recvname[ZFS_MAX_DATASET_NAME_LEN + 6];

	(void) snprintf(recvname, sizeof (recvname), "%s/%s", tofs,
	    recv_clone_name);

	if (featureflags & DMU_BACKUP_FEATURE_RAW) {
		drba->drba_cookie->drc_raw = B_TRUE;
	} else {
		dsflags |= DS_HOLD_FLAG_DECRYPT;
	}

	if (dsl_dataset_own_force(dp, recvname, dsflags, dmu_recv_tag, &ds)
	    != 0) {
		/* %recv does not exist; continue in tofs */
		VERIFY0(dsl_dataset_own_force(dp, tofs, dsflags, dmu_recv_tag,
		    &ds));
		drba->drba_cookie->drc_newfs = B_TRUE;
	}

	ASSERT(DS_IS_INCONSISTENT(ds));
	rrw_enter(&ds->ds_bp_rwlock, RW_READER, FTAG);
	ASSERT(!BP_IS_HOLE(dsl_dataset_get_blkptr(ds)) ||
	    drba->drba_cookie->drc_raw);
	rrw_exit(&ds->ds_bp_rwlock, FTAG);

	drba->drba_cookie->drc_ds = ds;

	spa_history_log_internal_ds(ds, "resume receive", tx, " ");
}

/*
 * NB: callers *MUST* call dmu_recv_stream() if dmu_recv_begin()
 * succeeds; otherwise we will leak the holds on the datasets.
 */
int
dmu_recv_begin(char *tofs, char *tosnap, dmu_replay_record_t *drr_begin,
<<<<<<< HEAD
    boolean_t force, boolean_t resumable, boolean_t illumos,
    nvlist_t *localprops, nvlist_t *hidden_args, char *origin,
    dmu_recv_cookie_t *drc, vnode_t *vp, offset_t *voffp)
=======
    boolean_t force, boolean_t resumable, nvlist_t *localprops,
    nvlist_t *hidden_args, char *origin, dmu_recv_cookie_t *drc,
    zfs_file_t *fp, offset_t *voffp)
>>>>>>> 0c468138
{
	dmu_recv_begin_arg_t drba = { 0 };
	int err;

	bzero(drc, sizeof (dmu_recv_cookie_t));
	drc->drc_drr_begin = drr_begin;
	drc->drc_drrb = &drr_begin->drr_u.drr_begin;
	drc->drc_tosnap = tosnap;
	drc->drc_tofs = tofs;
	drc->drc_force = force;
	drc->drc_resumable = resumable;
	drc->drc_illumos = illumos;
	drc->drc_cred = CRED();
	drc->drc_clone = (origin != NULL);

	if (drc->drc_drrb->drr_magic == BSWAP_64(DMU_BACKUP_MAGIC)) {
		drc->drc_byteswap = B_TRUE;
		(void) fletcher_4_incremental_byteswap(drr_begin,
		    sizeof (dmu_replay_record_t), &drc->drc_cksum);
		byteswap_record(drr_begin);
	} else if (drc->drc_drrb->drr_magic == DMU_BACKUP_MAGIC) {
		(void) fletcher_4_incremental_native(drr_begin,
		    sizeof (dmu_replay_record_t), &drc->drc_cksum);
	} else {
		return (SET_ERROR(EINVAL));
	}

	drc->drc_fp = fp;
	drc->drc_voff = *voffp;
	drc->drc_featureflags =
	    DMU_GET_FEATUREFLAGS(drc->drc_drrb->drr_versioninfo);

	uint32_t payloadlen = drc->drc_drr_begin->drr_payloadlen;
	void *payload = NULL;
	if (payloadlen != 0)
		payload = kmem_alloc(payloadlen, KM_SLEEP);

	err = receive_read_payload_and_next_header(drc, payloadlen,
	    payload);
	if (err != 0) {
		kmem_free(payload, payloadlen);
		return (err);
	}
	if (payloadlen != 0) {
		err = nvlist_unpack(payload, payloadlen, &drc->drc_begin_nvl,
		    KM_SLEEP);
		kmem_free(payload, payloadlen);
		if (err != 0) {
			kmem_free(drc->drc_next_rrd,
			    sizeof (*drc->drc_next_rrd));
			return (err);
		}
	}

	if (drc->drc_drrb->drr_flags & DRR_FLAG_SPILL_BLOCK)
		drc->drc_spill = B_TRUE;

	drba.drba_origin = origin;
	drba.drba_cookie = drc;
	drba.drba_cred = CRED();

	if (drc->drc_featureflags & DMU_BACKUP_FEATURE_RESUMING) {
		err = dsl_sync_task(tofs,
		    dmu_recv_resume_begin_check, dmu_recv_resume_begin_sync,
		    &drba, 5, ZFS_SPACE_CHECK_NORMAL);
	} else {
		/*
		 * For non-raw, non-incremental, non-resuming receives the
		 * user can specify encryption parameters on the command line
		 * with "zfs recv -o". For these receives we create a dcp and
		 * pass it to the sync task. Creating the dcp will implicitly
		 * remove the encryption params from the localprops nvlist,
		 * which avoids errors when trying to set these normally
		 * read-only properties. Any other kind of receive that
		 * attempts to set these properties will fail as a result.
		 */
		if ((DMU_GET_FEATUREFLAGS(drc->drc_drrb->drr_versioninfo) &
		    DMU_BACKUP_FEATURE_RAW) == 0 &&
		    origin == NULL && drc->drc_drrb->drr_fromguid == 0) {
			err = dsl_crypto_params_create_nvlist(DCP_CMD_NONE,
			    localprops, hidden_args, &drba.drba_dcp);
		}

		if (err == 0) {
			err = dsl_sync_task(tofs,
			    dmu_recv_begin_check, dmu_recv_begin_sync,
			    &drba, 5, ZFS_SPACE_CHECK_NORMAL);
			dsl_crypto_params_free(drba.drba_dcp, !!err);
		}
	}

	if (err != 0) {
		kmem_free(drc->drc_next_rrd, sizeof (*drc->drc_next_rrd));
		nvlist_free(drc->drc_begin_nvl);
	}
	return (err);
}

static int
guid_compare(const void *arg1, const void *arg2)
{
	const guid_map_entry_t *gmep1 = (const guid_map_entry_t *)arg1;
	const guid_map_entry_t *gmep2 = (const guid_map_entry_t *)arg2;

	return (TREE_CMP(gmep1->guid, gmep2->guid));
}

static void
free_guid_map_onexit(void *arg)
{
	avl_tree_t *ca = arg;
	void *cookie = NULL;
	guid_map_entry_t *gmep;

	while ((gmep = avl_destroy_nodes(ca, &cookie)) != NULL) {
		ds_hold_flags_t dsflags = DS_HOLD_FLAG_DECRYPT;

		if (gmep->raw) {
			gmep->gme_ds->ds_objset->os_raw_receive = B_FALSE;
			dsflags &= ~DS_HOLD_FLAG_DECRYPT;
		}

		dsl_dataset_disown(gmep->gme_ds, dsflags, gmep);
		kmem_free(gmep, sizeof (guid_map_entry_t));
	}
	avl_destroy(ca);
	kmem_free(ca, sizeof (avl_tree_t));
}

static int
receive_read(dmu_recv_cookie_t *drc, int len, void *buf)
{
	int done = 0;

	/*
	 * The code doesn't rely on this (lengths being multiples of 8).  See
	 * comment in dump_bytes.
	 */
	ASSERT(len % 8 == 0 ||
	    (drc->drc_featureflags & DMU_BACKUP_FEATURE_RAW) != 0);

	while (done < len) {
		ssize_t resid;
		zfs_file_t *fp;

		fp = drc->drc_fp;
		drc->drc_err = zfs_file_read(fp, (char *)buf + done,
		    len - done, &resid);
		if (resid == len - done) {
			/*
			 * Note: ECKSUM indicates that the receive
			 * was interrupted and can potentially be resumed.
			 */
			drc->drc_err = SET_ERROR(ECKSUM);
		}
		drc->drc_voff += len - done - resid;
		done = len - resid;
		if (drc->drc_err != 0)
			return (drc->drc_err);
	}

	drc->drc_bytes_read += len;

	ASSERT3U(done, ==, len);
	return (0);
}

static inline uint8_t
deduce_nblkptr(dmu_object_type_t bonus_type, uint64_t bonus_size)
{
	if (bonus_type == DMU_OT_SA) {
		return (1);
	} else {
		return (1 +
		    ((DN_OLD_MAX_BONUSLEN -
		    MIN(DN_OLD_MAX_BONUSLEN, bonus_size)) >> SPA_BLKPTRSHIFT));
	}
}

static void
save_resume_state(struct receive_writer_arg *rwa,
    uint64_t object, uint64_t offset, dmu_tx_t *tx)
{
	int txgoff = dmu_tx_get_txg(tx) & TXG_MASK;

	if (!rwa->resumable)
		return;

	/*
	 * We use ds_resume_bytes[] != 0 to indicate that we need to
	 * update this on disk, so it must not be 0.
	 */
	ASSERT(rwa->bytes_read != 0);

	/*
	 * We only resume from write records, which have a valid
	 * (non-meta-dnode) object number.
	 */
	ASSERT(object != 0);

	/*
	 * For resuming to work correctly, we must receive records in order,
	 * sorted by object,offset.  This is checked by the callers, but
	 * assert it here for good measure.
	 */
	ASSERT3U(object, >=, rwa->os->os_dsl_dataset->ds_resume_object[txgoff]);
	ASSERT(object != rwa->os->os_dsl_dataset->ds_resume_object[txgoff] ||
	    offset >= rwa->os->os_dsl_dataset->ds_resume_offset[txgoff]);
	ASSERT3U(rwa->bytes_read, >=,
	    rwa->os->os_dsl_dataset->ds_resume_bytes[txgoff]);

	rwa->os->os_dsl_dataset->ds_resume_object[txgoff] = object;
	rwa->os->os_dsl_dataset->ds_resume_offset[txgoff] = offset;
	rwa->os->os_dsl_dataset->ds_resume_bytes[txgoff] = rwa->bytes_read;
}

noinline static int
receive_object(struct receive_writer_arg *rwa, struct drr_object *drro,
    void *data)
{
	dmu_object_info_t doi;
	dmu_tx_t *tx;
	uint64_t object;
	int err;
	uint8_t dn_slots = drro->drr_dn_slots != 0 ?
	    drro->drr_dn_slots : DNODE_MIN_SLOTS;

	if (drro->drr_type == DMU_OT_NONE ||
	    !DMU_OT_IS_VALID(drro->drr_type) ||
	    !DMU_OT_IS_VALID(drro->drr_bonustype) ||
	    drro->drr_checksumtype >= ZIO_CHECKSUM_FUNCTIONS ||
	    drro->drr_compress >= ZIO_COMPRESS_FUNCTIONS ||
	    P2PHASE(drro->drr_blksz, SPA_MINBLOCKSIZE) ||
	    drro->drr_blksz < SPA_MINBLOCKSIZE ||
	    drro->drr_blksz > spa_maxblocksize(dmu_objset_spa(rwa->os)) ||
	    drro->drr_bonuslen >
	    DN_BONUS_SIZE(spa_maxdnodesize(dmu_objset_spa(rwa->os))) ||
	    dn_slots >
	    (spa_maxdnodesize(dmu_objset_spa(rwa->os)) >> DNODE_SHIFT)) {
		return (SET_ERROR(EINVAL));
	}

	if (rwa->raw) {
		/*
		 * We should have received a DRR_OBJECT_RANGE record
		 * containing this block and stored it in rwa.
		 */
		if (drro->drr_object < rwa->or_firstobj ||
		    drro->drr_object >= rwa->or_firstobj + rwa->or_numslots ||
		    drro->drr_raw_bonuslen < drro->drr_bonuslen ||
		    drro->drr_indblkshift > SPA_MAXBLOCKSHIFT ||
		    drro->drr_nlevels > DN_MAX_LEVELS ||
		    drro->drr_nblkptr > DN_MAX_NBLKPTR ||
		    DN_SLOTS_TO_BONUSLEN(dn_slots) <
		    drro->drr_raw_bonuslen)
			return (SET_ERROR(EINVAL));
	} else {
		/*
		 * The DRR_OBJECT_SPILL flag is valid when the DRR_BEGIN
		 * record indicates this by setting DRR_FLAG_SPILL_BLOCK.
		 */
		if (((drro->drr_flags & ~(DRR_OBJECT_SPILL))) ||
		    (!rwa->spill && DRR_OBJECT_HAS_SPILL(drro->drr_flags))) {
			return (SET_ERROR(EINVAL));
		}

		if (drro->drr_raw_bonuslen != 0 || drro->drr_nblkptr != 0 ||
		    drro->drr_indblkshift != 0 || drro->drr_nlevels != 0) {
			return (SET_ERROR(EINVAL));
		}
	}

	err = dmu_object_info(rwa->os, drro->drr_object, &doi);

	if (err != 0 && err != ENOENT && err != EEXIST)
		return (SET_ERROR(EINVAL));

	if (drro->drr_object > rwa->max_object)
		rwa->max_object = drro->drr_object;

	/*
	 * If we are losing blkptrs or changing the block size this must
	 * be a new file instance.  We must clear out the previous file
	 * contents before we can change this type of metadata in the dnode.
	 * Raw receives will also check that the indirect structure of the
	 * dnode hasn't changed.
	 */
	if (err == 0) {
		uint32_t indblksz = drro->drr_indblkshift ?
		    1ULL << drro->drr_indblkshift : 0;
		int nblkptr = deduce_nblkptr(drro->drr_bonustype,
		    drro->drr_bonuslen);
		boolean_t did_free = B_FALSE;

		object = drro->drr_object;

		/* nblkptr should be bounded by the bonus size and type */
		if (rwa->raw && nblkptr != drro->drr_nblkptr)
			return (SET_ERROR(EINVAL));

		/*
		 * Check for indicators that the object was freed and
		 * reallocated. For all sends, these indicators are:
		 *     - A changed block size
		 *     - A smaller nblkptr
		 *     - A changed dnode size
		 * For raw sends we also check a few other fields to
		 * ensure we are preserving the objset structure exactly
		 * as it was on the receive side:
		 *     - A changed indirect block size
		 *     - A smaller nlevels
		 */
		if (drro->drr_blksz != doi.doi_data_block_size ||
		    nblkptr < doi.doi_nblkptr ||
		    dn_slots != doi.doi_dnodesize >> DNODE_SHIFT ||
		    (rwa->raw &&
		    (indblksz != doi.doi_metadata_block_size ||
		    drro->drr_nlevels < doi.doi_indirection))) {
			err = dmu_free_long_range(rwa->os, drro->drr_object,
			    0, DMU_OBJECT_END);
			if (err != 0)
				return (SET_ERROR(EINVAL));
			else
				did_free = B_TRUE;
		}

		/*
		 * The dmu does not currently support decreasing nlevels
		 * or changing the number of dnode slots on an object. For
		 * non-raw sends, this does not matter and the new object
		 * can just use the previous one's nlevels. For raw sends,
		 * however, the structure of the received dnode (including
		 * nlevels and dnode slots) must match that of the send
		 * side. Therefore, instead of using dmu_object_reclaim(),
		 * we must free the object completely and call
		 * dmu_object_claim_dnsize() instead.
		 */
		if ((rwa->raw && drro->drr_nlevels < doi.doi_indirection) ||
		    dn_slots != doi.doi_dnodesize >> DNODE_SHIFT) {
			err = dmu_free_long_object(rwa->os, drro->drr_object);
			if (err != 0)
				return (SET_ERROR(EINVAL));

			txg_wait_synced(dmu_objset_pool(rwa->os), 0);
			object = DMU_NEW_OBJECT;
		}

		/*
		 * For raw receives, free everything beyond the new incoming
		 * maxblkid. Normally this would be done with a DRR_FREE
		 * record that would come after this DRR_OBJECT record is
		 * processed. However, for raw receives we manually set the
		 * maxblkid from the drr_maxblkid and so we must first free
		 * everything above that blkid to ensure the DMU is always
		 * consistent with itself. We will never free the first block
		 * of the object here because a maxblkid of 0 could indicate
		 * an object with a single block or one with no blocks. This
		 * free may be skipped when dmu_free_long_range() was called
		 * above since it covers the entire object's contents.
		 */
		if (rwa->raw && object != DMU_NEW_OBJECT && !did_free) {
			err = dmu_free_long_range(rwa->os, drro->drr_object,
			    (drro->drr_maxblkid + 1) * doi.doi_data_block_size,
			    DMU_OBJECT_END);
			if (err != 0)
				return (SET_ERROR(EINVAL));
		}
	} else if (err == EEXIST) {
		/*
		 * The object requested is currently an interior slot of a
		 * multi-slot dnode. This will be resolved when the next txg
		 * is synced out, since the send stream will have told us
		 * to free this slot when we freed the associated dnode
		 * earlier in the stream.
		 */
		txg_wait_synced(dmu_objset_pool(rwa->os), 0);

		if (dmu_object_info(rwa->os, drro->drr_object, NULL) != ENOENT)
			return (SET_ERROR(EINVAL));

		/* object was freed and we are about to allocate a new one */
		object = DMU_NEW_OBJECT;
	} else {
		/* object is free and we are about to allocate a new one */
		object = DMU_NEW_OBJECT;
	}

	/*
	 * If this is a multi-slot dnode there is a chance that this
	 * object will expand into a slot that is already used by
	 * another object from the previous snapshot. We must free
	 * these objects before we attempt to allocate the new dnode.
	 */
	if (dn_slots > 1) {
		boolean_t need_sync = B_FALSE;

		for (uint64_t slot = drro->drr_object + 1;
		    slot < drro->drr_object + dn_slots;
		    slot++) {
			dmu_object_info_t slot_doi;

			err = dmu_object_info(rwa->os, slot, &slot_doi);
			if (err == ENOENT || err == EEXIST)
				continue;
			else if (err != 0)
				return (err);

			err = dmu_free_long_object(rwa->os, slot);
			if (err != 0)
				return (err);

			need_sync = B_TRUE;
		}

		if (need_sync)
			txg_wait_synced(dmu_objset_pool(rwa->os), 0);
	}

	tx = dmu_tx_create(rwa->os);
	dmu_tx_hold_bonus(tx, object);
	dmu_tx_hold_write(tx, object, 0, 0);
	err = dmu_tx_assign(tx, TXG_WAIT);
	if (err != 0) {
		dmu_tx_abort(tx);
		return (err);
	}

	if (object == DMU_NEW_OBJECT) {
		/* Currently free, wants to be allocated */
		err = dmu_object_claim_dnsize(rwa->os, drro->drr_object,
		    drro->drr_type, drro->drr_blksz,
		    drro->drr_bonustype, drro->drr_bonuslen,
		    dn_slots << DNODE_SHIFT, tx);
	} else if (drro->drr_type != doi.doi_type ||
	    drro->drr_blksz != doi.doi_data_block_size ||
	    drro->drr_bonustype != doi.doi_bonus_type ||
	    drro->drr_bonuslen != doi.doi_bonus_size) {
		/* Currently allocated, but with different properties */
		err = dmu_object_reclaim_dnsize(rwa->os, drro->drr_object,
		    drro->drr_type, drro->drr_blksz,
		    drro->drr_bonustype, drro->drr_bonuslen,
		    dn_slots << DNODE_SHIFT, rwa->spill ?
		    DRR_OBJECT_HAS_SPILL(drro->drr_flags) : B_FALSE, tx);
	} else if (rwa->spill && !DRR_OBJECT_HAS_SPILL(drro->drr_flags)) {
		/*
		 * Currently allocated, the existing version of this object
		 * may reference a spill block that is no longer allocated
		 * at the source and needs to be freed.
		 */
		err = dmu_object_rm_spill(rwa->os, drro->drr_object, tx);
	}

	if (err != 0) {
		dmu_tx_commit(tx);
		return (SET_ERROR(EINVAL));
	}

	if (rwa->or_crypt_params_present) {
		/*
		 * Set the crypt params for the buffer associated with this
		 * range of dnodes.  This causes the blkptr_t to have the
		 * same crypt params (byteorder, salt, iv, mac) as on the
		 * sending side.
		 *
		 * Since we are committing this tx now, it is possible for
		 * the dnode block to end up on-disk with the incorrect MAC,
		 * if subsequent objects in this block are received in a
		 * different txg.  However, since the dataset is marked as
		 * inconsistent, no code paths will do a non-raw read (or
		 * decrypt the block / verify the MAC). The receive code and
		 * scrub code can safely do raw reads and verify the
		 * checksum.  They don't need to verify the MAC.
		 */
		dmu_buf_t *db = NULL;
		uint64_t offset = rwa->or_firstobj * DNODE_MIN_SIZE;

		err = dmu_buf_hold_by_dnode(DMU_META_DNODE(rwa->os),
		    offset, FTAG, &db, DMU_READ_PREFETCH | DMU_READ_NO_DECRYPT);
		if (err != 0) {
			dmu_tx_commit(tx);
			return (SET_ERROR(EINVAL));
		}

		dmu_buf_set_crypt_params(db, rwa->or_byteorder,
		    rwa->or_salt, rwa->or_iv, rwa->or_mac, tx);

		dmu_buf_rele(db, FTAG);

		rwa->or_crypt_params_present = B_FALSE;
	}

	dmu_object_set_checksum(rwa->os, drro->drr_object,
	    drro->drr_checksumtype, tx);
	dmu_object_set_compress(rwa->os, drro->drr_object,
	    drro->drr_compress, tx);

	/* handle more restrictive dnode structuring for raw recvs */
	if (rwa->raw) {
		/*
		 * Set the indirect block size, block shift, nlevels.
		 * This will not fail because we ensured all of the
		 * blocks were freed earlier if this is a new object.
		 * For non-new objects block size and indirect block
		 * shift cannot change and nlevels can only increase.
		 */
		VERIFY0(dmu_object_set_blocksize(rwa->os, drro->drr_object,
		    drro->drr_blksz, drro->drr_indblkshift, tx));
		VERIFY0(dmu_object_set_nlevels(rwa->os, drro->drr_object,
		    drro->drr_nlevels, tx));

		/*
		 * Set the maxblkid. This will always succeed because
		 * we freed all blocks beyond the new maxblkid above.
		 */
		VERIFY0(dmu_object_set_maxblkid(rwa->os, drro->drr_object,
		    drro->drr_maxblkid, tx));
	}

	if (data != NULL) {
		dmu_buf_t *db;
		dnode_t *dn;
		uint32_t flags = DMU_READ_NO_PREFETCH;

		if (rwa->raw)
			flags |= DMU_READ_NO_DECRYPT;

		VERIFY0(dnode_hold(rwa->os, drro->drr_object, FTAG, &dn));
		VERIFY0(dmu_bonus_hold_by_dnode(dn, FTAG, &db, flags));

		dmu_buf_will_dirty(db, tx);

		ASSERT3U(db->db_size, >=, drro->drr_bonuslen);
		bcopy(data, db->db_data, DRR_OBJECT_PAYLOAD_SIZE(drro));

		/*
		 * Raw bonus buffers have their byteorder determined by the
		 * DRR_OBJECT_RANGE record.
		 */
		if (rwa->byteswap && !rwa->raw) {
			dmu_object_byteswap_t byteswap =
			    DMU_OT_BYTESWAP(drro->drr_bonustype);
			dmu_ot_byteswap[byteswap].ob_func(db->db_data,
			    DRR_OBJECT_PAYLOAD_SIZE(drro));
		}
		dmu_buf_rele(db, FTAG);
		dnode_rele(dn, FTAG);
	}
	dmu_tx_commit(tx);

	return (0);
}

/* ARGSUSED */
noinline static int
receive_freeobjects(struct receive_writer_arg *rwa,
    struct drr_freeobjects *drrfo)
{
	uint64_t obj;
	int next_err = 0;

	if (drrfo->drr_firstobj + drrfo->drr_numobjs < drrfo->drr_firstobj)
		return (SET_ERROR(EINVAL));

	for (obj = drrfo->drr_firstobj == 0 ? 1 : drrfo->drr_firstobj;
	    obj < drrfo->drr_firstobj + drrfo->drr_numobjs &&
	    obj < DN_MAX_OBJECT && next_err == 0;
	    next_err = dmu_object_next(rwa->os, &obj, FALSE, 0)) {
		dmu_object_info_t doi;
		int err;

		err = dmu_object_info(rwa->os, obj, &doi);
		if (err == ENOENT)
			continue;
		else if (err != 0)
			return (err);

		err = dmu_free_long_object(rwa->os, obj);

		if (err != 0)
			return (err);
	}
	if (next_err != ESRCH)
		return (next_err);
	return (0);
}

noinline static int
receive_write(struct receive_writer_arg *rwa, struct drr_write *drrw,
    arc_buf_t *abuf)
{
	int err;
	dmu_tx_t *tx;
	dnode_t *dn;

	if (drrw->drr_offset + drrw->drr_logical_size < drrw->drr_offset ||
	    !DMU_OT_IS_VALID(drrw->drr_type))
		return (SET_ERROR(EINVAL));

	/*
	 * For resuming to work, records must be in increasing order
	 * by (object, offset).
	 */
	if (drrw->drr_object < rwa->last_object ||
	    (drrw->drr_object == rwa->last_object &&
	    drrw->drr_offset < rwa->last_offset)) {
		return (SET_ERROR(EINVAL));
	}
	rwa->last_object = drrw->drr_object;
	rwa->last_offset = drrw->drr_offset;

	if (rwa->last_object > rwa->max_object)
		rwa->max_object = rwa->last_object;

	if (dmu_object_info(rwa->os, drrw->drr_object, NULL) != 0)
		return (SET_ERROR(EINVAL));

	tx = dmu_tx_create(rwa->os);
	dmu_tx_hold_write(tx, drrw->drr_object,
	    drrw->drr_offset, drrw->drr_logical_size);
	err = dmu_tx_assign(tx, TXG_WAIT);
	if (err != 0) {
		dmu_tx_abort(tx);
		return (err);
	}

	if (rwa->byteswap && !arc_is_encrypted(abuf) &&
	    arc_get_compression(abuf) == ZIO_COMPRESS_OFF) {
		dmu_object_byteswap_t byteswap =
		    DMU_OT_BYTESWAP(drrw->drr_type);
		dmu_ot_byteswap[byteswap].ob_func(abuf->b_data,
		    DRR_WRITE_PAYLOAD_SIZE(drrw));
	}

	/* use the bonus buf to look up the dnode in dmu_assign_arcbuf */
	VERIFY0(dnode_hold(rwa->os, drrw->drr_object, FTAG, &dn));
	err = dmu_assign_arcbuf_by_dnode(dn, drrw->drr_offset, abuf, tx);
	if (err != 0) {
		dnode_rele(dn, FTAG);
		dmu_tx_commit(tx);
		return (err);
	}
	dnode_rele(dn, FTAG);

	/*
	 * Note: If the receive fails, we want the resume stream to start
	 * with the same record that we last successfully received (as opposed
	 * to the next record), so that we can verify that we are
	 * resuming from the correct location.
	 */
	save_resume_state(rwa, drrw->drr_object, drrw->drr_offset, tx);
	dmu_tx_commit(tx);

	return (0);
}

/*
 * Handle a DRR_WRITE_BYREF record.  This record is used in dedup'ed
 * streams to refer to a copy of the data that is already on the
 * system because it came in earlier in the stream.  This function
 * finds the earlier copy of the data, and uses that copy instead of
 * data from the stream to fulfill this write.
 */
noinline static int
receive_write_byref(struct receive_writer_arg *rwa,
    struct drr_write_byref *drrwbr)
{
	dmu_tx_t *tx;
	int err;
	guid_map_entry_t gmesrch;
	guid_map_entry_t *gmep;
	avl_index_t where;
	objset_t *ref_os = NULL;
	int flags = DMU_READ_PREFETCH;
	dmu_buf_t *dbp;

	if (drrwbr->drr_offset + drrwbr->drr_length < drrwbr->drr_offset)
		return (SET_ERROR(EINVAL));

	/*
	 * If the GUID of the referenced dataset is different from the
	 * GUID of the target dataset, find the referenced dataset.
	 */
	if (drrwbr->drr_toguid != drrwbr->drr_refguid) {
		gmesrch.guid = drrwbr->drr_refguid;
		if ((gmep = avl_find(rwa->guid_to_ds_map, &gmesrch,
		    &where)) == NULL) {
			return (SET_ERROR(EINVAL));
		}
		if (dmu_objset_from_ds(gmep->gme_ds, &ref_os))
			return (SET_ERROR(EINVAL));
	} else {
		ref_os = rwa->os;
	}

	if (drrwbr->drr_object > rwa->max_object)
		rwa->max_object = drrwbr->drr_object;

	if (rwa->raw)
		flags |= DMU_READ_NO_DECRYPT;

	/* may return either a regular db or an encrypted one */
	err = dmu_buf_hold(ref_os, drrwbr->drr_refobject,
	    drrwbr->drr_refoffset, FTAG, &dbp, flags);
	if (err != 0)
		return (err);

	tx = dmu_tx_create(rwa->os);

	dmu_tx_hold_write(tx, drrwbr->drr_object,
	    drrwbr->drr_offset, drrwbr->drr_length);
	err = dmu_tx_assign(tx, TXG_WAIT);
	if (err != 0) {
		dmu_tx_abort(tx);
		return (err);
	}

	if (rwa->raw) {
		dmu_copy_from_buf(rwa->os, drrwbr->drr_object,
		    drrwbr->drr_offset, dbp, tx);
	} else {
		dmu_write(rwa->os, drrwbr->drr_object,
		    drrwbr->drr_offset, drrwbr->drr_length, dbp->db_data, tx);
	}
	dmu_buf_rele(dbp, FTAG);

	/* See comment in restore_write. */
	save_resume_state(rwa, drrwbr->drr_object, drrwbr->drr_offset, tx);
	dmu_tx_commit(tx);
	return (0);
}

static int
receive_write_embedded(struct receive_writer_arg *rwa,
    struct drr_write_embedded *drrwe, void *data)
{
	dmu_tx_t *tx;
	int err;

	if (drrwe->drr_offset + drrwe->drr_length < drrwe->drr_offset)
		return (SET_ERROR(EINVAL));

	if (drrwe->drr_psize > BPE_PAYLOAD_SIZE)
		return (SET_ERROR(EINVAL));

	if (drrwe->drr_etype >= NUM_BP_EMBEDDED_TYPES)
		return (SET_ERROR(EINVAL));
	if (drrwe->drr_compression >= ZIO_COMPRESS_FUNCTIONS)
		return (SET_ERROR(EINVAL));
	if (rwa->raw)
		return (SET_ERROR(EINVAL));

	if (drrwe->drr_object > rwa->max_object)
		rwa->max_object = drrwe->drr_object;

	tx = dmu_tx_create(rwa->os);

	dmu_tx_hold_write(tx, drrwe->drr_object,
	    drrwe->drr_offset, drrwe->drr_length);
	err = dmu_tx_assign(tx, TXG_WAIT);
	if (err != 0) {
		dmu_tx_abort(tx);
		return (err);
	}

	dmu_write_embedded(rwa->os, drrwe->drr_object,
	    drrwe->drr_offset, data, drrwe->drr_etype,
	    drrwe->drr_compression, drrwe->drr_lsize, drrwe->drr_psize,
	    rwa->byteswap ^ ZFS_HOST_BYTEORDER, tx);

	/* See comment in restore_write. */
	save_resume_state(rwa, drrwe->drr_object, drrwe->drr_offset, tx);
	dmu_tx_commit(tx);
	return (0);
}

static int
receive_spill(struct receive_writer_arg *rwa, struct drr_spill *drrs,
    arc_buf_t *abuf)
{
	dmu_tx_t *tx;
	dmu_buf_t *db, *db_spill;
	int err;

	if (drrs->drr_length < SPA_MINBLOCKSIZE ||
	    drrs->drr_length > spa_maxblocksize(dmu_objset_spa(rwa->os)))
		return (SET_ERROR(EINVAL));

	/*
	 * This is an unmodified spill block which was added to the stream
	 * to resolve an issue with incorrectly removing spill blocks.  It
	 * should be ignored by current versions of the code which support
	 * the DRR_FLAG_SPILL_BLOCK flag.
	 */
	if (rwa->spill && DRR_SPILL_IS_UNMODIFIED(drrs->drr_flags)) {
		dmu_return_arcbuf(abuf);
		return (0);
	}

	if (rwa->raw) {
		if (!DMU_OT_IS_VALID(drrs->drr_type) ||
		    drrs->drr_compressiontype >= ZIO_COMPRESS_FUNCTIONS ||
		    drrs->drr_compressed_size == 0)
			return (SET_ERROR(EINVAL));
	}

	if (dmu_object_info(rwa->os, drrs->drr_object, NULL) != 0)
		return (SET_ERROR(EINVAL));

	if (drrs->drr_object > rwa->max_object)
		rwa->max_object = drrs->drr_object;

	VERIFY0(dmu_bonus_hold(rwa->os, drrs->drr_object, FTAG, &db));
	if ((err = dmu_spill_hold_by_bonus(db, DMU_READ_NO_DECRYPT, FTAG,
	    &db_spill)) != 0) {
		dmu_buf_rele(db, FTAG);
		return (err);
	}

	tx = dmu_tx_create(rwa->os);

	dmu_tx_hold_spill(tx, db->db_object);

	err = dmu_tx_assign(tx, TXG_WAIT);
	if (err != 0) {
		dmu_buf_rele(db, FTAG);
		dmu_buf_rele(db_spill, FTAG);
		dmu_tx_abort(tx);
		return (err);
	}

	/*
	 * Spill blocks may both grow and shrink.  When a change in size
	 * occurs any existing dbuf must be updated to match the logical
	 * size of the provided arc_buf_t.
	 */
	if (db_spill->db_size != drrs->drr_length) {
		dmu_buf_will_fill(db_spill, tx);
		VERIFY(0 == dbuf_spill_set_blksz(db_spill,
		    drrs->drr_length, tx));
	}

	if (rwa->byteswap && !arc_is_encrypted(abuf) &&
	    arc_get_compression(abuf) == ZIO_COMPRESS_OFF) {
		dmu_object_byteswap_t byteswap =
		    DMU_OT_BYTESWAP(drrs->drr_type);
		dmu_ot_byteswap[byteswap].ob_func(abuf->b_data,
		    DRR_SPILL_PAYLOAD_SIZE(drrs));
	}

	dbuf_assign_arcbuf((dmu_buf_impl_t *)db_spill, abuf, tx);

	dmu_buf_rele(db, FTAG);
	dmu_buf_rele(db_spill, FTAG);

	dmu_tx_commit(tx);
	return (0);
}

/* ARGSUSED */
noinline static int
receive_free(struct receive_writer_arg *rwa, struct drr_free *drrf)
{
	int err;

	if (drrf->drr_length != -1ULL &&
	    drrf->drr_offset + drrf->drr_length < drrf->drr_offset)
		return (SET_ERROR(EINVAL));

	if (dmu_object_info(rwa->os, drrf->drr_object, NULL) != 0)
		return (SET_ERROR(EINVAL));

	if (drrf->drr_object > rwa->max_object)
		rwa->max_object = drrf->drr_object;

	err = dmu_free_long_range(rwa->os, drrf->drr_object,
	    drrf->drr_offset, drrf->drr_length);

	return (err);
}

static int
receive_object_range(struct receive_writer_arg *rwa,
    struct drr_object_range *drror)
{
	/*
	 * By default, we assume this block is in our native format
	 * (ZFS_HOST_BYTEORDER). We then take into account whether
	 * the send stream is byteswapped (rwa->byteswap). Finally,
	 * we need to byteswap again if this particular block was
	 * in non-native format on the send side.
	 */
	boolean_t byteorder = ZFS_HOST_BYTEORDER ^ rwa->byteswap ^
	    !!DRR_IS_RAW_BYTESWAPPED(drror->drr_flags);

	/*
	 * Since dnode block sizes are constant, we should not need to worry
	 * about making sure that the dnode block size is the same on the
	 * sending and receiving sides for the time being. For non-raw sends,
	 * this does not matter (and in fact we do not send a DRR_OBJECT_RANGE
	 * record at all). Raw sends require this record type because the
	 * encryption parameters are used to protect an entire block of bonus
	 * buffers. If the size of dnode blocks ever becomes variable,
	 * handling will need to be added to ensure that dnode block sizes
	 * match on the sending and receiving side.
	 */
	if (drror->drr_numslots != DNODES_PER_BLOCK ||
	    P2PHASE(drror->drr_firstobj, DNODES_PER_BLOCK) != 0 ||
	    !rwa->raw)
		return (SET_ERROR(EINVAL));

	if (drror->drr_firstobj > rwa->max_object)
		rwa->max_object = drror->drr_firstobj;

	/*
	 * The DRR_OBJECT_RANGE handling must be deferred to receive_object()
	 * so that the block of dnodes is not written out when it's empty,
	 * and converted to a HOLE BP.
	 */
	rwa->or_crypt_params_present = B_TRUE;
	rwa->or_firstobj = drror->drr_firstobj;
	rwa->or_numslots = drror->drr_numslots;
	bcopy(drror->drr_salt, rwa->or_salt, ZIO_DATA_SALT_LEN);
	bcopy(drror->drr_iv, rwa->or_iv, ZIO_DATA_IV_LEN);
	bcopy(drror->drr_mac, rwa->or_mac, ZIO_DATA_MAC_LEN);
	rwa->or_byteorder = byteorder;

	return (0);
}

/*
 * Until we have the ability to redact large ranges of data efficiently, we
 * process these records as frees.
 */
/* ARGSUSED */
noinline static int
receive_redact(struct receive_writer_arg *rwa, struct drr_redact *drrr)
{
	struct drr_free drrf = {0};
	drrf.drr_length = drrr->drr_length;
	drrf.drr_object = drrr->drr_object;
	drrf.drr_offset = drrr->drr_offset;
	drrf.drr_toguid = drrr->drr_toguid;
	return (receive_free(rwa, &drrf));
}

/* used to destroy the drc_ds on error */
static void
dmu_recv_cleanup_ds(dmu_recv_cookie_t *drc)
{
	dsl_dataset_t *ds = drc->drc_ds;
	ds_hold_flags_t dsflags = (drc->drc_raw) ? 0 : DS_HOLD_FLAG_DECRYPT;

	/*
	 * Wait for the txg sync before cleaning up the receive. For
	 * resumable receives, this ensures that our resume state has
	 * been written out to disk. For raw receives, this ensures
	 * that the user accounting code will not attempt to do anything
	 * after we stopped receiving the dataset.
	 */
	txg_wait_synced(ds->ds_dir->dd_pool, 0);
	ds->ds_objset->os_raw_receive = B_FALSE;

	rrw_enter(&ds->ds_bp_rwlock, RW_READER, FTAG);
	if (drc->drc_resumable && !BP_IS_HOLE(dsl_dataset_get_blkptr(ds))) {
		rrw_exit(&ds->ds_bp_rwlock, FTAG);
		dsl_dataset_disown(ds, dsflags, dmu_recv_tag);
	} else {
		char name[ZFS_MAX_DATASET_NAME_LEN];
		rrw_exit(&ds->ds_bp_rwlock, FTAG);
		dsl_dataset_name(ds, name);
		dsl_dataset_disown(ds, dsflags, dmu_recv_tag);
		(void) dsl_destroy_head(name);
	}
}

static void
receive_cksum(dmu_recv_cookie_t *drc, int len, void *buf)
{
	if (drc->drc_byteswap) {
		(void) fletcher_4_incremental_byteswap(buf, len,
		    &drc->drc_cksum);
	} else {
		(void) fletcher_4_incremental_native(buf, len, &drc->drc_cksum);
	}
}

/*
 * Read the payload into a buffer of size len, and update the current record's
 * payload field.
 * Allocate drc->drc_next_rrd and read the next record's header into
 * drc->drc_next_rrd->header.
 * Verify checksum of payload and next record.
 */
static int
receive_read_payload_and_next_header(dmu_recv_cookie_t *drc, int len, void *buf)
{
	int err;

	if (len != 0) {
		ASSERT3U(len, <=, SPA_MAXBLOCKSIZE);
		err = receive_read(drc, len, buf);
		if (err != 0)
			return (err);
		receive_cksum(drc, len, buf);

		/* note: rrd is NULL when reading the begin record's payload */
		if (drc->drc_rrd != NULL) {
			drc->drc_rrd->payload = buf;
			drc->drc_rrd->payload_size = len;
			drc->drc_rrd->bytes_read = drc->drc_bytes_read;
		}
	} else {
		ASSERT3P(buf, ==, NULL);
	}

	drc->drc_prev_cksum = drc->drc_cksum;

	drc->drc_next_rrd = kmem_zalloc(sizeof (*drc->drc_next_rrd), KM_SLEEP);
	err = receive_read(drc, sizeof (drc->drc_next_rrd->header),
	    &drc->drc_next_rrd->header);
	drc->drc_next_rrd->bytes_read = drc->drc_bytes_read;

	if (err != 0) {
		kmem_free(drc->drc_next_rrd, sizeof (*drc->drc_next_rrd));
		drc->drc_next_rrd = NULL;
		return (err);
	}
	if (drc->drc_next_rrd->header.drr_type == DRR_BEGIN) {
		kmem_free(drc->drc_next_rrd, sizeof (*drc->drc_next_rrd));
		drc->drc_next_rrd = NULL;
		return (SET_ERROR(EINVAL));
	}

	/*
	 * Note: checksum is of everything up to but not including the
	 * checksum itself.
	 */
	ASSERT3U(offsetof(dmu_replay_record_t, drr_u.drr_checksum.drr_checksum),
	    ==, sizeof (dmu_replay_record_t) - sizeof (zio_cksum_t));
	receive_cksum(drc,
	    offsetof(dmu_replay_record_t, drr_u.drr_checksum.drr_checksum),
	    &drc->drc_next_rrd->header);

	zio_cksum_t cksum_orig =
	    drc->drc_next_rrd->header.drr_u.drr_checksum.drr_checksum;
	zio_cksum_t *cksump =
	    &drc->drc_next_rrd->header.drr_u.drr_checksum.drr_checksum;

	if (drc->drc_byteswap)
		byteswap_record(&drc->drc_next_rrd->header);

	if ((!ZIO_CHECKSUM_IS_ZERO(cksump)) &&
	    !ZIO_CHECKSUM_EQUAL(drc->drc_cksum, *cksump)) {
		kmem_free(drc->drc_next_rrd, sizeof (*drc->drc_next_rrd));
		drc->drc_next_rrd = NULL;
		return (SET_ERROR(ECKSUM));
	}

	receive_cksum(drc, sizeof (cksum_orig), &cksum_orig);

	return (0);
}

/*
 * Issue the prefetch reads for any necessary indirect blocks.
 *
 * We use the object ignore list to tell us whether or not to issue prefetches
 * for a given object.  We do this for both correctness (in case the blocksize
 * of an object has changed) and performance (if the object doesn't exist, don't
 * needlessly try to issue prefetches).  We also trim the list as we go through
 * the stream to prevent it from growing to an unbounded size.
 *
 * The object numbers within will always be in sorted order, and any write
 * records we see will also be in sorted order, but they're not sorted with
 * respect to each other (i.e. we can get several object records before
 * receiving each object's write records).  As a result, once we've reached a
 * given object number, we can safely remove any reference to lower object
 * numbers in the ignore list. In practice, we receive up to 32 object records
 * before receiving write records, so the list can have up to 32 nodes in it.
 */
/* ARGSUSED */
static void
receive_read_prefetch(dmu_recv_cookie_t *drc, uint64_t object, uint64_t offset,
    uint64_t length)
{
	if (!objlist_exists(drc->drc_ignore_objlist, object)) {
		dmu_prefetch(drc->drc_os, object, 1, offset, length,
		    ZIO_PRIORITY_SYNC_READ);
	}
}

/*
 * Read records off the stream, issuing any necessary prefetches.
 */
static int
receive_read_record(dmu_recv_cookie_t *drc)
{
	int err;
	/*
	 * We should revert the commit that added this logic once we no longer
	 * support FCR from 5.3 or earlier.
	 */
	if (drc->drc_illumos) {
		if (drc->drc_rrd->header.drr_type == DRR_OBJECT_RANGE)
			drc->drc_rrd->header.drr_type = DRR_REDACT;
		else
			ASSERT3U(drc->drc_rrd->header.drr_type, !=, DRR_REDACT);
	}

	switch (drc->drc_rrd->header.drr_type) {
	case DRR_OBJECT:
	{
		struct drr_object *drro =
		    &drc->drc_rrd->header.drr_u.drr_object;
		uint32_t size = DRR_OBJECT_PAYLOAD_SIZE(drro);
		void *buf = NULL;
		dmu_object_info_t doi;

		if (size != 0)
			buf = kmem_zalloc(size, KM_SLEEP);

		err = receive_read_payload_and_next_header(drc, size, buf);
		if (err != 0) {
			kmem_free(buf, size);
			return (err);
		}
		err = dmu_object_info(drc->drc_os, drro->drr_object, &doi);
		/*
		 * See receive_read_prefetch for an explanation why we're
		 * storing this object in the ignore_obj_list.
		 */
		if (err == ENOENT || err == EEXIST ||
		    (err == 0 && doi.doi_data_block_size != drro->drr_blksz)) {
			objlist_insert(drc->drc_ignore_objlist,
			    drro->drr_object);
			err = 0;
		}
		return (err);
	}
	case DRR_FREEOBJECTS:
	{
		err = receive_read_payload_and_next_header(drc, 0, NULL);
		return (err);
	}
	case DRR_WRITE:
	{
		struct drr_write *drrw = &drc->drc_rrd->header.drr_u.drr_write;
		arc_buf_t *abuf;
		boolean_t is_meta = DMU_OT_IS_METADATA(drrw->drr_type);

		if (drc->drc_raw) {
			boolean_t byteorder = ZFS_HOST_BYTEORDER ^
			    !!DRR_IS_RAW_BYTESWAPPED(drrw->drr_flags) ^
			    drc->drc_byteswap;

			abuf = arc_loan_raw_buf(dmu_objset_spa(drc->drc_os),
			    drrw->drr_object, byteorder, drrw->drr_salt,
			    drrw->drr_iv, drrw->drr_mac, drrw->drr_type,
			    drrw->drr_compressed_size, drrw->drr_logical_size,
			    drrw->drr_compressiontype);
		} else if (DRR_WRITE_COMPRESSED(drrw)) {
			ASSERT3U(drrw->drr_compressed_size, >, 0);
			ASSERT3U(drrw->drr_logical_size, >=,
			    drrw->drr_compressed_size);
			ASSERT(!is_meta);
			abuf = arc_loan_compressed_buf(
			    dmu_objset_spa(drc->drc_os),
			    drrw->drr_compressed_size, drrw->drr_logical_size,
			    drrw->drr_compressiontype);
		} else {
			abuf = arc_loan_buf(dmu_objset_spa(drc->drc_os),
			    is_meta, drrw->drr_logical_size);
		}

		err = receive_read_payload_and_next_header(drc,
		    DRR_WRITE_PAYLOAD_SIZE(drrw), abuf->b_data);
		if (err != 0) {
			dmu_return_arcbuf(abuf);
			return (err);
		}
		drc->drc_rrd->arc_buf = abuf;
		receive_read_prefetch(drc, drrw->drr_object, drrw->drr_offset,
		    drrw->drr_logical_size);
		return (err);
	}
	case DRR_WRITE_BYREF:
	{
		struct drr_write_byref *drrwb =
		    &drc->drc_rrd->header.drr_u.drr_write_byref;
		err = receive_read_payload_and_next_header(drc, 0, NULL);
		receive_read_prefetch(drc, drrwb->drr_object, drrwb->drr_offset,
		    drrwb->drr_length);
		return (err);
	}
	case DRR_WRITE_EMBEDDED:
	{
		struct drr_write_embedded *drrwe =
		    &drc->drc_rrd->header.drr_u.drr_write_embedded;
		uint32_t size = P2ROUNDUP(drrwe->drr_psize, 8);
		void *buf = kmem_zalloc(size, KM_SLEEP);

		err = receive_read_payload_and_next_header(drc, size, buf);
		if (err != 0) {
			kmem_free(buf, size);
			return (err);
		}

		receive_read_prefetch(drc, drrwe->drr_object, drrwe->drr_offset,
		    drrwe->drr_length);
		return (err);
	}
	case DRR_FREE:
	case DRR_REDACT:
	{
		/*
		 * It might be beneficial to prefetch indirect blocks here, but
		 * we don't really have the data to decide for sure.
		 */
		err = receive_read_payload_and_next_header(drc, 0, NULL);
		return (err);
	}
	case DRR_END:
	{
		struct drr_end *drre = &drc->drc_rrd->header.drr_u.drr_end;
		if (!ZIO_CHECKSUM_EQUAL(drc->drc_prev_cksum,
		    drre->drr_checksum))
			return (SET_ERROR(ECKSUM));
		return (0);
	}
	case DRR_SPILL:
	{
		struct drr_spill *drrs = &drc->drc_rrd->header.drr_u.drr_spill;
		arc_buf_t *abuf;
		/* DRR_SPILL records are either raw or uncompressed */
		if (drc->drc_raw) {
			boolean_t byteorder = ZFS_HOST_BYTEORDER ^
			    !!DRR_IS_RAW_BYTESWAPPED(drrs->drr_flags) ^
			    drc->drc_byteswap;

			abuf = arc_loan_raw_buf(dmu_objset_spa(drc->drc_os),
			    drrs->drr_object, byteorder, drrs->drr_salt,
			    drrs->drr_iv, drrs->drr_mac, drrs->drr_type,
			    drrs->drr_compressed_size, drrs->drr_length,
			    drrs->drr_compressiontype);
		} else {
			abuf = arc_loan_buf(dmu_objset_spa(drc->drc_os),
			    DMU_OT_IS_METADATA(drrs->drr_type),
			    drrs->drr_length);
		}
		err = receive_read_payload_and_next_header(drc,
		    DRR_SPILL_PAYLOAD_SIZE(drrs), abuf->b_data);
		if (err != 0)
			dmu_return_arcbuf(abuf);
		else
			drc->drc_rrd->arc_buf = abuf;
		return (err);
	}
	case DRR_OBJECT_RANGE:
	{
		err = receive_read_payload_and_next_header(drc, 0, NULL);
		return (err);

	}
	default:
		return (SET_ERROR(EINVAL));
	}
}



static void
dprintf_drr(struct receive_record_arg *rrd, int err)
{
#ifdef ZFS_DEBUG
	switch (rrd->header.drr_type) {
	case DRR_OBJECT:
	{
		struct drr_object *drro = &rrd->header.drr_u.drr_object;
		dprintf("drr_type = OBJECT obj = %llu type = %u "
		    "bonustype = %u blksz = %u bonuslen = %u cksumtype = %u "
		    "compress = %u dn_slots = %u err = %d\n",
		    drro->drr_object, drro->drr_type,  drro->drr_bonustype,
		    drro->drr_blksz, drro->drr_bonuslen,
		    drro->drr_checksumtype, drro->drr_compress,
		    drro->drr_dn_slots, err);
		break;
	}
	case DRR_FREEOBJECTS:
	{
		struct drr_freeobjects *drrfo =
		    &rrd->header.drr_u.drr_freeobjects;
		dprintf("drr_type = FREEOBJECTS firstobj = %llu "
		    "numobjs = %llu err = %d\n",
		    drrfo->drr_firstobj, drrfo->drr_numobjs, err);
		break;
	}
	case DRR_WRITE:
	{
		struct drr_write *drrw = &rrd->header.drr_u.drr_write;
		dprintf("drr_type = WRITE obj = %llu type = %u offset = %llu "
		    "lsize = %llu cksumtype = %u flags = %u "
		    "compress = %u psize = %llu err = %d\n",
		    drrw->drr_object, drrw->drr_type, drrw->drr_offset,
		    drrw->drr_logical_size, drrw->drr_checksumtype,
		    drrw->drr_flags, drrw->drr_compressiontype,
		    drrw->drr_compressed_size, err);
		break;
	}
	case DRR_WRITE_BYREF:
	{
		struct drr_write_byref *drrwbr =
		    &rrd->header.drr_u.drr_write_byref;
		dprintf("drr_type = WRITE_BYREF obj = %llu offset = %llu "
		    "length = %llu toguid = %llx refguid = %llx "
		    "refobject = %llu refoffset = %llu cksumtype = %u "
		    "flags = %u err = %d\n",
		    drrwbr->drr_object, drrwbr->drr_offset,
		    drrwbr->drr_length, drrwbr->drr_toguid,
		    drrwbr->drr_refguid, drrwbr->drr_refobject,
		    drrwbr->drr_refoffset, drrwbr->drr_checksumtype,
		    drrwbr->drr_flags, err);
		break;
	}
	case DRR_WRITE_EMBEDDED:
	{
		struct drr_write_embedded *drrwe =
		    &rrd->header.drr_u.drr_write_embedded;
		dprintf("drr_type = WRITE_EMBEDDED obj = %llu offset = %llu "
		    "length = %llu compress = %u etype = %u lsize = %u "
		    "psize = %u err = %d\n",
		    drrwe->drr_object, drrwe->drr_offset, drrwe->drr_length,
		    drrwe->drr_compression, drrwe->drr_etype,
		    drrwe->drr_lsize, drrwe->drr_psize, err);
		break;
	}
	case DRR_FREE:
	{
		struct drr_free *drrf = &rrd->header.drr_u.drr_free;
		dprintf("drr_type = FREE obj = %llu offset = %llu "
		    "length = %lld err = %d\n",
		    drrf->drr_object, drrf->drr_offset, drrf->drr_length,
		    err);
		break;
	}
	case DRR_SPILL:
	{
		struct drr_spill *drrs = &rrd->header.drr_u.drr_spill;
		dprintf("drr_type = SPILL obj = %llu length = %llu "
		    "err = %d\n", drrs->drr_object, drrs->drr_length, err);
		break;
	}
	case DRR_OBJECT_RANGE:
	{
		struct drr_object_range *drror =
		    &rrd->header.drr_u.drr_object_range;
		dprintf("drr_type = OBJECT_RANGE firstobj = %llu "
		    "numslots = %llu flags = %u err = %d\n",
		    drror->drr_firstobj, drror->drr_numslots,
		    drror->drr_flags, err);
		break;
	}
	default:
		return;
	}
#endif
}

/*
 * Commit the records to the pool.
 */
static int
receive_process_record(struct receive_writer_arg *rwa,
    struct receive_record_arg *rrd)
{
	int err;

	/* Processing in order, therefore bytes_read should be increasing. */
	ASSERT3U(rrd->bytes_read, >=, rwa->bytes_read);
	rwa->bytes_read = rrd->bytes_read;

	switch (rrd->header.drr_type) {
	case DRR_OBJECT:
	{
		struct drr_object *drro = &rrd->header.drr_u.drr_object;
		err = receive_object(rwa, drro, rrd->payload);
		kmem_free(rrd->payload, rrd->payload_size);
		rrd->payload = NULL;
		break;
	}
	case DRR_FREEOBJECTS:
	{
		struct drr_freeobjects *drrfo =
		    &rrd->header.drr_u.drr_freeobjects;
		err = receive_freeobjects(rwa, drrfo);
		break;
	}
	case DRR_WRITE:
	{
		struct drr_write *drrw = &rrd->header.drr_u.drr_write;
		err = receive_write(rwa, drrw, rrd->arc_buf);
		/* if receive_write() is successful, it consumes the arc_buf */
		if (err != 0)
			dmu_return_arcbuf(rrd->arc_buf);
		rrd->arc_buf = NULL;
		rrd->payload = NULL;
		break;
	}
	case DRR_WRITE_BYREF:
	{
		struct drr_write_byref *drrwbr =
		    &rrd->header.drr_u.drr_write_byref;
		err = receive_write_byref(rwa, drrwbr);
		break;
	}
	case DRR_WRITE_EMBEDDED:
	{
		struct drr_write_embedded *drrwe =
		    &rrd->header.drr_u.drr_write_embedded;
		err = receive_write_embedded(rwa, drrwe, rrd->payload);
		kmem_free(rrd->payload, rrd->payload_size);
		rrd->payload = NULL;
		break;
	}
	case DRR_FREE:
	{
		struct drr_free *drrf = &rrd->header.drr_u.drr_free;
		err = receive_free(rwa, drrf);
		break;
	}
	case DRR_SPILL:
	{
		struct drr_spill *drrs = &rrd->header.drr_u.drr_spill;
		err = receive_spill(rwa, drrs, rrd->arc_buf);
		if (err != 0)
			dmu_return_arcbuf(rrd->arc_buf);
		rrd->arc_buf = NULL;
		rrd->payload = NULL;
		break;
	}
	case DRR_OBJECT_RANGE:
	{
		struct drr_object_range *drror =
		    &rrd->header.drr_u.drr_object_range;
		err = receive_object_range(rwa, drror);
		break;
	}
	case DRR_REDACT:
	{
		struct drr_redact *drrr = &rrd->header.drr_u.drr_redact;
		err = receive_redact(rwa, drrr);
		break;
	}
	default:
		err = (SET_ERROR(EINVAL));
	}

	if (err != 0)
		dprintf_drr(rrd, err);

	return (err);
}

/*
 * dmu_recv_stream's worker thread; pull records off the queue, and then call
 * receive_process_record  When we're done, signal the main thread and exit.
 */
static void
receive_writer_thread(void *arg)
{
	struct receive_writer_arg *rwa = arg;
	struct receive_record_arg *rrd;
	fstrans_cookie_t cookie = spl_fstrans_mark();

	for (rrd = bqueue_dequeue(&rwa->q); !rrd->eos_marker;
	    rrd = bqueue_dequeue(&rwa->q)) {
		/*
		 * If there's an error, the main thread will stop putting things
		 * on the queue, but we need to clear everything in it before we
		 * can exit.
		 */
		if (rwa->err == 0) {
			rwa->err = receive_process_record(rwa, rrd);
		} else if (rrd->arc_buf != NULL) {
			dmu_return_arcbuf(rrd->arc_buf);
			rrd->arc_buf = NULL;
			rrd->payload = NULL;
		} else if (rrd->payload != NULL) {
			kmem_free(rrd->payload, rrd->payload_size);
			rrd->payload = NULL;
		}
		kmem_free(rrd, sizeof (*rrd));
	}
	kmem_free(rrd, sizeof (*rrd));
	mutex_enter(&rwa->mutex);
	rwa->done = B_TRUE;
	cv_signal(&rwa->cv);
	mutex_exit(&rwa->mutex);
	spl_fstrans_unmark(cookie);
	thread_exit();
}

static int
resume_check(dmu_recv_cookie_t *drc, nvlist_t *begin_nvl)
{
	uint64_t val;
	objset_t *mos = dmu_objset_pool(drc->drc_os)->dp_meta_objset;
	uint64_t dsobj = dmu_objset_id(drc->drc_os);
	uint64_t resume_obj, resume_off;

	if (nvlist_lookup_uint64(begin_nvl,
	    "resume_object", &resume_obj) != 0 ||
	    nvlist_lookup_uint64(begin_nvl,
	    "resume_offset", &resume_off) != 0) {
		return (SET_ERROR(EINVAL));
	}
	VERIFY0(zap_lookup(mos, dsobj,
	    DS_FIELD_RESUME_OBJECT, sizeof (val), 1, &val));
	if (resume_obj != val)
		return (SET_ERROR(EINVAL));
	VERIFY0(zap_lookup(mos, dsobj,
	    DS_FIELD_RESUME_OFFSET, sizeof (val), 1, &val));
	if (resume_off != val)
		return (SET_ERROR(EINVAL));

	return (0);
}

/*
 * Read in the stream's records, one by one, and apply them to the pool.  There
 * are two threads involved; the thread that calls this function will spin up a
 * worker thread, read the records off the stream one by one, and issue
 * prefetches for any necessary indirect blocks.  It will then push the records
 * onto an internal blocking queue.  The worker thread will pull the records off
 * the queue, and actually write the data into the DMU.  This way, the worker
 * thread doesn't have to wait for reads to complete, since everything it needs
 * (the indirect blocks) will be prefetched.
 *
 * NB: callers *must* call dmu_recv_end() if this succeeds.
 */
int
dmu_recv_stream(dmu_recv_cookie_t *drc, int cleanup_fd,
    uint64_t *action_handlep, offset_t *voffp)
{
	int err = 0;
	struct receive_writer_arg *rwa = kmem_zalloc(sizeof (*rwa), KM_SLEEP);

	if (dsl_dataset_is_zapified(drc->drc_ds)) {
		uint64_t bytes;
		(void) zap_lookup(drc->drc_ds->ds_dir->dd_pool->dp_meta_objset,
		    drc->drc_ds->ds_object, DS_FIELD_RESUME_BYTES,
		    sizeof (bytes), 1, &bytes);
		drc->drc_bytes_read += bytes;
	}

	drc->drc_ignore_objlist = objlist_create();

	/* these were verified in dmu_recv_begin */
	ASSERT3U(DMU_GET_STREAM_HDRTYPE(drc->drc_drrb->drr_versioninfo), ==,
	    DMU_SUBSTREAM);
	ASSERT3U(drc->drc_drrb->drr_type, <, DMU_OST_NUMTYPES);

	/*
	 * Open the objset we are modifying.
	 */
	VERIFY0(dmu_objset_from_ds(drc->drc_ds, &drc->drc_os));
	ASSERT(dsl_dataset_phys(drc->drc_ds)->ds_flags & DS_FLAG_INCONSISTENT);
	ASSERT0(drc->drc_os->os_encrypted &&
	    (drc->drc_featureflags & DMU_BACKUP_FEATURE_EMBED_DATA));

	/* if this stream is dedup'ed, set up the avl tree for guid mapping */
	if (drc->drc_featureflags & DMU_BACKUP_FEATURE_DEDUP) {
		minor_t minor;

		if (cleanup_fd == -1) {
			err = SET_ERROR(EBADF);
			goto out;
		}
		err = zfs_onexit_fd_hold(cleanup_fd, &minor);
		if (err != 0) {
			cleanup_fd = -1;
			goto out;
		}

		if (*action_handlep == 0) {
			rwa->guid_to_ds_map =
			    kmem_alloc(sizeof (avl_tree_t), KM_SLEEP);
			avl_create(rwa->guid_to_ds_map, guid_compare,
			    sizeof (guid_map_entry_t),
			    offsetof(guid_map_entry_t, avlnode));
			err = zfs_onexit_add_cb(minor,
			    free_guid_map_onexit, rwa->guid_to_ds_map,
			    action_handlep);
			if (err != 0)
				goto out;
		} else {
			err = zfs_onexit_cb_data(minor, *action_handlep,
			    (void **)&rwa->guid_to_ds_map);
			if (err != 0)
				goto out;
		}

		drc->drc_guid_to_ds_map = rwa->guid_to_ds_map;
	}

	/* handle DSL encryption key payload */
	if (drc->drc_featureflags & DMU_BACKUP_FEATURE_RAW) {
		nvlist_t *keynvl = NULL;

		ASSERT(drc->drc_os->os_encrypted);
		ASSERT(drc->drc_raw);

		err = nvlist_lookup_nvlist(drc->drc_begin_nvl, "crypt_keydata",
		    &keynvl);
		if (err != 0)
			goto out;

		/*
		 * If this is a new dataset we set the key immediately.
		 * Otherwise we don't want to change the key until we
		 * are sure the rest of the receive succeeded so we stash
		 * the keynvl away until then.
		 */
		err = dsl_crypto_recv_raw(spa_name(drc->drc_os->os_spa),
		    drc->drc_ds->ds_object, drc->drc_fromsnapobj,
		    drc->drc_drrb->drr_type, keynvl, drc->drc_newfs);
		if (err != 0)
			goto out;

		/* see comment in dmu_recv_end_sync() */
		drc->drc_ivset_guid = 0;
		(void) nvlist_lookup_uint64(keynvl, "to_ivset_guid",
		    &drc->drc_ivset_guid);

		if (!drc->drc_newfs)
			drc->drc_keynvl = fnvlist_dup(keynvl);
	}

	if (drc->drc_featureflags & DMU_BACKUP_FEATURE_RESUMING) {
		err = resume_check(drc, drc->drc_begin_nvl);
		if (err != 0)
			goto out;
	}

	(void) bqueue_init(&rwa->q, zfs_recv_queue_ff,
	    MAX(zfs_recv_queue_length, 2 * zfs_max_recordsize),
	    offsetof(struct receive_record_arg, node));
	cv_init(&rwa->cv, NULL, CV_DEFAULT, NULL);
	mutex_init(&rwa->mutex, NULL, MUTEX_DEFAULT, NULL);
	rwa->os = drc->drc_os;
	rwa->byteswap = drc->drc_byteswap;
	rwa->resumable = drc->drc_resumable;
	rwa->raw = drc->drc_raw;
	rwa->spill = drc->drc_spill;
	rwa->os->os_raw_receive = drc->drc_raw;

	(void) thread_create(NULL, 0, receive_writer_thread, rwa, 0, curproc,
	    TS_RUN, minclsyspri);
	/*
	 * We're reading rwa->err without locks, which is safe since we are the
	 * only reader, and the worker thread is the only writer.  It's ok if we
	 * miss a write for an iteration or two of the loop, since the writer
	 * thread will keep freeing records we send it until we send it an eos
	 * marker.
	 *
	 * We can leave this loop in 3 ways:  First, if rwa->err is
	 * non-zero.  In that case, the writer thread will free the rrd we just
	 * pushed.  Second, if  we're interrupted; in that case, either it's the
	 * first loop and drc->drc_rrd was never allocated, or it's later, and
	 * drc->drc_rrd has been handed off to the writer thread who will free
	 * it.  Finally, if receive_read_record fails or we're at the end of the
	 * stream, then we free drc->drc_rrd and exit.
	 */
	while (rwa->err == 0) {
		if (issig(JUSTLOOKING) && issig(FORREAL)) {
			err = SET_ERROR(EINTR);
			break;
		}

		ASSERT3P(drc->drc_rrd, ==, NULL);
		drc->drc_rrd = drc->drc_next_rrd;
		drc->drc_next_rrd = NULL;
		/* Allocates and loads header into drc->drc_next_rrd */
		err = receive_read_record(drc);

		if (drc->drc_rrd->header.drr_type == DRR_END || err != 0) {
			kmem_free(drc->drc_rrd, sizeof (*drc->drc_rrd));
			drc->drc_rrd = NULL;
			break;
		}

		bqueue_enqueue(&rwa->q, drc->drc_rrd,
		    sizeof (struct receive_record_arg) +
		    drc->drc_rrd->payload_size);
		drc->drc_rrd = NULL;
	}

	ASSERT3P(drc->drc_rrd, ==, NULL);
	drc->drc_rrd = kmem_zalloc(sizeof (*drc->drc_rrd), KM_SLEEP);
	drc->drc_rrd->eos_marker = B_TRUE;
	bqueue_enqueue_flush(&rwa->q, drc->drc_rrd, 1);

	mutex_enter(&rwa->mutex);
	while (!rwa->done) {
		/*
		 * We need to use cv_wait_sig() so that any process that may
		 * be sleeping here can still fork.
		 */
		(void) cv_wait_sig(&rwa->cv, &rwa->mutex);
	}
	mutex_exit(&rwa->mutex);

	/*
	 * If we are receiving a full stream as a clone, all object IDs which
	 * are greater than the maximum ID referenced in the stream are
	 * by definition unused and must be freed.
	 */
	if (drc->drc_clone && drc->drc_drrb->drr_fromguid == 0) {
		uint64_t obj = rwa->max_object + 1;
		int free_err = 0;
		int next_err = 0;

		while (next_err == 0) {
			free_err = dmu_free_long_object(rwa->os, obj);
			if (free_err != 0 && free_err != ENOENT)
				break;

			next_err = dmu_object_next(rwa->os, &obj, FALSE, 0);
		}

		if (err == 0) {
			if (free_err != 0 && free_err != ENOENT)
				err = free_err;
			else if (next_err != ESRCH)
				err = next_err;
		}
	}

	cv_destroy(&rwa->cv);
	mutex_destroy(&rwa->mutex);
	bqueue_destroy(&rwa->q);
	if (err == 0)
		err = rwa->err;

out:
	/*
	 * If we hit an error before we started the receive_writer_thread
	 * we need to clean up the next_rrd we create by processing the
	 * DRR_BEGIN record.
	 */
	if (drc->drc_next_rrd != NULL)
		kmem_free(drc->drc_next_rrd, sizeof (*drc->drc_next_rrd));

	kmem_free(rwa, sizeof (*rwa));
	nvlist_free(drc->drc_begin_nvl);
	if ((drc->drc_featureflags & DMU_BACKUP_FEATURE_DEDUP) &&
	    (cleanup_fd != -1))
		zfs_onexit_fd_rele(cleanup_fd);

	if (err != 0) {
		/*
		 * Clean up references. If receive is not resumable,
		 * destroy what we created, so we don't leave it in
		 * the inconsistent state.
		 */
		dmu_recv_cleanup_ds(drc);
		nvlist_free(drc->drc_keynvl);
	}

	objlist_destroy(drc->drc_ignore_objlist);
	drc->drc_ignore_objlist = NULL;
	*voffp = drc->drc_voff;
	return (err);
}

static int
dmu_recv_end_check(void *arg, dmu_tx_t *tx)
{
	dmu_recv_cookie_t *drc = arg;
	dsl_pool_t *dp = dmu_tx_pool(tx);
	int error;

	ASSERT3P(drc->drc_ds->ds_owner, ==, dmu_recv_tag);

	if (!drc->drc_newfs) {
		dsl_dataset_t *origin_head;

		error = dsl_dataset_hold(dp, drc->drc_tofs, FTAG, &origin_head);
		if (error != 0)
			return (error);
		if (drc->drc_force) {
			/*
			 * We will destroy any snapshots in tofs (i.e. before
			 * origin_head) that are after the origin (which is
			 * the snap before drc_ds, because drc_ds can not
			 * have any snaps of its own).
			 */
			uint64_t obj;

			obj = dsl_dataset_phys(origin_head)->ds_prev_snap_obj;
			while (obj !=
			    dsl_dataset_phys(drc->drc_ds)->ds_prev_snap_obj) {
				dsl_dataset_t *snap;
				error = dsl_dataset_hold_obj(dp, obj, FTAG,
				    &snap);
				if (error != 0)
					break;
				if (snap->ds_dir != origin_head->ds_dir)
					error = SET_ERROR(EINVAL);
				if (error == 0)  {
					error = dsl_destroy_snapshot_check_impl(
					    snap, B_FALSE);
				}
				obj = dsl_dataset_phys(snap)->ds_prev_snap_obj;
				dsl_dataset_rele(snap, FTAG);
				if (error != 0)
					break;
			}
			if (error != 0) {
				dsl_dataset_rele(origin_head, FTAG);
				return (error);
			}
		}
		if (drc->drc_keynvl != NULL) {
			error = dsl_crypto_recv_raw_key_check(drc->drc_ds,
			    drc->drc_keynvl, tx);
			if (error != 0) {
				dsl_dataset_rele(origin_head, FTAG);
				return (error);
			}
		}

		error = dsl_dataset_clone_swap_check_impl(drc->drc_ds,
		    origin_head, drc->drc_force, drc->drc_owner, tx);
		if (error != 0) {
			dsl_dataset_rele(origin_head, FTAG);
			return (error);
		}
		error = dsl_dataset_snapshot_check_impl(origin_head,
		    drc->drc_tosnap, tx, B_TRUE, 1, drc->drc_cred);
		dsl_dataset_rele(origin_head, FTAG);
		if (error != 0)
			return (error);

		error = dsl_destroy_head_check_impl(drc->drc_ds, 1);
	} else {
		error = dsl_dataset_snapshot_check_impl(drc->drc_ds,
		    drc->drc_tosnap, tx, B_TRUE, 1, drc->drc_cred);
	}
	return (error);
}

static void
dmu_recv_end_sync(void *arg, dmu_tx_t *tx)
{
	dmu_recv_cookie_t *drc = arg;
	dsl_pool_t *dp = dmu_tx_pool(tx);
	boolean_t encrypted = drc->drc_ds->ds_dir->dd_crypto_obj != 0;

	spa_history_log_internal_ds(drc->drc_ds, "finish receiving",
	    tx, "snap=%s", drc->drc_tosnap);
	drc->drc_ds->ds_objset->os_raw_receive = B_FALSE;

	if (!drc->drc_newfs) {
		dsl_dataset_t *origin_head;

		VERIFY0(dsl_dataset_hold(dp, drc->drc_tofs, FTAG,
		    &origin_head));

		if (drc->drc_force) {
			/*
			 * Destroy any snapshots of drc_tofs (origin_head)
			 * after the origin (the snap before drc_ds).
			 */
			uint64_t obj;

			obj = dsl_dataset_phys(origin_head)->ds_prev_snap_obj;
			while (obj !=
			    dsl_dataset_phys(drc->drc_ds)->ds_prev_snap_obj) {
				dsl_dataset_t *snap;
				VERIFY0(dsl_dataset_hold_obj(dp, obj, FTAG,
				    &snap));
				ASSERT3P(snap->ds_dir, ==, origin_head->ds_dir);
				obj = dsl_dataset_phys(snap)->ds_prev_snap_obj;
				dsl_destroy_snapshot_sync_impl(snap,
				    B_FALSE, tx);
				dsl_dataset_rele(snap, FTAG);
			}
		}
		if (drc->drc_keynvl != NULL) {
			dsl_crypto_recv_raw_key_sync(drc->drc_ds,
			    drc->drc_keynvl, tx);
			nvlist_free(drc->drc_keynvl);
			drc->drc_keynvl = NULL;
		}

		VERIFY3P(drc->drc_ds->ds_prev, ==,
		    origin_head->ds_prev);

		dsl_dataset_clone_swap_sync_impl(drc->drc_ds,
		    origin_head, tx);
		dsl_dataset_snapshot_sync_impl(origin_head,
		    drc->drc_tosnap, tx);

		/* set snapshot's creation time and guid */
		dmu_buf_will_dirty(origin_head->ds_prev->ds_dbuf, tx);
		dsl_dataset_phys(origin_head->ds_prev)->ds_creation_time =
		    drc->drc_drrb->drr_creation_time;
		dsl_dataset_phys(origin_head->ds_prev)->ds_guid =
		    drc->drc_drrb->drr_toguid;
		dsl_dataset_phys(origin_head->ds_prev)->ds_flags &=
		    ~DS_FLAG_INCONSISTENT;

		dmu_buf_will_dirty(origin_head->ds_dbuf, tx);
		dsl_dataset_phys(origin_head)->ds_flags &=
		    ~DS_FLAG_INCONSISTENT;

		drc->drc_newsnapobj =
		    dsl_dataset_phys(origin_head)->ds_prev_snap_obj;

		dsl_dataset_rele(origin_head, FTAG);
		dsl_destroy_head_sync_impl(drc->drc_ds, tx);

		if (drc->drc_owner != NULL)
			VERIFY3P(origin_head->ds_owner, ==, drc->drc_owner);
	} else {
		dsl_dataset_t *ds = drc->drc_ds;

		dsl_dataset_snapshot_sync_impl(ds, drc->drc_tosnap, tx);

		/* set snapshot's creation time and guid */
		dmu_buf_will_dirty(ds->ds_prev->ds_dbuf, tx);
		dsl_dataset_phys(ds->ds_prev)->ds_creation_time =
		    drc->drc_drrb->drr_creation_time;
		dsl_dataset_phys(ds->ds_prev)->ds_guid =
		    drc->drc_drrb->drr_toguid;
		dsl_dataset_phys(ds->ds_prev)->ds_flags &=
		    ~DS_FLAG_INCONSISTENT;

		dmu_buf_will_dirty(ds->ds_dbuf, tx);
		dsl_dataset_phys(ds)->ds_flags &= ~DS_FLAG_INCONSISTENT;
		if (dsl_dataset_has_resume_receive_state(ds)) {
			(void) zap_remove(dp->dp_meta_objset, ds->ds_object,
			    DS_FIELD_RESUME_FROMGUID, tx);
			(void) zap_remove(dp->dp_meta_objset, ds->ds_object,
			    DS_FIELD_RESUME_OBJECT, tx);
			(void) zap_remove(dp->dp_meta_objset, ds->ds_object,
			    DS_FIELD_RESUME_OFFSET, tx);
			(void) zap_remove(dp->dp_meta_objset, ds->ds_object,
			    DS_FIELD_RESUME_BYTES, tx);
			(void) zap_remove(dp->dp_meta_objset, ds->ds_object,
			    DS_FIELD_RESUME_TOGUID, tx);
			(void) zap_remove(dp->dp_meta_objset, ds->ds_object,
			    DS_FIELD_RESUME_TONAME, tx);
			(void) zap_remove(dp->dp_meta_objset, ds->ds_object,
			    DS_FIELD_RESUME_REDACT_BOOKMARK_SNAPS, tx);
		}
		drc->drc_newsnapobj =
		    dsl_dataset_phys(drc->drc_ds)->ds_prev_snap_obj;
	}

	/*
	 * If this is a raw receive, the crypt_keydata nvlist will include
	 * a to_ivset_guid for us to set on the new snapshot. This value
	 * will override the value generated by the snapshot code. However,
	 * this value may not be present, because older implementations of
	 * the raw send code did not include this value, and we are still
	 * allowed to receive them if the zfs_disable_ivset_guid_check
	 * tunable is set, in which case we will leave the newly-generated
	 * value.
	 */
	if (drc->drc_raw && drc->drc_ivset_guid != 0) {
		dmu_object_zapify(dp->dp_meta_objset, drc->drc_newsnapobj,
		    DMU_OT_DSL_DATASET, tx);
		VERIFY0(zap_update(dp->dp_meta_objset, drc->drc_newsnapobj,
		    DS_FIELD_IVSET_GUID, sizeof (uint64_t), 1,
		    &drc->drc_ivset_guid, tx));
	}

	zvol_create_minors(dp->dp_spa, drc->drc_tofs, B_TRUE);

	/*
	 * Release the hold from dmu_recv_begin.  This must be done before
	 * we return to open context, so that when we free the dataset's dnode
	 * we can evict its bonus buffer. Since the dataset may be destroyed
	 * at this point (and therefore won't have a valid pointer to the spa)
	 * we release the key mapping manually here while we do have a valid
	 * pointer, if it exists.
	 */
	if (!drc->drc_raw && encrypted) {
		(void) spa_keystore_remove_mapping(dmu_tx_pool(tx)->dp_spa,
		    drc->drc_ds->ds_object, drc->drc_ds);
	}
	dsl_dataset_disown(drc->drc_ds, 0, dmu_recv_tag);
	drc->drc_ds = NULL;
}

static int
add_ds_to_guidmap(const char *name, avl_tree_t *guid_map, uint64_t snapobj,
    boolean_t raw)
{
	dsl_pool_t *dp;
	dsl_dataset_t *snapds;
	guid_map_entry_t *gmep;
	objset_t *os;
	ds_hold_flags_t dsflags = (raw) ? 0 : DS_HOLD_FLAG_DECRYPT;
	int err;

	ASSERT(guid_map != NULL);

	err = dsl_pool_hold(name, FTAG, &dp);
	if (err != 0)
		return (err);
	gmep = kmem_alloc(sizeof (*gmep), KM_SLEEP);
	err = dsl_dataset_own_obj(dp, snapobj, dsflags, gmep, &snapds);

	if (err == 0) {
		/*
		 * If this is a deduplicated raw send stream, we need
		 * to make sure that we can still read raw blocks from
		 * earlier datasets in the stream, so we set the
		 * os_raw_receive flag now.
		 */
		if (raw) {
			err = dmu_objset_from_ds(snapds, &os);
			if (err != 0) {
				dsl_dataset_disown(snapds, dsflags, FTAG);
				dsl_pool_rele(dp, FTAG);
				kmem_free(gmep, sizeof (*gmep));
				return (err);
			}
			os->os_raw_receive = B_TRUE;
		}

		gmep->raw = raw;
		gmep->guid = dsl_dataset_phys(snapds)->ds_guid;
		gmep->gme_ds = snapds;
		avl_add(guid_map, gmep);
	} else {
		kmem_free(gmep, sizeof (*gmep));
	}

	dsl_pool_rele(dp, FTAG);
	return (err);
}

static int dmu_recv_end_modified_blocks = 3;

static int
dmu_recv_existing_end(dmu_recv_cookie_t *drc)
{
#ifdef _KERNEL
	/*
	 * We will be destroying the ds; make sure its origin is unmounted if
	 * necessary.
	 */
	char name[ZFS_MAX_DATASET_NAME_LEN];
	dsl_dataset_name(drc->drc_ds, name);
	zfs_destroy_unmount_origin(name);
#endif

	return (dsl_sync_task(drc->drc_tofs,
	    dmu_recv_end_check, dmu_recv_end_sync, drc,
	    dmu_recv_end_modified_blocks, ZFS_SPACE_CHECK_NORMAL));
}

static int
dmu_recv_new_end(dmu_recv_cookie_t *drc)
{
	return (dsl_sync_task(drc->drc_tofs,
	    dmu_recv_end_check, dmu_recv_end_sync, drc,
	    dmu_recv_end_modified_blocks, ZFS_SPACE_CHECK_NORMAL));
}

int
dmu_recv_end(dmu_recv_cookie_t *drc, void *owner)
{
	int error;

	drc->drc_owner = owner;

	if (drc->drc_newfs)
		error = dmu_recv_new_end(drc);
	else
		error = dmu_recv_existing_end(drc);

	if (error != 0) {
		dmu_recv_cleanup_ds(drc);
		nvlist_free(drc->drc_keynvl);
	} else if (drc->drc_guid_to_ds_map != NULL) {
		(void) add_ds_to_guidmap(drc->drc_tofs, drc->drc_guid_to_ds_map,
		    drc->drc_newsnapobj, drc->drc_raw);
	}
	return (error);
}

/*
 * Return TRUE if this objset is currently being received into.
 */
boolean_t
dmu_objset_is_receiving(objset_t *os)
{
	return (os->os_dsl_dataset != NULL &&
	    os->os_dsl_dataset->ds_owner == dmu_recv_tag);
}

/* BEGIN CSTYLED */
ZFS_MODULE_PARAM(zfs_recv, zfs_recv_, queue_length, INT, ZMOD_RW,
	"Maximum receive queue length");

ZFS_MODULE_PARAM(zfs_recv, zfs_recv_, queue_ff, INT, ZMOD_RW,
	"Receive queue fill fraction");
/* END CSTYLED */<|MERGE_RESOLUTION|>--- conflicted
+++ resolved
@@ -1103,15 +1103,9 @@
  */
 int
 dmu_recv_begin(char *tofs, char *tosnap, dmu_replay_record_t *drr_begin,
-<<<<<<< HEAD
     boolean_t force, boolean_t resumable, boolean_t illumos,
     nvlist_t *localprops, nvlist_t *hidden_args, char *origin,
-    dmu_recv_cookie_t *drc, vnode_t *vp, offset_t *voffp)
-=======
-    boolean_t force, boolean_t resumable, nvlist_t *localprops,
-    nvlist_t *hidden_args, char *origin, dmu_recv_cookie_t *drc,
-    zfs_file_t *fp, offset_t *voffp)
->>>>>>> 0c468138
+    dmu_recv_cookie_t *drc, zfs_file_t *fp, offset_t *voffp)
 {
 	dmu_recv_begin_arg_t drba = { 0 };
 	int err;
