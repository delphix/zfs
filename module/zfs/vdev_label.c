/*
 * CDDL HEADER START
 *
 * The contents of this file are subject to the terms of the
 * Common Development and Distribution License (the "License").
 * You may not use this file except in compliance with the License.
 *
 * You can obtain a copy of the license at usr/src/OPENSOLARIS.LICENSE
 * or http://www.opensolaris.org/os/licensing.
 * See the License for the specific language governing permissions
 * and limitations under the License.
 *
 * When distributing Covered Code, include this CDDL HEADER in each
 * file and include the License file at usr/src/OPENSOLARIS.LICENSE.
 * If applicable, add the following below this CDDL HEADER, with the
 * fields enclosed by brackets "[]" replaced with your own identifying
 * information: Portions Copyright [yyyy] [name of copyright owner]
 *
 * CDDL HEADER END
 */
/*
 * Copyright 2009 Sun Microsystems, Inc.  All rights reserved.
 * Use is subject to license terms.
 */

/*
 * Virtual Device Labels
 * ---------------------
 *
 * The vdev label serves several distinct purposes:
 *
 *	1. Uniquely identify this device as part of a ZFS pool and confirm its
 *	   identity within the pool.
 *
 * 	2. Verify that all the devices given in a configuration are present
 *         within the pool.
 *
 * 	3. Determine the uberblock for the pool.
 *
 * 	4. In case of an import operation, determine the configuration of the
 *         toplevel vdev of which it is a part.
 *
 * 	5. If an import operation cannot find all the devices in the pool,
 *         provide enough information to the administrator to determine which
 *         devices are missing.
 *
 * It is important to note that while the kernel is responsible for writing the
 * label, it only consumes the information in the first three cases.  The
 * latter information is only consumed in userland when determining the
 * configuration to import a pool.
 *
 *
 * Label Organization
 * ------------------
 *
 * Before describing the contents of the label, it's important to understand how
 * the labels are written and updated with respect to the uberblock.
 *
 * When the pool configuration is altered, either because it was newly created
 * or a device was added, we want to update all the labels such that we can deal
 * with fatal failure at any point.  To this end, each disk has two labels which
 * are updated before and after the uberblock is synced.  Assuming we have
 * labels and an uberblock with the following transaction groups:
 *
 *              L1          UB          L2
 *           +------+    +------+    +------+
 *           |      |    |      |    |      |
 *           | t10  |    | t10  |    | t10  |
 *           |      |    |      |    |      |
 *           +------+    +------+    +------+
 *
 * In this stable state, the labels and the uberblock were all updated within
 * the same transaction group (10).  Each label is mirrored and checksummed, so
 * that we can detect when we fail partway through writing the label.
 *
 * In order to identify which labels are valid, the labels are written in the
 * following manner:
 *
 * 	1. For each vdev, update 'L1' to the new label
 * 	2. Update the uberblock
 * 	3. For each vdev, update 'L2' to the new label
 *
 * Given arbitrary failure, we can determine the correct label to use based on
 * the transaction group.  If we fail after updating L1 but before updating the
 * UB, we will notice that L1's transaction group is greater than the uberblock,
 * so L2 must be valid.  If we fail after writing the uberblock but before
 * writing L2, we will notice that L2's transaction group is less than L1, and
 * therefore L1 is valid.
 *
 * Another added complexity is that not every label is updated when the config
 * is synced.  If we add a single device, we do not want to have to re-write
 * every label for every device in the pool.  This means that both L1 and L2 may
 * be older than the pool uberblock, because the necessary information is stored
 * on another vdev.
 *
 *
 * On-disk Format
 * --------------
 *
 * The vdev label consists of two distinct parts, and is wrapped within the
 * vdev_label_t structure.  The label includes 8k of padding to permit legacy
 * VTOC disk labels, but is otherwise ignored.
 *
 * The first half of the label is a packed nvlist which contains pool wide
 * properties, per-vdev properties, and configuration information.  It is
 * described in more detail below.
 *
 * The latter half of the label consists of a redundant array of uberblocks.
 * These uberblocks are updated whenever a transaction group is committed,
 * or when the configuration is updated.  When a pool is loaded, we scan each
 * vdev for the 'best' uberblock.
 *
 *
 * Configuration Information
 * -------------------------
 *
 * The nvlist describing the pool and vdev contains the following elements:
 *
 * 	version		ZFS on-disk version
 * 	name		Pool name
 * 	state		Pool state
 * 	txg		Transaction group in which this label was written
 * 	pool_guid	Unique identifier for this pool
 * 	vdev_tree	An nvlist describing vdev tree.
 *
 * Each leaf device label also contains the following:
 *
 * 	top_guid	Unique ID for top-level vdev in which this is contained
 * 	guid		Unique ID for the leaf vdev
 *
 * The 'vs' configuration follows the format described in 'spa_config.c'.
 */

#include <sys/zfs_context.h>
#include <sys/spa.h>
#include <sys/spa_impl.h>
#include <sys/dmu.h>
#include <sys/zap.h>
#include <sys/vdev.h>
#include <sys/vdev_impl.h>
#include <sys/uberblock_impl.h>
#include <sys/metaslab.h>
#include <sys/zio.h>
#include <sys/fs/zfs.h>

/*
 * Basic routines to read and write from a vdev label.
 * Used throughout the rest of this file.
 */
uint64_t
vdev_label_offset(uint64_t psize, int l, uint64_t offset)
{
	ASSERT(offset < sizeof (vdev_label_t));
	ASSERT(P2PHASE_TYPED(psize, sizeof (vdev_label_t), uint64_t) == 0);

	return (offset + l * sizeof (vdev_label_t) + (l < VDEV_LABELS / 2 ?
	    0 : psize - VDEV_LABELS * sizeof (vdev_label_t)));
}

/*
 * Returns back the vdev label associated with the passed in offset.
 */
int
vdev_label_number(uint64_t psize, uint64_t offset)
{
	int l;

	if (offset >= psize - VDEV_LABEL_END_SIZE) {
		offset -= psize - VDEV_LABEL_END_SIZE;
		offset += (VDEV_LABELS / 2) * sizeof (vdev_label_t);
	}
	l = offset / sizeof (vdev_label_t);
	return (l < VDEV_LABELS ? l : -1);
}

static void
vdev_label_read(zio_t *zio, vdev_t *vd, int l, void *buf, uint64_t offset,
	uint64_t size, zio_done_func_t *done, void *private, int flags)
{
	ASSERT(spa_config_held(zio->io_spa, SCL_STATE_ALL, RW_WRITER) ==
	    SCL_STATE_ALL);
	ASSERT(flags & ZIO_FLAG_CONFIG_WRITER);

	zio_nowait(zio_read_phys(zio, vd,
	    vdev_label_offset(vd->vdev_psize, l, offset),
	    size, buf, ZIO_CHECKSUM_LABEL, done, private,
	    ZIO_PRIORITY_SYNC_READ, flags, B_TRUE));
}

static void
vdev_label_write(zio_t *zio, vdev_t *vd, int l, void *buf, uint64_t offset,
	uint64_t size, zio_done_func_t *done, void *private, int flags)
{
	ASSERT(spa_config_held(zio->io_spa, SCL_ALL, RW_WRITER) == SCL_ALL ||
	    (spa_config_held(zio->io_spa, SCL_CONFIG | SCL_STATE, RW_READER) ==
	    (SCL_CONFIG | SCL_STATE) &&
	    dsl_pool_sync_context(spa_get_dsl(zio->io_spa))));
	ASSERT(flags & ZIO_FLAG_CONFIG_WRITER);

	zio_nowait(zio_write_phys(zio, vd,
	    vdev_label_offset(vd->vdev_psize, l, offset),
	    size, buf, ZIO_CHECKSUM_LABEL, done, private,
	    ZIO_PRIORITY_SYNC_WRITE, flags, B_TRUE));
}

/*
 * Generate the nvlist representing this vdev's config.
 */
nvlist_t *
vdev_config_generate(spa_t *spa, vdev_t *vd, boolean_t getstats,
    boolean_t isspare, boolean_t isl2cache)
{
	nvlist_t *nv = NULL;

	VERIFY(nvlist_alloc(&nv, NV_UNIQUE_NAME, KM_SLEEP) == 0);

	VERIFY(nvlist_add_string(nv, ZPOOL_CONFIG_TYPE,
	    vd->vdev_ops->vdev_op_type) == 0);
	if (!isspare && !isl2cache)
		VERIFY(nvlist_add_uint64(nv, ZPOOL_CONFIG_ID, vd->vdev_id)
		    == 0);
	VERIFY(nvlist_add_uint64(nv, ZPOOL_CONFIG_GUID, vd->vdev_guid) == 0);

	if (vd->vdev_path != NULL)
		VERIFY(nvlist_add_string(nv, ZPOOL_CONFIG_PATH,
		    vd->vdev_path) == 0);

	if (vd->vdev_devid != NULL)
		VERIFY(nvlist_add_string(nv, ZPOOL_CONFIG_DEVID,
		    vd->vdev_devid) == 0);

	if (vd->vdev_physpath != NULL)
		VERIFY(nvlist_add_string(nv, ZPOOL_CONFIG_PHYS_PATH,
		    vd->vdev_physpath) == 0);

	if (vd->vdev_fru != NULL)
		VERIFY(nvlist_add_string(nv, ZPOOL_CONFIG_FRU,
		    vd->vdev_fru) == 0);

	if (vd->vdev_nparity != 0) {
		ASSERT(strcmp(vd->vdev_ops->vdev_op_type,
		    VDEV_TYPE_RAIDZ) == 0);

		/*
		 * Make sure someone hasn't managed to sneak a fancy new vdev
		 * into a crufty old storage pool.
		 */
		ASSERT(vd->vdev_nparity == 1 ||
		    (vd->vdev_nparity <= 2 &&
		    spa_version(spa) >= SPA_VERSION_RAIDZ2) ||
		    (vd->vdev_nparity <= 3 &&
		    spa_version(spa) >= SPA_VERSION_RAIDZ3));

		/*
		 * Note that we'll add the nparity tag even on storage pools
		 * that only support a single parity device -- older software
		 * will just ignore it.
		 */
		VERIFY(nvlist_add_uint64(nv, ZPOOL_CONFIG_NPARITY,
		    vd->vdev_nparity) == 0);
	}

	if (vd->vdev_wholedisk != -1ULL)
		VERIFY(nvlist_add_uint64(nv, ZPOOL_CONFIG_WHOLE_DISK,
		    vd->vdev_wholedisk) == 0);

	if (vd->vdev_not_present)
		VERIFY(nvlist_add_uint64(nv, ZPOOL_CONFIG_NOT_PRESENT, 1) == 0);

	if (vd->vdev_isspare)
		VERIFY(nvlist_add_uint64(nv, ZPOOL_CONFIG_IS_SPARE, 1) == 0);

	if (!isspare && !isl2cache && vd == vd->vdev_top) {
		VERIFY(nvlist_add_uint64(nv, ZPOOL_CONFIG_METASLAB_ARRAY,
		    vd->vdev_ms_array) == 0);
		VERIFY(nvlist_add_uint64(nv, ZPOOL_CONFIG_METASLAB_SHIFT,
		    vd->vdev_ms_shift) == 0);
		VERIFY(nvlist_add_uint64(nv, ZPOOL_CONFIG_ASHIFT,
		    vd->vdev_ashift) == 0);
		VERIFY(nvlist_add_uint64(nv, ZPOOL_CONFIG_ASIZE,
		    vd->vdev_asize) == 0);
		VERIFY(nvlist_add_uint64(nv, ZPOOL_CONFIG_IS_LOG,
		    vd->vdev_islog) == 0);
	}

	if (vd->vdev_dtl_smo.smo_object != 0)
		VERIFY(nvlist_add_uint64(nv, ZPOOL_CONFIG_DTL,
		    vd->vdev_dtl_smo.smo_object) == 0);

	if (getstats) {
		vdev_stat_t vs;
		vdev_get_stats(vd, &vs);
		VERIFY(nvlist_add_uint64_array(nv, ZPOOL_CONFIG_STATS,
		    (uint64_t *)&vs, sizeof (vs) / sizeof (uint64_t)) == 0);
	}

	if (!vd->vdev_ops->vdev_op_leaf) {
		nvlist_t **child;
		int c;

		child = kmem_alloc(vd->vdev_children * sizeof (nvlist_t *),
		    KM_SLEEP);

		for (c = 0; c < vd->vdev_children; c++)
			child[c] = vdev_config_generate(spa, vd->vdev_child[c],
			    getstats, isspare, isl2cache);

		VERIFY(nvlist_add_nvlist_array(nv, ZPOOL_CONFIG_CHILDREN,
		    child, vd->vdev_children) == 0);

		for (c = 0; c < vd->vdev_children; c++)
			nvlist_free(child[c]);

		kmem_free(child, vd->vdev_children * sizeof (nvlist_t *));

	} else {
		if (vd->vdev_offline && !vd->vdev_tmpoffline)
			VERIFY(nvlist_add_uint64(nv, ZPOOL_CONFIG_OFFLINE,
			    B_TRUE) == 0);
		if (vd->vdev_faulted)
			VERIFY(nvlist_add_uint64(nv, ZPOOL_CONFIG_FAULTED,
			    B_TRUE) == 0);
		if (vd->vdev_degraded)
			VERIFY(nvlist_add_uint64(nv, ZPOOL_CONFIG_DEGRADED,
			    B_TRUE) == 0);
		if (vd->vdev_removed)
			VERIFY(nvlist_add_uint64(nv, ZPOOL_CONFIG_REMOVED,
			    B_TRUE) == 0);
		if (vd->vdev_unspare)
			VERIFY(nvlist_add_uint64(nv, ZPOOL_CONFIG_UNSPARE,
			    B_TRUE) == 0);
	}

	return (nv);
}

nvlist_t *
vdev_label_read_config(vdev_t *vd)
{
	spa_t *spa = vd->vdev_spa;
	nvlist_t *config = NULL;
	vdev_phys_t *vp;
	zio_t *zio;
	int flags = ZIO_FLAG_CONFIG_WRITER | ZIO_FLAG_CANFAIL |
	    ZIO_FLAG_SPECULATIVE;
	int l;

	ASSERT(spa_config_held(spa, SCL_STATE_ALL, RW_WRITER) == SCL_STATE_ALL);

	if (!vdev_readable(vd))
		return (NULL);

	vp = zio_buf_alloc(sizeof (vdev_phys_t));

retry:
	for (l = 0; l < VDEV_LABELS; l++) {

		zio = zio_root(spa, NULL, NULL, flags);

		vdev_label_read(zio, vd, l, vp,
		    offsetof(vdev_label_t, vl_vdev_phys),
		    sizeof (vdev_phys_t), NULL, NULL, flags);

		if (zio_wait(zio) == 0 &&
		    nvlist_unpack(vp->vp_nvlist, sizeof (vp->vp_nvlist),
		    &config, 0) == 0)
			break;

		if (config != NULL) {
			nvlist_free(config);
			config = NULL;
		}
	}

	if (config == NULL && !(flags & ZIO_FLAG_TRYHARD)) {
		flags |= ZIO_FLAG_TRYHARD;
		goto retry;
	}

	zio_buf_free(vp, sizeof (vdev_phys_t));

	return (config);
}

/*
 * Determine if a device is in use.  The 'spare_guid' parameter will be filled
 * in with the device guid if this spare is active elsewhere on the system.
 */
static boolean_t
vdev_inuse(vdev_t *vd, uint64_t crtxg, vdev_labeltype_t reason,
    uint64_t *spare_guid, uint64_t *l2cache_guid)
{
	spa_t *spa = vd->vdev_spa;
	uint64_t state, pool_guid, device_guid, txg, spare_pool;
	uint64_t vdtxg = 0;
	nvlist_t *label;

	if (spare_guid)
		*spare_guid = 0ULL;
	if (l2cache_guid)
		*l2cache_guid = 0ULL;

	/*
	 * Read the label, if any, and perform some basic sanity checks.
	 */
	if ((label = vdev_label_read_config(vd)) == NULL)
		return (B_FALSE);

	(void) nvlist_lookup_uint64(label, ZPOOL_CONFIG_CREATE_TXG,
	    &vdtxg);

	if (nvlist_lookup_uint64(label, ZPOOL_CONFIG_POOL_STATE,
	    &state) != 0 ||
	    nvlist_lookup_uint64(label, ZPOOL_CONFIG_GUID,
	    &device_guid) != 0) {
		nvlist_free(label);
		return (B_FALSE);
	}

	if (state != POOL_STATE_SPARE && state != POOL_STATE_L2CACHE &&
	    (nvlist_lookup_uint64(label, ZPOOL_CONFIG_POOL_GUID,
	    &pool_guid) != 0 ||
	    nvlist_lookup_uint64(label, ZPOOL_CONFIG_POOL_TXG,
	    &txg) != 0)) {
		nvlist_free(label);
		return (B_FALSE);
	}

	nvlist_free(label);

	/*
	 * Check to see if this device indeed belongs to the pool it claims to
	 * be a part of.  The only way this is allowed is if the device is a hot
	 * spare (which we check for later on).
	 */
	if (state != POOL_STATE_SPARE && state != POOL_STATE_L2CACHE &&
	    !spa_guid_exists(pool_guid, device_guid) &&
	    !spa_spare_exists(device_guid, NULL, NULL) &&
	    !spa_l2cache_exists(device_guid, NULL))
		return (B_FALSE);

	/*
	 * If the transaction group is zero, then this an initialized (but
	 * unused) label.  This is only an error if the create transaction
	 * on-disk is the same as the one we're using now, in which case the
	 * user has attempted to add the same vdev multiple times in the same
	 * transaction.
	 */
	if (state != POOL_STATE_SPARE && state != POOL_STATE_L2CACHE &&
	    txg == 0 && vdtxg == crtxg)
		return (B_TRUE);

	/*
	 * Check to see if this is a spare device.  We do an explicit check for
	 * spa_has_spare() here because it may be on our pending list of spares
	 * to add.  We also check if it is an l2cache device.
	 */
	if (spa_spare_exists(device_guid, &spare_pool, NULL) ||
	    spa_has_spare(spa, device_guid)) {
		if (spare_guid)
			*spare_guid = device_guid;

		switch (reason) {
		case VDEV_LABEL_CREATE:
		case VDEV_LABEL_L2CACHE:
			return (B_TRUE);

		case VDEV_LABEL_REPLACE:
			return (!spa_has_spare(spa, device_guid) ||
			    spare_pool != 0ULL);

		case VDEV_LABEL_SPARE:
			return (spa_has_spare(spa, device_guid));
		}
	}

	/*
	 * Check to see if this is an l2cache device.
	 */
	if (spa_l2cache_exists(device_guid, NULL))
		return (B_TRUE);

	/*
	 * If the device is marked ACTIVE, then this device is in use by another
	 * pool on the system.
	 */
	return (state == POOL_STATE_ACTIVE);
}

/*
 * Initialize a vdev label.  We check to make sure each leaf device is not in
 * use, and writable.  We put down an initial label which we will later
 * overwrite with a complete label.  Note that it's important to do this
 * sequentially, not in parallel, so that we catch cases of multiple use of the
 * same leaf vdev in the vdev we're creating -- e.g. mirroring a disk with
 * itself.
 */
int
vdev_label_init(vdev_t *vd, uint64_t crtxg, vdev_labeltype_t reason)
{
	spa_t *spa = vd->vdev_spa;
	nvlist_t *label;
	vdev_phys_t *vp;
	char *pad2;
	uberblock_t *ub;
	zio_t *zio;
	char *buf;
	size_t buflen;
	int error;
	uint64_t spare_guid, l2cache_guid;
	int flags = ZIO_FLAG_CONFIG_WRITER | ZIO_FLAG_CANFAIL;
	int c, l, n;
	vdev_t *pvd;

	ASSERT(spa_config_held(spa, SCL_ALL, RW_WRITER) == SCL_ALL);

	for (c = 0; c < vd->vdev_children; c++)
		if ((error = vdev_label_init(vd->vdev_child[c],
		    crtxg, reason)) != 0)
			return (error);

	if (!vd->vdev_ops->vdev_op_leaf)
		return (0);

	/*
	 * Dead vdevs cannot be initialized.
	 */
	if (vdev_is_dead(vd))
		return (EIO);

	/*
	 * Determine if the vdev is in use.
	 */
	if (reason != VDEV_LABEL_REMOVE &&
	    vdev_inuse(vd, crtxg, reason, &spare_guid, &l2cache_guid))
		return (EBUSY);

	/*
	 * If this is a request to add or replace a spare or l2cache device
	 * that is in use elsewhere on the system, then we must update the
	 * guid (which was initialized to a random value) to reflect the
	 * actual GUID (which is shared between multiple pools).
	 */
	if (reason != VDEV_LABEL_REMOVE && reason != VDEV_LABEL_L2CACHE &&
	    spare_guid != 0ULL) {
		uint64_t guid_delta = spare_guid - vd->vdev_guid;

		vd->vdev_guid += guid_delta;

		for (pvd = vd; pvd != NULL; pvd = pvd->vdev_parent)
			pvd->vdev_guid_sum += guid_delta;

		/*
		 * If this is a replacement, then we want to fallthrough to the
		 * rest of the code.  If we're adding a spare, then it's already
		 * labeled appropriately and we can just return.
		 */
		if (reason == VDEV_LABEL_SPARE)
			return (0);
		ASSERT(reason == VDEV_LABEL_REPLACE);
	}

	if (reason != VDEV_LABEL_REMOVE && reason != VDEV_LABEL_SPARE &&
	    l2cache_guid != 0ULL) {
		uint64_t guid_delta = l2cache_guid - vd->vdev_guid;

		vd->vdev_guid += guid_delta;

		for (pvd = vd; pvd != NULL; pvd = pvd->vdev_parent)
			pvd->vdev_guid_sum += guid_delta;

		/*
		 * If this is a replacement, then we want to fallthrough to the
		 * rest of the code.  If we're adding an l2cache, then it's
		 * already labeled appropriately and we can just return.
		 */
		if (reason == VDEV_LABEL_L2CACHE)
			return (0);
		ASSERT(reason == VDEV_LABEL_REPLACE);
	}

	/*
	 * Initialize its label.
	 */
	vp = zio_buf_alloc(sizeof (vdev_phys_t));
	bzero(vp, sizeof (vdev_phys_t));

	/*
	 * Generate a label describing the pool and our top-level vdev.
	 * We mark it as being from txg 0 to indicate that it's not
	 * really part of an active pool just yet.  The labels will
	 * be written again with a meaningful txg by spa_sync().
	 */
	if (reason == VDEV_LABEL_SPARE ||
	    (reason == VDEV_LABEL_REMOVE && vd->vdev_isspare)) {
		/*
		 * For inactive hot spares, we generate a special label that
		 * identifies as a mutually shared hot spare.  We write the
		 * label if we are adding a hot spare, or if we are removing an
		 * active hot spare (in which case we want to revert the
		 * labels).
		 */
		VERIFY(nvlist_alloc(&label, NV_UNIQUE_NAME, KM_SLEEP) == 0);

		VERIFY(nvlist_add_uint64(label, ZPOOL_CONFIG_VERSION,
		    spa_version(spa)) == 0);
		VERIFY(nvlist_add_uint64(label, ZPOOL_CONFIG_POOL_STATE,
		    POOL_STATE_SPARE) == 0);
		VERIFY(nvlist_add_uint64(label, ZPOOL_CONFIG_GUID,
		    vd->vdev_guid) == 0);
	} else if (reason == VDEV_LABEL_L2CACHE ||
	    (reason == VDEV_LABEL_REMOVE && vd->vdev_isl2cache)) {
		/*
		 * For level 2 ARC devices, add a special label.
		 */
		VERIFY(nvlist_alloc(&label, NV_UNIQUE_NAME, KM_SLEEP) == 0);

		VERIFY(nvlist_add_uint64(label, ZPOOL_CONFIG_VERSION,
		    spa_version(spa)) == 0);
		VERIFY(nvlist_add_uint64(label, ZPOOL_CONFIG_POOL_STATE,
		    POOL_STATE_L2CACHE) == 0);
		VERIFY(nvlist_add_uint64(label, ZPOOL_CONFIG_GUID,
		    vd->vdev_guid) == 0);
	} else {
		label = spa_config_generate(spa, vd, 0ULL, B_FALSE);

		/*
		 * Add our creation time.  This allows us to detect multiple
		 * vdev uses as described above, and automatically expires if we
		 * fail.
		 */
		VERIFY(nvlist_add_uint64(label, ZPOOL_CONFIG_CREATE_TXG,
		    crtxg) == 0);
	}

	buf = vp->vp_nvlist;
	buflen = sizeof (vp->vp_nvlist);

	error = nvlist_pack(label, &buf, &buflen, NV_ENCODE_XDR, KM_SLEEP);
	if (error != 0) {
		nvlist_free(label);
		zio_buf_free(vp, sizeof (vdev_phys_t));
		/* EFAULT means nvlist_pack ran out of room */
		return (error == EFAULT ? ENAMETOOLONG : EINVAL);
	}

	/*
	 * Initialize uberblock template.
	 */
	ub = zio_buf_alloc(VDEV_UBERBLOCK_RING);
	bzero(ub, VDEV_UBERBLOCK_RING);
	*ub = spa->spa_uberblock;
	ub->ub_txg = 0;

	/* Initialize the 2nd padding area. */
	pad2 = zio_buf_alloc(VDEV_PAD_SIZE);
	bzero(pad2, VDEV_PAD_SIZE);

	/*
	 * Write everything in parallel.
	 */
retry:
	zio = zio_root(spa, NULL, NULL, flags);

	for (l = 0; l < VDEV_LABELS; l++) {

		vdev_label_write(zio, vd, l, vp,
		    offsetof(vdev_label_t, vl_vdev_phys),
		    sizeof (vdev_phys_t), NULL, NULL, flags);

		/*
		 * Skip the 1st padding area.
		 * Zero out the 2nd padding area where it might have
		 * left over data from previous filesystem format.
		 */
		vdev_label_write(zio, vd, l, pad2,
		    offsetof(vdev_label_t, vl_pad2),
		    VDEV_PAD_SIZE, NULL, NULL, flags);

<<<<<<< HEAD
		for (n = 0; n < VDEV_UBERBLOCK_COUNT(vd); n++) {
			vdev_label_write(zio, vd, l, ub,
			    VDEV_UBERBLOCK_OFFSET(vd, n),
			    VDEV_UBERBLOCK_SIZE(vd), NULL, NULL, flags);
		}
=======
		vdev_label_write(zio, vd, l, ub,
		    offsetof(vdev_label_t, vl_uberblock),
		    VDEV_UBERBLOCK_RING, NULL, NULL, flags);
>>>>>>> 45d1cae3
	}

	error = zio_wait(zio);

	if (error != 0 && !(flags & ZIO_FLAG_TRYHARD)) {
		flags |= ZIO_FLAG_TRYHARD;
		goto retry;
	}

	nvlist_free(label);
	zio_buf_free(pad2, VDEV_PAD_SIZE);
	zio_buf_free(ub, VDEV_UBERBLOCK_RING);
	zio_buf_free(vp, sizeof (vdev_phys_t));

	/*
	 * If this vdev hasn't been previously identified as a spare, then we
	 * mark it as such only if a) we are labeling it as a spare, or b) it
	 * exists as a spare elsewhere in the system.  Do the same for
	 * level 2 ARC devices.
	 */
	if (error == 0 && !vd->vdev_isspare &&
	    (reason == VDEV_LABEL_SPARE ||
	    spa_spare_exists(vd->vdev_guid, NULL, NULL)))
		spa_spare_add(vd);

	if (error == 0 && !vd->vdev_isl2cache &&
	    (reason == VDEV_LABEL_L2CACHE ||
	    spa_l2cache_exists(vd->vdev_guid, NULL)))
		spa_l2cache_add(vd);

	return (error);
}

/*
 * ==========================================================================
 * uberblock load/sync
 * ==========================================================================
 */

/*
 * For use by zdb and debugging purposes only
 */
uint64_t ub_max_txg = UINT64_MAX;

/*
 * Consider the following situation: txg is safely synced to disk.  We've
 * written the first uberblock for txg + 1, and then we lose power.  When we
 * come back up, we fail to see the uberblock for txg + 1 because, say,
 * it was on a mirrored device and the replica to which we wrote txg + 1
 * is now offline.  If we then make some changes and sync txg + 1, and then
 * the missing replica comes back, then for a new seconds we'll have two
 * conflicting uberblocks on disk with the same txg.  The solution is simple:
 * among uberblocks with equal txg, choose the one with the latest timestamp.
 */
static int
vdev_uberblock_compare(uberblock_t *ub1, uberblock_t *ub2)
{
	if (ub1->ub_txg < ub2->ub_txg)
		return (-1);
	if (ub1->ub_txg > ub2->ub_txg)
		return (1);

	if (ub1->ub_timestamp < ub2->ub_timestamp)
		return (-1);
	if (ub1->ub_timestamp > ub2->ub_timestamp)
		return (1);

	return (0);
}

static void
vdev_uberblock_load_done(zio_t *zio)
{
	zio_t *rio = zio->io_private;
	uberblock_t *ub = zio->io_data;
	uberblock_t *ubbest = rio->io_private;

	ASSERT3U(zio->io_size, ==, VDEV_UBERBLOCK_SIZE(zio->io_vd));

	if (zio->io_error == 0 && uberblock_verify(ub) == 0) {
		mutex_enter(&rio->io_lock);
		if (ub->ub_txg <= ub_max_txg &&
		    vdev_uberblock_compare(ub, ubbest) > 0)
			*ubbest = *ub;
		mutex_exit(&rio->io_lock);
	}

	zio_buf_free(zio->io_data, zio->io_size);
}

void
vdev_uberblock_load(zio_t *zio, vdev_t *vd, uberblock_t *ubbest)
{
	spa_t *spa = vd->vdev_spa;
	vdev_t *rvd = spa->spa_root_vdev;
	int flags = ZIO_FLAG_CONFIG_WRITER | ZIO_FLAG_CANFAIL |
	    ZIO_FLAG_SPECULATIVE | ZIO_FLAG_TRYHARD;
	int c, l, n;

	if (vd == rvd) {
		ASSERT(zio == NULL);
		spa_config_enter(spa, SCL_ALL, FTAG, RW_WRITER);
		zio = zio_root(spa, NULL, ubbest, flags);
		bzero(ubbest, sizeof (uberblock_t));
	}

	ASSERT(zio != NULL);

	for (c = 0; c < vd->vdev_children; c++)
		vdev_uberblock_load(zio, vd->vdev_child[c], ubbest);

	if (vd->vdev_ops->vdev_op_leaf && vdev_readable(vd)) {
		for (l = 0; l < VDEV_LABELS; l++) {
			for (n = 0; n < VDEV_UBERBLOCK_COUNT(vd); n++) {
				vdev_label_read(zio, vd, l,
				    zio_buf_alloc(VDEV_UBERBLOCK_SIZE(vd)),
				    VDEV_UBERBLOCK_OFFSET(vd, n),
				    VDEV_UBERBLOCK_SIZE(vd),
				    vdev_uberblock_load_done, zio, flags);
			}
		}
	}

	if (vd == rvd) {
		(void) zio_wait(zio);
		spa_config_exit(spa, SCL_ALL, FTAG);
	}
}

/*
 * On success, increment root zio's count of good writes.
 * We only get credit for writes to known-visible vdevs; see spa_vdev_add().
 */
static void
vdev_uberblock_sync_done(zio_t *zio)
{
	uint64_t *good_writes = zio->io_private;

	if (zio->io_error == 0 && zio->io_vd->vdev_top->vdev_ms_array != 0)
		atomic_add_64(good_writes, 1);
}

/*
 * Write the uberblock to all labels of all leaves of the specified vdev.
 */
static void
vdev_uberblock_sync(zio_t *zio, uberblock_t *ub, vdev_t *vd, int flags)
{
	uberblock_t *ubbuf;
	int c, l, n;

	for (c = 0; c < vd->vdev_children; c++)
		vdev_uberblock_sync(zio, ub, vd->vdev_child[c], flags);

	if (!vd->vdev_ops->vdev_op_leaf)
		return;

	if (!vdev_writeable(vd))
		return;

	n = ub->ub_txg & (VDEV_UBERBLOCK_COUNT(vd) - 1);

	ubbuf = zio_buf_alloc(VDEV_UBERBLOCK_SIZE(vd));
	bzero(ubbuf, VDEV_UBERBLOCK_SIZE(vd));
	*ubbuf = *ub;

	for (l = 0; l < VDEV_LABELS; l++)
		vdev_label_write(zio, vd, l, ubbuf,
		    VDEV_UBERBLOCK_OFFSET(vd, n), VDEV_UBERBLOCK_SIZE(vd),
		    vdev_uberblock_sync_done, zio->io_private,
		    flags | ZIO_FLAG_DONT_PROPAGATE);

	zio_buf_free(ubbuf, VDEV_UBERBLOCK_SIZE(vd));
}

int
vdev_uberblock_sync_list(vdev_t **svd, int svdcount, uberblock_t *ub, int flags)
{
	spa_t *spa = svd[0]->vdev_spa;
	zio_t *zio;
	uint64_t good_writes = 0;
	int v;

	zio = zio_root(spa, NULL, &good_writes, flags);

	for (v = 0; v < svdcount; v++)
		vdev_uberblock_sync(zio, ub, svd[v], flags);

	(void) zio_wait(zio);

	/*
	 * Flush the uberblocks to disk.  This ensures that the odd labels
	 * are no longer needed (because the new uberblocks and the even
	 * labels are safely on disk), so it is safe to overwrite them.
	 */
	zio = zio_root(spa, NULL, NULL, flags);

	for (v = 0; v < svdcount; v++)
		zio_flush(zio, svd[v]);

	(void) zio_wait(zio);

	return (good_writes >= 1 ? 0 : EIO);
}

/*
 * On success, increment the count of good writes for our top-level vdev.
 */
static void
vdev_label_sync_done(zio_t *zio)
{
	uint64_t *good_writes = zio->io_private;

	if (zio->io_error == 0)
		atomic_add_64(good_writes, 1);
}

/*
 * If there weren't enough good writes, indicate failure to the parent.
 */
static void
vdev_label_sync_top_done(zio_t *zio)
{
	uint64_t *good_writes = zio->io_private;

	if (*good_writes == 0)
		zio->io_error = EIO;

	kmem_free(good_writes, sizeof (uint64_t));
}

/*
 * We ignore errors for log and cache devices, simply free the private data.
 */
static void
vdev_label_sync_ignore_done(zio_t *zio)
{
	kmem_free(zio->io_private, sizeof (uint64_t));
}

/*
 * Write all even or odd labels to all leaves of the specified vdev.
 */
static void
vdev_label_sync(zio_t *zio, vdev_t *vd, int l, uint64_t txg, int flags)
{
	nvlist_t *label;
	vdev_phys_t *vp;
	char *buf;
	size_t buflen;
	int c;

	for (c = 0; c < vd->vdev_children; c++)
		vdev_label_sync(zio, vd->vdev_child[c], l, txg, flags);

	if (!vd->vdev_ops->vdev_op_leaf)
		return;

	if (!vdev_writeable(vd))
		return;

	/*
	 * Generate a label describing the top-level config to which we belong.
	 */
	label = spa_config_generate(vd->vdev_spa, vd, txg, B_FALSE);

	vp = zio_buf_alloc(sizeof (vdev_phys_t));
	bzero(vp, sizeof (vdev_phys_t));

	buf = vp->vp_nvlist;
	buflen = sizeof (vp->vp_nvlist);

	if (nvlist_pack(label, &buf, &buflen, NV_ENCODE_XDR, KM_SLEEP) == 0) {
		for (; l < VDEV_LABELS; l += 2) {
			vdev_label_write(zio, vd, l, vp,
			    offsetof(vdev_label_t, vl_vdev_phys),
			    sizeof (vdev_phys_t),
			    vdev_label_sync_done, zio->io_private,
			    flags | ZIO_FLAG_DONT_PROPAGATE);
		}
	}

	zio_buf_free(vp, sizeof (vdev_phys_t));
	nvlist_free(label);
}

int
vdev_label_sync_list(spa_t *spa, int l, uint64_t txg, int flags)
{
	list_t *dl = &spa->spa_config_dirty_list;
	vdev_t *vd;
	zio_t *zio;
	int error;

	/*
	 * Write the new labels to disk.
	 */
	zio = zio_root(spa, NULL, NULL, flags);

	for (vd = list_head(dl); vd != NULL; vd = list_next(dl, vd)) {
		uint64_t *good_writes = kmem_zalloc(sizeof (uint64_t),
		    KM_SLEEP);
		zio_t *vio = zio_null(zio, spa, NULL,
		    (vd->vdev_islog || vd->vdev_aux != NULL) ?
		    vdev_label_sync_ignore_done : vdev_label_sync_top_done,
		    good_writes, flags);
		vdev_label_sync(vio, vd, l, txg, flags);
		zio_nowait(vio);
	}

	error = zio_wait(zio);

	/*
	 * Flush the new labels to disk.
	 */
	zio = zio_root(spa, NULL, NULL, flags);

	for (vd = list_head(dl); vd != NULL; vd = list_next(dl, vd))
		zio_flush(zio, vd);

	(void) zio_wait(zio);

	return (error);
}

/*
 * Sync the uberblock and any changes to the vdev configuration.
 *
 * The order of operations is carefully crafted to ensure that
 * if the system panics or loses power at any time, the state on disk
 * is still transactionally consistent.  The in-line comments below
 * describe the failure semantics at each stage.
 *
 * Moreover, vdev_config_sync() is designed to be idempotent: if it fails
 * at any time, you can just call it again, and it will resume its work.
 */
int
vdev_config_sync(vdev_t **svd, int svdcount, uint64_t txg, boolean_t tryhard)
{
	spa_t *spa = svd[0]->vdev_spa;
	uberblock_t *ub = &spa->spa_uberblock;
	vdev_t *vd;
	zio_t *zio;
	int error;
	int flags = ZIO_FLAG_CONFIG_WRITER | ZIO_FLAG_CANFAIL;

	/*
	 * Normally, we don't want to try too hard to write every label and
	 * uberblock.  If there is a flaky disk, we don't want the rest of the
	 * sync process to block while we retry.  But if we can't write a
	 * single label out, we should retry with ZIO_FLAG_TRYHARD before
	 * bailing out and declaring the pool faulted.
	 */
	if (tryhard)
		flags |= ZIO_FLAG_TRYHARD;

	ASSERT(ub->ub_txg <= txg);

	/*
	 * If this isn't a resync due to I/O errors,
	 * and nothing changed in this transaction group,
	 * and the vdev configuration hasn't changed,
	 * then there's nothing to do.
	 */
	if (ub->ub_txg < txg &&
	    uberblock_update(ub, spa->spa_root_vdev, txg) == B_FALSE &&
	    list_is_empty(&spa->spa_config_dirty_list))
		return (0);

	if (txg > spa_freeze_txg(spa))
		return (0);

	ASSERT(txg <= spa->spa_final_txg);

	/*
	 * Flush the write cache of every disk that's been written to
	 * in this transaction group.  This ensures that all blocks
	 * written in this txg will be committed to stable storage
	 * before any uberblock that references them.
	 */
	zio = zio_root(spa, NULL, NULL, flags);

	for (vd = txg_list_head(&spa->spa_vdev_txg_list, TXG_CLEAN(txg)); vd;
	    vd = txg_list_next(&spa->spa_vdev_txg_list, vd, TXG_CLEAN(txg)))
		zio_flush(zio, vd);

	(void) zio_wait(zio);

	/*
	 * Sync out the even labels (L0, L2) for every dirty vdev.  If the
	 * system dies in the middle of this process, that's OK: all of the
	 * even labels that made it to disk will be newer than any uberblock,
	 * and will therefore be considered invalid.  The odd labels (L1, L3),
	 * which have not yet been touched, will still be valid.  We flush
	 * the new labels to disk to ensure that all even-label updates
	 * are committed to stable storage before the uberblock update.
	 */
	if ((error = vdev_label_sync_list(spa, 0, txg, flags)) != 0)
		return (error);

	/*
	 * Sync the uberblocks to all vdevs in svd[].
	 * If the system dies in the middle of this step, there are two cases
	 * to consider, and the on-disk state is consistent either way:
	 *
	 * (1)	If none of the new uberblocks made it to disk, then the
	 *	previous uberblock will be the newest, and the odd labels
	 *	(which had not yet been touched) will be valid with respect
	 *	to that uberblock.
	 *
	 * (2)	If one or more new uberblocks made it to disk, then they
	 *	will be the newest, and the even labels (which had all
	 *	been successfully committed) will be valid with respect
	 *	to the new uberblocks.
	 */
	if ((error = vdev_uberblock_sync_list(svd, svdcount, ub, flags)) != 0)
		return (error);

	/*
	 * Sync out odd labels for every dirty vdev.  If the system dies
	 * in the middle of this process, the even labels and the new
	 * uberblocks will suffice to open the pool.  The next time
	 * the pool is opened, the first thing we'll do -- before any
	 * user data is modified -- is mark every vdev dirty so that
	 * all labels will be brought up to date.  We flush the new labels
	 * to disk to ensure that all odd-label updates are committed to
	 * stable storage before the next transaction group begins.
	 */
	return (vdev_label_sync_list(spa, 1, txg, flags));
}<|MERGE_RESOLUTION|>--- conflicted
+++ resolved
@@ -509,7 +509,7 @@
 	int error;
 	uint64_t spare_guid, l2cache_guid;
 	int flags = ZIO_FLAG_CONFIG_WRITER | ZIO_FLAG_CANFAIL;
-	int c, l, n;
+	int c, l;
 	vdev_t *pvd;
 
 	ASSERT(spa_config_held(spa, SCL_ALL, RW_WRITER) == SCL_ALL);
@@ -677,17 +677,9 @@
 		    offsetof(vdev_label_t, vl_pad2),
 		    VDEV_PAD_SIZE, NULL, NULL, flags);
 
-<<<<<<< HEAD
-		for (n = 0; n < VDEV_UBERBLOCK_COUNT(vd); n++) {
-			vdev_label_write(zio, vd, l, ub,
-			    VDEV_UBERBLOCK_OFFSET(vd, n),
-			    VDEV_UBERBLOCK_SIZE(vd), NULL, NULL, flags);
-		}
-=======
 		vdev_label_write(zio, vd, l, ub,
 		    offsetof(vdev_label_t, vl_uberblock),
 		    VDEV_UBERBLOCK_RING, NULL, NULL, flags);
->>>>>>> 45d1cae3
 	}
 
 	error = zio_wait(zio);
