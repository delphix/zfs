--- conflicted
+++ resolved
@@ -605,14 +605,8 @@
 spa_taskq_create(spa_t *spa, const char *name, enum zti_modes mode,
     uint_t value)
 {
-<<<<<<< HEAD
-	int t, q;
-
-	ASSERT(spa->spa_state == POOL_STATE_UNINITIALIZED);
-=======
 	uint_t flags = TASKQ_PREPOPULATE;
 	boolean_t batch = B_FALSE;
->>>>>>> 428870ff
 
 	switch (mode) {
 	case zti_mode_null:
@@ -644,13 +638,6 @@
 		if (batch)
 			flags |= TASKQ_DC_BATCH;
 
-<<<<<<< HEAD
-	for (t = 0; t < ZIO_TYPES; t++) {
-		const zio_taskq_info_t *ztip = &zio_taskqs[t];
-		for (q = 0; q < ZIO_TASKQ_TYPES; q++) {
-			enum zti_modes mode = ztip->zti_nthreads[q].zti_mode;
-			uint_t value = ztip->zti_nthreads[q].zti_value;
-=======
 		return (taskq_create_sysdc(name, value, 50, INT_MAX,
 		    spa->spa_proc, zio_taskq_basedc, flags));
 	}
@@ -661,12 +648,13 @@
 static void
 spa_create_zio_taskqs(spa_t *spa)
 {
-	for (int t = 0; t < ZIO_TYPES; t++) {
-		for (int q = 0; q < ZIO_TASKQ_TYPES; q++) {
+	int t, q;
+
+	for (t = 0; t < ZIO_TYPES; t++) {
+		for (q = 0; q < ZIO_TASKQ_TYPES; q++) {
 			const zio_taskq_info_t *ztip = &zio_taskqs[t][q];
 			enum zti_modes mode = ztip->zti_mode;
 			uint_t value = ztip->zti_value;
->>>>>>> 428870ff
 			char name[32];
 
 			(void) snprintf(name, sizeof (name),
@@ -830,16 +818,10 @@
 	list_destroy(&spa->spa_config_dirty_list);
 	list_destroy(&spa->spa_state_dirty_list);
 
-<<<<<<< HEAD
 	for (t = 0; t < ZIO_TYPES; t++) {
 		for (q = 0; q < ZIO_TASKQ_TYPES; q++) {
-			taskq_destroy(spa->spa_zio_taskq[t][q]);
-=======
-	for (int t = 0; t < ZIO_TYPES; t++) {
-		for (int q = 0; q < ZIO_TASKQ_TYPES; q++) {
 			if (spa->spa_zio_taskq[t][q] != NULL)
 				taskq_destroy(spa->spa_zio_taskq[t][q]);
->>>>>>> 428870ff
 			spa->spa_zio_taskq[t][q] = NULL;
 		}
 	}
@@ -1315,31 +1297,16 @@
 void
 spa_load_log_state(spa_t *spa, nvlist_t *nv)
 {
-<<<<<<< HEAD
-	nvlist_t *nv, *nvroot, **child;
-	uint64_t is_log;
-	uint_t children;
-	vdev_t *rvd = spa->spa_root_vdev;
+	vdev_t *ovd, *rvd = spa->spa_root_vdev;
 	int c;
-
-	VERIFY(load_nvlist(spa, spa->spa_config_object, &nv) == 0);
-	VERIFY(nvlist_lookup_nvlist(nv, ZPOOL_CONFIG_VDEV_TREE, &nvroot) == 0);
-	VERIFY(nvlist_lookup_nvlist_array(nvroot, ZPOOL_CONFIG_CHILDREN,
-	    &child, &children) == 0);
-
-	for (c = 0; c < children; c++) {
-		vdev_t *tvd = rvd->vdev_child[c];
-=======
-	vdev_t *ovd, *rvd = spa->spa_root_vdev;
 
 	/*
 	 * Load the original root vdev tree from the passed config.
 	 */
 	spa_config_enter(spa, SCL_ALL, FTAG, RW_WRITER);
 	VERIFY(spa_config_parse(spa, &ovd, nv, NULL, 0, VDEV_ALLOC_LOAD) == 0);
->>>>>>> 428870ff
-
-	for (int c = 0; c < rvd->vdev_children; c++) {
+
+	for (c = 0; c < rvd->vdev_children; c++) {
 		vdev_t *cvd = rvd->vdev_child[c];
 		if (cvd->vdev_islog)
 			vdev_load_log_state(cvd, ovd->vdev_child[c]);
@@ -1373,13 +1340,14 @@
 {
 	vdev_t *rvd = spa->spa_root_vdev;
 	boolean_t slog_found = B_FALSE;
+	int c;
 
 	ASSERT(spa_config_held(spa, SCL_ALLOC, RW_WRITER));
 
 	if (!spa_has_slogs(spa))
 		return (B_FALSE);
 
-	for (int c = 0; c < rvd->vdev_children; c++) {
+	for (c = 0; c < rvd->vdev_children; c++) {
 		vdev_t *tvd = rvd->vdev_child[c];
 		metaslab_group_t *mg = tvd->vdev_mg;
 
@@ -1396,10 +1364,11 @@
 spa_activate_log(spa_t *spa)
 {
 	vdev_t *rvd = spa->spa_root_vdev;
+	int c;
 
 	ASSERT(spa_config_held(spa, SCL_ALLOC, RW_WRITER));
 
-	for (int c = 0; c < rvd->vdev_children; c++) {
+	for (c = 0; c < rvd->vdev_children; c++) {
 		vdev_t *tvd = rvd->vdev_child[c];
 		metaslab_group_t *mg = tvd->vdev_mg;
 
@@ -1429,7 +1398,9 @@
 static void
 spa_aux_check_removed(spa_aux_vdev_t *sav)
 {
-	for (int i = 0; i < sav->sav_count; i++)
+	int i;
+
+	for (i = 0; i < sav->sav_count; i++)
 		spa_check_removed(sav->sav_vdevs[i]);
 }
 
@@ -1706,6 +1677,7 @@
 	int orig_mode = spa->spa_mode;
 	int parse;
 	uint64_t obj;
+	int c;
 
 	/*
 	 * If this is an untrusted config, access the pool in read-only mode.
@@ -2116,7 +2088,7 @@
 		    state == SPA_LOAD_RECOVER)
 			need_update = B_TRUE;
 
-		for (int c = 0; c < rvd->vdev_children; c++)
+		for (c = 0; c < rvd->vdev_children; c++)
 			if (rvd->vdev_child[c]->vdev_ms_array == 0)
 				need_update = B_TRUE;
 
@@ -2184,14 +2156,8 @@
 	if (load_error == 0)
 		return (0);
 
-<<<<<<< HEAD
-		for (c = 0; c < rvd->vdev_children; c++)
-			if (rvd->vdev_child[c]->vdev_ms_array == 0)
-				need_update = B_TRUE;
-=======
 	if (spa->spa_root_vdev != NULL)
 		config = spa_config_generate(spa, NULL, -1ULL, B_TRUE);
->>>>>>> 428870ff
 
 	spa->spa_last_ubsync_txg = spa->spa_uberblock.ub_txg;
 	spa->spa_last_ubsync_txg_ts = spa->spa_uberblock.ub_timestamp;
@@ -2740,12 +2706,7 @@
 	uint64_t txg = TXG_INITIAL;
 	nvlist_t **spares, **l2cache;
 	uint_t nspares, nl2cache;
-<<<<<<< HEAD
-	uint64_t version;
-	int c;
-=======
 	uint64_t version, obj;
->>>>>>> 428870ff
 
 	/*
 	 * If this pool already exists, return failure.
@@ -3631,10 +3592,7 @@
 	/*
 	 * Transfer each new top-level vdev from vd to rvd.
 	 */
-<<<<<<< HEAD
 	for (c = 0; c < vd->vdev_children; c++) {
-=======
-	for (int c = 0; c < vd->vdev_children; c++) {
 
 		/*
 		 * Set the vdev id to the first hole, if one exists.
@@ -3645,7 +3603,6 @@
 				break;
 			}
 		}
->>>>>>> 428870ff
 		tvd = vd->vdev_child[c];
 		vdev_remove_child(vd, tvd);
 		tvd->vdev_id = id;
@@ -3901,11 +3858,8 @@
 	boolean_t unspare = B_FALSE;
 	uint64_t unspare_guid;
 	size_t len;
-<<<<<<< HEAD
+	char *vdpath;
 	int t;
-=======
-	char *vdpath;
->>>>>>> 428870ff
 
 	txg = spa_vdev_enter(spa);
 
@@ -4073,7 +4027,7 @@
 	 * prevent vd from being accessed after it's freed.
 	 */
 	vdpath = spa_strdup(vd->vdev_path);
-	for (int t = 0; t < TXG_SIZE; t++)
+	for (t = 0; t < TXG_SIZE; t++)
 		(void) txg_list_remove_this(&tvd->vdev_dtl_list, vd, t);
 	vd->vdev_detached = B_TRUE;
 	vdev_dirty(tvd, VDD_DTL, vd, txg);
@@ -4325,23 +4279,10 @@
 			goto out;
 	}
 
-<<<<<<< HEAD
-	/*
-	 * Mark vd's DTL as dirty in this txg.  vdev_dtl_sync() will see that
-	 * vd->vdev_detached is set and free vd's DTL object in syncing context.
-	 * But first make sure we're not on any *other* txg's DTL list, to
-	 * prevent vd from being accessed after it's freed.
-	 */
-	for (t = 0; t < TXG_SIZE; t++)
-		(void) txg_list_remove_this(&tvd->vdev_dtl_list, vd, t);
-	vd->vdev_detached = B_TRUE;
-	vdev_dirty(tvd, VDD_DTL, vd, txg);
-=======
 	/* flush everything */
 	txg = spa_vdev_config_enter(newspa);
 	vdev_config_dirty(newspa->spa_root_vdev);
 	(void) spa_vdev_config_exit(newspa, NULL, txg, 0, FTAG);
->>>>>>> 428870ff
 
 	if (zio_injection_enabled)
 		zio_handle_panic_injection(spa, FTAG, 2);
