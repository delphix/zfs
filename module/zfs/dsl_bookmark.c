--- conflicted
+++ resolved
@@ -380,17 +380,10 @@
 static void
 dsl_bookmark_create_sync(void *arg, dmu_tx_t *tx)
 {
-<<<<<<< HEAD
-	dsl_pool_t *dp = dmu_tx_pool(tx);
-	dsl_bookmark_create_arg_t *dbca = arg;
-
-	ASSERT(spa_feature_is_enabled(dp->dp_spa, SPA_FEATURE_BOOKMARKS));
-=======
 	dsl_bookmark_create_arg_t *dbca = arg;
 
 	ASSERT(spa_feature_is_enabled(dmu_tx_pool(tx)->dp_spa,
 	    SPA_FEATURE_BOOKMARKS));
->>>>>>> 30af21b0
 
 	for (nvpair_t *pair = nvlist_next_nvpair(dbca->dbca_bmarks, NULL);
 	    pair != NULL; pair = nvlist_next_nvpair(dbca->dbca_bmarks, pair)) {
@@ -569,7 +562,6 @@
 dsl_get_bookmarks_impl(dsl_dataset_t *ds, nvlist_t *props, nvlist_t *outnvl)
 {
 	dsl_pool_t *dp = ds->ds_dir->dd_pool;
-<<<<<<< HEAD
 
 	ASSERT(dsl_pool_config_held(dp));
 
@@ -582,20 +574,6 @@
 
 		dsl_bookmark_fetch_props(dp, &dbn->dbn_phys, props, out_props);
 
-=======
-
-	ASSERT(dsl_pool_config_held(dp));
-
-	if (dsl_dataset_is_snapshot(ds))
-		return (SET_ERROR(EINVAL));
-
-	for (dsl_bookmark_node_t *dbn = avl_first(&ds->ds_bookmarks);
-	    dbn != NULL; dbn = AVL_NEXT(&ds->ds_bookmarks, dbn)) {
-		nvlist_t *out_props = fnvlist_alloc();
-
-		dsl_bookmark_fetch_props(dp, &dbn->dbn_phys, props, out_props);
-
->>>>>>> 30af21b0
 		fnvlist_add_nvlist(outnvl, dbn->dbn_name, out_props);
 		fnvlist_free(out_props);
 	}
@@ -617,26 +595,6 @@
 	const dsl_bookmark_node_t *ldbn = l;
 	const dsl_bookmark_node_t *rdbn = r;
 
-<<<<<<< HEAD
-	int64_t cmp = ldbn->dbn_phys.zbm_creation_txg -
-	    rdbn->dbn_phys.zbm_creation_txg;
-	if (cmp < 0)
-		return (-1);
-	else if (cmp > 0)
-		return (1);
-	cmp = (ldbn->dbn_phys.zbm_flags & ZBM_FLAG_HAS_FBN) -
-	    (rdbn->dbn_phys.zbm_flags & ZBM_FLAG_HAS_FBN);
-	if (cmp < 0)
-		return (-1);
-	else if (cmp > 0)
-		return (1);
-	cmp = strcmp(ldbn->dbn_name, rdbn->dbn_name);
-	if (cmp < 0)
-		return (-1);
-	else if (cmp > 0)
-		return (1);
-	return (0);
-=======
 	int64_t cmp = AVL_CMP(ldbn->dbn_phys.zbm_creation_txg,
 	    rdbn->dbn_phys.zbm_creation_txg);
 	if (likely(cmp))
@@ -647,7 +605,6 @@
 		return (cmp);
 	cmp = strcmp(ldbn->dbn_name, rdbn->dbn_name);
 	return (AVL_ISIGN(cmp));
->>>>>>> 30af21b0
 }
 
 /*
@@ -826,7 +783,6 @@
 	search.dbn_name = realname;
 	dsl_bookmark_node_t *dbn = avl_find(&ds->ds_bookmarks, &search, NULL);
 	ASSERT(dbn != NULL);
-<<<<<<< HEAD
 
 	if (dbn->dbn_phys.zbm_flags & ZBM_FLAG_HAS_FBN) {
 		/*
@@ -884,65 +840,6 @@
 	mutex_destroy(&dbn->dbn_lock);
 	kmem_free(dbn, sizeof (*dbn));
 
-=======
-
-	if (dbn->dbn_phys.zbm_flags & ZBM_FLAG_HAS_FBN) {
-		/*
-		 * If this bookmark HAS_FBN, and it is before the most
-		 * recent snapshot, then its TXG is a key in the head's
-		 * deadlist (and all clones' heads' deadlists).  If this is
-		 * the last thing keeping the key (i.e. there are no more
-		 * bookmarks with HAS_FBN at this TXG, and there is no
-		 * snapshot at this TXG), then remove the key.
-		 *
-		 * Note that this algorithm depends on ds_bookmarks being
-		 * sorted such that all bookmarks at the same TXG with
-		 * HAS_FBN are adjacent (with no non-HAS_FBN bookmarks
-		 * at the same TXG in between them).  If this were not
-		 * the case, we would need to examine *all* bookmarks
-		 * at this TXG, rather than just the adjacent ones.
-		 */
-
-		dsl_bookmark_node_t *dbn_prev =
-		    AVL_PREV(&ds->ds_bookmarks, dbn);
-		dsl_bookmark_node_t *dbn_next =
-		    AVL_NEXT(&ds->ds_bookmarks, dbn);
-
-		boolean_t more_bookmarks_at_this_txg =
-		    (dbn_prev != NULL && dbn_prev->dbn_phys.zbm_creation_txg ==
-		    dbn->dbn_phys.zbm_creation_txg &&
-		    (dbn_prev->dbn_phys.zbm_flags & ZBM_FLAG_HAS_FBN)) ||
-		    (dbn_next != NULL && dbn_next->dbn_phys.zbm_creation_txg ==
-		    dbn->dbn_phys.zbm_creation_txg &&
-		    (dbn_next->dbn_phys.zbm_flags & ZBM_FLAG_HAS_FBN));
-
-		if (!(dbn->dbn_phys.zbm_flags & ZBM_FLAG_SNAPSHOT_EXISTS) &&
-		    !more_bookmarks_at_this_txg &&
-		    dbn->dbn_phys.zbm_creation_txg <
-		    dsl_dataset_phys(ds)->ds_prev_snap_txg) {
-			dsl_dir_remove_clones_key(ds->ds_dir,
-			    dbn->dbn_phys.zbm_creation_txg, tx);
-			dsl_deadlist_remove_key(&ds->ds_deadlist,
-			    dbn->dbn_phys.zbm_creation_txg, tx);
-		}
-
-		spa_feature_decr(dmu_objset_spa(mos),
-		    SPA_FEATURE_BOOKMARK_WRITTEN, tx);
-	}
-
-	if (dbn->dbn_phys.zbm_redaction_obj != 0) {
-		VERIFY0(dmu_object_free(mos,
-		    dbn->dbn_phys.zbm_redaction_obj, tx));
-		spa_feature_decr(dmu_objset_spa(mos),
-		    SPA_FEATURE_REDACTION_BOOKMARKS, tx);
-	}
-
-	avl_remove(&ds->ds_bookmarks, dbn);
-	spa_strfree(dbn->dbn_name);
-	mutex_destroy(&dbn->dbn_lock);
-	kmem_free(dbn, sizeof (*dbn));
-
->>>>>>> 30af21b0
 	VERIFY0(zap_remove_norm(mos, bmark_zapobj, name, mt, tx));
 }
 
@@ -1495,14 +1392,9 @@
 	if (first->rbp_object < second->zb_object ||
 	    (first->rbp_object == second->zb_object &&
 	    first->rbp_blkid + (redact_block_get_count(first) - 1) <
-<<<<<<< HEAD
-	    second->zb_blkid))
-		return (-1);
-=======
 	    second->zb_blkid)) {
 		return (-1);
 	}
->>>>>>> 30af21b0
 
 	/*
 	 * If the bookmark is for a previous object, or the block in the
@@ -1511,14 +1403,9 @@
 	 */
 	if (first->rbp_object > second->zb_object ||
 	    (first->rbp_object == second->zb_object &&
-<<<<<<< HEAD
-	    first->rbp_blkid > second->zb_blkid))
-		return (1);
-=======
 	    first->rbp_blkid > second->zb_blkid)) {
 		return (1);
 	}
->>>>>>> 30af21b0
 
 	return (0);
 }
