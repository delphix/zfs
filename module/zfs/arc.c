/*
 * CDDL HEADER START
 *
 * The contents of this file are subject to the terms of the
 * Common Development and Distribution License (the "License").
 * You may not use this file except in compliance with the License.
 *
 * You can obtain a copy of the license at usr/src/OPENSOLARIS.LICENSE
 * or http://www.opensolaris.org/os/licensing.
 * See the License for the specific language governing permissions
 * and limitations under the License.
 *
 * When distributing Covered Code, include this CDDL HEADER in each
 * file and include the License file at usr/src/OPENSOLARIS.LICENSE.
 * If applicable, add the following below this CDDL HEADER, with the
 * fields enclosed by brackets "[]" replaced with your own identifying
 * information: Portions Copyright [yyyy] [name of copyright owner]
 *
 * CDDL HEADER END
 */
/*
 * Copyright 2009 Sun Microsystems, Inc.  All rights reserved.
 * Use is subject to license terms.
 */

/*
 * DVA-based Adjustable Replacement Cache
 *
 * While much of the theory of operation used here is
 * based on the self-tuning, low overhead replacement cache
 * presented by Megiddo and Modha at FAST 2003, there are some
 * significant differences:
 *
 * 1. The Megiddo and Modha model assumes any page is evictable.
 * Pages in its cache cannot be "locked" into memory.  This makes
 * the eviction algorithm simple: evict the last page in the list.
 * This also make the performance characteristics easy to reason
 * about.  Our cache is not so simple.  At any given moment, some
 * subset of the blocks in the cache are un-evictable because we
 * have handed out a reference to them.  Blocks are only evictable
 * when there are no external references active.  This makes
 * eviction far more problematic:  we choose to evict the evictable
 * blocks that are the "lowest" in the list.
 *
 * There are times when it is not possible to evict the requested
 * space.  In these circumstances we are unable to adjust the cache
 * size.  To prevent the cache growing unbounded at these times we
 * implement a "cache throttle" that slows the flow of new data
 * into the cache until we can make space available.
 *
 * 2. The Megiddo and Modha model assumes a fixed cache size.
 * Pages are evicted when the cache is full and there is a cache
 * miss.  Our model has a variable sized cache.  It grows with
 * high use, but also tries to react to memory pressure from the
 * operating system: decreasing its size when system memory is
 * tight.
 *
 * 3. The Megiddo and Modha model assumes a fixed page size. All
 * elements of the cache are therefor exactly the same size.  So
 * when adjusting the cache size following a cache miss, its simply
 * a matter of choosing a single page to evict.  In our model, we
 * have variable sized cache blocks (rangeing from 512 bytes to
 * 128K bytes).  We therefor choose a set of blocks to evict to make
 * space for a cache miss that approximates as closely as possible
 * the space used by the new block.
 *
 * See also:  "ARC: A Self-Tuning, Low Overhead Replacement Cache"
 * by N. Megiddo & D. Modha, FAST 2003
 */

/*
 * The locking model:
 *
 * A new reference to a cache buffer can be obtained in two
 * ways: 1) via a hash table lookup using the DVA as a key,
 * or 2) via one of the ARC lists.  The arc_read() interface
 * uses method 1, while the internal arc algorithms for
 * adjusting the cache use method 2.  We therefor provide two
 * types of locks: 1) the hash table lock array, and 2) the
 * arc list locks.
 *
 * Buffers do not have their own mutexs, rather they rely on the
 * hash table mutexs for the bulk of their protection (i.e. most
 * fields in the arc_buf_hdr_t are protected by these mutexs).
 *
 * buf_hash_find() returns the appropriate mutex (held) when it
 * locates the requested buffer in the hash table.  It returns
 * NULL for the mutex if the buffer was not in the table.
 *
 * buf_hash_remove() expects the appropriate hash mutex to be
 * already held before it is invoked.
 *
 * Each arc state also has a mutex which is used to protect the
 * buffer list associated with the state.  When attempting to
 * obtain a hash table lock while holding an arc list lock you
 * must use: mutex_tryenter() to avoid deadlock.  Also note that
 * the active state mutex must be held before the ghost state mutex.
 *
 * Arc buffers may have an associated eviction callback function.
 * This function will be invoked prior to removing the buffer (e.g.
 * in arc_do_user_evicts()).  Note however that the data associated
 * with the buffer may be evicted prior to the callback.  The callback
 * must be made with *no locks held* (to prevent deadlock).  Additionally,
 * the users of callbacks must ensure that their private data is
 * protected from simultaneous callbacks from arc_buf_evict()
 * and arc_do_user_evicts().
 *
 * Note that the majority of the performance stats are manipulated
 * with atomic operations.
 *
 * The L2ARC uses the l2arc_buflist_mtx global mutex for the following:
 *
 *	- L2ARC buflist creation
 *	- L2ARC buflist eviction
 *	- L2ARC write completion, which walks L2ARC buflists
 *	- ARC header destruction, as it removes from L2ARC buflists
 *	- ARC header release, as it removes from L2ARC buflists
 */

#include <sys/spa.h>
#include <sys/zio.h>
#include <sys/zio_checksum.h>
#include <sys/zfs_context.h>
#include <sys/arc.h>
#include <sys/refcount.h>
#include <sys/vdev.h>
#include <sys/vdev_impl.h>
#ifdef _KERNEL
#include <sys/vmsystm.h>
#include <vm/anon.h>
#include <sys/fs/swapnode.h>
#include <sys/dnlc.h>
#endif
#include <sys/callb.h>
#include <sys/kstat.h>

static kmutex_t		arc_reclaim_thr_lock;
static kcondvar_t	arc_reclaim_thr_cv;	/* used to signal reclaim thr */
static uint8_t		arc_thread_exit;

extern int zfs_write_limit_shift;
extern uint64_t zfs_write_limit_max;
extern kmutex_t zfs_write_limit_lock;

#define	ARC_REDUCE_DNLC_PERCENT	3
uint_t arc_reduce_dnlc_percent = ARC_REDUCE_DNLC_PERCENT;

typedef enum arc_reclaim_strategy {
	ARC_RECLAIM_AGGR,		/* Aggressive reclaim strategy */
	ARC_RECLAIM_CONS		/* Conservative reclaim strategy */
} arc_reclaim_strategy_t;

/* number of seconds before growing cache again */
static int		arc_grow_retry = 60;

/* shift of arc_c for calculating both min and max arc_p */
static int		arc_p_min_shift = 4;

/* log2(fraction of arc to reclaim) */
static int		arc_shrink_shift = 5;

/*
 * minimum lifespan of a prefetch block in clock ticks
 * (initialized in arc_init())
 */
static int		arc_min_prefetch_lifespan;

static int arc_dead;

/*
 * The arc has filled available memory and has now warmed up.
 */
static boolean_t arc_warm;

/*
 * These tunables are for performance analysis.
 */
uint64_t zfs_arc_max;
uint64_t zfs_arc_min;
uint64_t zfs_arc_meta_limit = 0;
int zfs_mdcomp_disable = 0;
int zfs_arc_grow_retry = 0;
int zfs_arc_shrink_shift = 0;
int zfs_arc_p_min_shift = 0;

/*
 * Note that buffers can be in one of 6 states:
 *	ARC_anon	- anonymous (discussed below)
 *	ARC_mru		- recently used, currently cached
 *	ARC_mru_ghost	- recentely used, no longer in cache
 *	ARC_mfu		- frequently used, currently cached
 *	ARC_mfu_ghost	- frequently used, no longer in cache
 *	ARC_l2c_only	- exists in L2ARC but not other states
 * When there are no active references to the buffer, they are
 * are linked onto a list in one of these arc states.  These are
 * the only buffers that can be evicted or deleted.  Within each
 * state there are multiple lists, one for meta-data and one for
 * non-meta-data.  Meta-data (indirect blocks, blocks of dnodes,
 * etc.) is tracked separately so that it can be managed more
 * explicitly: favored over data, limited explicitly.
 *
 * Anonymous buffers are buffers that are not associated with
 * a DVA.  These are buffers that hold dirty block copies
 * before they are written to stable storage.  By definition,
 * they are "ref'd" and are considered part of arc_mru
 * that cannot be freed.  Generally, they will aquire a DVA
 * as they are written and migrate onto the arc_mru list.
 *
 * The ARC_l2c_only state is for buffers that are in the second
 * level ARC but no longer in any of the ARC_m* lists.  The second
 * level ARC itself may also contain buffers that are in any of
 * the ARC_m* states - meaning that a buffer can exist in two
 * places.  The reason for the ARC_l2c_only state is to keep the
 * buffer header in the hash table, so that reads that hit the
 * second level ARC benefit from these fast lookups.
 */

typedef struct arc_state {
	list_t	arcs_list[ARC_BUFC_NUMTYPES];	/* list of evictable buffers */
	uint64_t arcs_lsize[ARC_BUFC_NUMTYPES];	/* amount of evictable data */
	uint64_t arcs_size;	/* total amount of data in this state */
	kmutex_t arcs_mtx;
} arc_state_t;

/* The 6 states: */
static arc_state_t ARC_anon;
static arc_state_t ARC_mru;
static arc_state_t ARC_mru_ghost;
static arc_state_t ARC_mfu;
static arc_state_t ARC_mfu_ghost;
static arc_state_t ARC_l2c_only;

typedef struct arc_stats {
	kstat_named_t arcstat_hits;
	kstat_named_t arcstat_misses;
	kstat_named_t arcstat_demand_data_hits;
	kstat_named_t arcstat_demand_data_misses;
	kstat_named_t arcstat_demand_metadata_hits;
	kstat_named_t arcstat_demand_metadata_misses;
	kstat_named_t arcstat_prefetch_data_hits;
	kstat_named_t arcstat_prefetch_data_misses;
	kstat_named_t arcstat_prefetch_metadata_hits;
	kstat_named_t arcstat_prefetch_metadata_misses;
	kstat_named_t arcstat_mru_hits;
	kstat_named_t arcstat_mru_ghost_hits;
	kstat_named_t arcstat_mfu_hits;
	kstat_named_t arcstat_mfu_ghost_hits;
	kstat_named_t arcstat_deleted;
	kstat_named_t arcstat_recycle_miss;
	kstat_named_t arcstat_mutex_miss;
	kstat_named_t arcstat_evict_skip;
	kstat_named_t arcstat_hash_elements;
	kstat_named_t arcstat_hash_elements_max;
	kstat_named_t arcstat_hash_collisions;
	kstat_named_t arcstat_hash_chains;
	kstat_named_t arcstat_hash_chain_max;
	kstat_named_t arcstat_p;
	kstat_named_t arcstat_c;
	kstat_named_t arcstat_c_min;
	kstat_named_t arcstat_c_max;
	kstat_named_t arcstat_size;
	kstat_named_t arcstat_hdr_size;
	kstat_named_t arcstat_data_size;
	kstat_named_t arcstat_other_size;
	kstat_named_t arcstat_l2_hits;
	kstat_named_t arcstat_l2_misses;
	kstat_named_t arcstat_l2_feeds;
	kstat_named_t arcstat_l2_rw_clash;
	kstat_named_t arcstat_l2_read_bytes;
	kstat_named_t arcstat_l2_write_bytes;
	kstat_named_t arcstat_l2_writes_sent;
	kstat_named_t arcstat_l2_writes_done;
	kstat_named_t arcstat_l2_writes_error;
	kstat_named_t arcstat_l2_writes_hdr_miss;
	kstat_named_t arcstat_l2_evict_lock_retry;
	kstat_named_t arcstat_l2_evict_reading;
	kstat_named_t arcstat_l2_free_on_write;
	kstat_named_t arcstat_l2_abort_lowmem;
	kstat_named_t arcstat_l2_cksum_bad;
	kstat_named_t arcstat_l2_io_error;
	kstat_named_t arcstat_l2_size;
	kstat_named_t arcstat_l2_hdr_size;
	kstat_named_t arcstat_memory_throttle_count;
} arc_stats_t;

static arc_stats_t arc_stats = {
	{ "hits",			KSTAT_DATA_UINT64 },
	{ "misses",			KSTAT_DATA_UINT64 },
	{ "demand_data_hits",		KSTAT_DATA_UINT64 },
	{ "demand_data_misses",		KSTAT_DATA_UINT64 },
	{ "demand_metadata_hits",	KSTAT_DATA_UINT64 },
	{ "demand_metadata_misses",	KSTAT_DATA_UINT64 },
	{ "prefetch_data_hits",		KSTAT_DATA_UINT64 },
	{ "prefetch_data_misses",	KSTAT_DATA_UINT64 },
	{ "prefetch_metadata_hits",	KSTAT_DATA_UINT64 },
	{ "prefetch_metadata_misses",	KSTAT_DATA_UINT64 },
	{ "mru_hits",			KSTAT_DATA_UINT64 },
	{ "mru_ghost_hits",		KSTAT_DATA_UINT64 },
	{ "mfu_hits",			KSTAT_DATA_UINT64 },
	{ "mfu_ghost_hits",		KSTAT_DATA_UINT64 },
	{ "deleted",			KSTAT_DATA_UINT64 },
	{ "recycle_miss",		KSTAT_DATA_UINT64 },
	{ "mutex_miss",			KSTAT_DATA_UINT64 },
	{ "evict_skip",			KSTAT_DATA_UINT64 },
	{ "hash_elements",		KSTAT_DATA_UINT64 },
	{ "hash_elements_max",		KSTAT_DATA_UINT64 },
	{ "hash_collisions",		KSTAT_DATA_UINT64 },
	{ "hash_chains",		KSTAT_DATA_UINT64 },
	{ "hash_chain_max",		KSTAT_DATA_UINT64 },
	{ "p",				KSTAT_DATA_UINT64 },
	{ "c",				KSTAT_DATA_UINT64 },
	{ "c_min",			KSTAT_DATA_UINT64 },
	{ "c_max",			KSTAT_DATA_UINT64 },
	{ "size",			KSTAT_DATA_UINT64 },
	{ "hdr_size",			KSTAT_DATA_UINT64 },
	{ "data_size",			KSTAT_DATA_UINT64 },
	{ "other_size",			KSTAT_DATA_UINT64 },
	{ "l2_hits",			KSTAT_DATA_UINT64 },
	{ "l2_misses",			KSTAT_DATA_UINT64 },
	{ "l2_feeds",			KSTAT_DATA_UINT64 },
	{ "l2_rw_clash",		KSTAT_DATA_UINT64 },
	{ "l2_read_bytes",		KSTAT_DATA_UINT64 },
	{ "l2_write_bytes",		KSTAT_DATA_UINT64 },
	{ "l2_writes_sent",		KSTAT_DATA_UINT64 },
	{ "l2_writes_done",		KSTAT_DATA_UINT64 },
	{ "l2_writes_error",		KSTAT_DATA_UINT64 },
	{ "l2_writes_hdr_miss",		KSTAT_DATA_UINT64 },
	{ "l2_evict_lock_retry",	KSTAT_DATA_UINT64 },
	{ "l2_evict_reading",		KSTAT_DATA_UINT64 },
	{ "l2_free_on_write",		KSTAT_DATA_UINT64 },
	{ "l2_abort_lowmem",		KSTAT_DATA_UINT64 },
	{ "l2_cksum_bad",		KSTAT_DATA_UINT64 },
	{ "l2_io_error",		KSTAT_DATA_UINT64 },
	{ "l2_size",			KSTAT_DATA_UINT64 },
	{ "l2_hdr_size",		KSTAT_DATA_UINT64 },
	{ "memory_throttle_count",	KSTAT_DATA_UINT64 }
};

#define	ARCSTAT(stat)	(arc_stats.stat.value.ui64)

#define	ARCSTAT_INCR(stat, val) \
	atomic_add_64(&arc_stats.stat.value.ui64, (val));

#define	ARCSTAT_BUMP(stat) 	ARCSTAT_INCR(stat, 1)
#define	ARCSTAT_BUMPDOWN(stat)	ARCSTAT_INCR(stat, -1)

#define	ARCSTAT_MAX(stat, val) {					\
	uint64_t m;							\
	while ((val) > (m = arc_stats.stat.value.ui64) &&		\
	    (m != atomic_cas_64(&arc_stats.stat.value.ui64, m, (val))))	\
		continue;						\
}

#define	ARCSTAT_MAXSTAT(stat) \
	ARCSTAT_MAX(stat##_max, arc_stats.stat.value.ui64)

/*
 * We define a macro to allow ARC hits/misses to be easily broken down by
 * two separate conditions, giving a total of four different subtypes for
 * each of hits and misses (so eight statistics total).
 */
#define	ARCSTAT_CONDSTAT(cond1, stat1, notstat1, cond2, stat2, notstat2, stat) \
	if (cond1) {							\
		if (cond2) {						\
			ARCSTAT_BUMP(arcstat_##stat1##_##stat2##_##stat); \
		} else {						\
			ARCSTAT_BUMP(arcstat_##stat1##_##notstat2##_##stat); \
		}							\
	} else {							\
		if (cond2) {						\
			ARCSTAT_BUMP(arcstat_##notstat1##_##stat2##_##stat); \
		} else {						\
			ARCSTAT_BUMP(arcstat_##notstat1##_##notstat2##_##stat);\
		}							\
	}

kstat_t			*arc_ksp;
static arc_state_t 	*arc_anon;
static arc_state_t	*arc_mru;
static arc_state_t	*arc_mru_ghost;
static arc_state_t	*arc_mfu;
static arc_state_t	*arc_mfu_ghost;
static arc_state_t	*arc_l2c_only;

/*
 * There are several ARC variables that are critical to export as kstats --
 * but we don't want to have to grovel around in the kstat whenever we wish to
 * manipulate them.  For these variables, we therefore define them to be in
 * terms of the statistic variable.  This assures that we are not introducing
 * the possibility of inconsistency by having shadow copies of the variables,
 * while still allowing the code to be readable.
 */
#define	arc_size	ARCSTAT(arcstat_size)	/* actual total arc size */
#define	arc_p		ARCSTAT(arcstat_p)	/* target size of MRU */
#define	arc_c		ARCSTAT(arcstat_c)	/* target size of cache */
#define	arc_c_min	ARCSTAT(arcstat_c_min)	/* min target cache size */
#define	arc_c_max	ARCSTAT(arcstat_c_max)	/* max target cache size */

static int		arc_no_grow;	/* Don't try to grow cache size */
static uint64_t		arc_tempreserve;
static uint64_t		arc_loaned_bytes;
static uint64_t		arc_meta_used;
static uint64_t		arc_meta_limit;
static uint64_t		arc_meta_max = 0;

typedef struct l2arc_buf_hdr l2arc_buf_hdr_t;

typedef struct arc_callback arc_callback_t;

struct arc_callback {
	void			*acb_private;
	arc_done_func_t		*acb_done;
	arc_buf_t		*acb_buf;
	zio_t			*acb_zio_dummy;
	arc_callback_t		*acb_next;
};

typedef struct arc_write_callback arc_write_callback_t;

struct arc_write_callback {
	void		*awcb_private;
	arc_done_func_t	*awcb_ready;
	arc_done_func_t	*awcb_done;
	arc_buf_t	*awcb_buf;
};

struct arc_buf_hdr {
	/* protected by hash lock */
	dva_t			b_dva;
	uint64_t		b_birth;
	uint64_t		b_cksum0;

	kmutex_t		b_freeze_lock;
	zio_cksum_t		*b_freeze_cksum;

	arc_buf_hdr_t		*b_hash_next;
	arc_buf_t		*b_buf;
	uint32_t		b_flags;
	uint32_t		b_datacnt;

	arc_callback_t		*b_acb;
	kcondvar_t		b_cv;

	/* immutable */
	arc_buf_contents_t	b_type;
	uint64_t		b_size;
	uint64_t		b_spa;

	/* protected by arc state mutex */
	arc_state_t		*b_state;
	list_node_t		b_arc_node;

	/* updated atomically */
	clock_t			b_arc_access;

	/* self protecting */
	refcount_t		b_refcnt;

	l2arc_buf_hdr_t		*b_l2hdr;
	list_node_t		b_l2node;
};

static arc_buf_t *arc_eviction_list;
static kmutex_t arc_eviction_mtx;
static arc_buf_hdr_t arc_eviction_hdr;
static void arc_get_data_buf(arc_buf_t *buf);
static void arc_access(arc_buf_hdr_t *buf, kmutex_t *hash_lock);
static int arc_evict_needed(arc_buf_contents_t type);
static void arc_evict_ghost(arc_state_t *state, uint64_t spa, int64_t bytes);

#define	GHOST_STATE(state)	\
	((state) == arc_mru_ghost || (state) == arc_mfu_ghost ||	\
	(state) == arc_l2c_only)

/*
 * Private ARC flags.  These flags are private ARC only flags that will show up
 * in b_flags in the arc_hdr_buf_t.  Some flags are publicly declared, and can
 * be passed in as arc_flags in things like arc_read.  However, these flags
 * should never be passed and should only be set by ARC code.  When adding new
 * public flags, make sure not to smash the private ones.
 */

#define	ARC_IN_HASH_TABLE	(1 << 9)	/* this buffer is hashed */
#define	ARC_IO_IN_PROGRESS	(1 << 10)	/* I/O in progress for buf */
#define	ARC_IO_ERROR		(1 << 11)	/* I/O failed for buf */
#define	ARC_FREED_IN_READ	(1 << 12)	/* buf freed while in read */
#define	ARC_BUF_AVAILABLE	(1 << 13)	/* block not in active use */
#define	ARC_INDIRECT		(1 << 14)	/* this is an indirect block */
#define	ARC_FREE_IN_PROGRESS	(1 << 15)	/* hdr about to be freed */
#define	ARC_L2_WRITING		(1 << 16)	/* L2ARC write in progress */
#define	ARC_L2_EVICTED		(1 << 17)	/* evicted during I/O */
#define	ARC_L2_WRITE_HEAD	(1 << 18)	/* head of write list */
#define	ARC_STORED		(1 << 19)	/* has been store()d to */

#define	HDR_IN_HASH_TABLE(hdr)	((hdr)->b_flags & ARC_IN_HASH_TABLE)
#define	HDR_IO_IN_PROGRESS(hdr)	((hdr)->b_flags & ARC_IO_IN_PROGRESS)
#define	HDR_IO_ERROR(hdr)	((hdr)->b_flags & ARC_IO_ERROR)
#define	HDR_PREFETCH(hdr)	((hdr)->b_flags & ARC_PREFETCH)
#define	HDR_FREED_IN_READ(hdr)	((hdr)->b_flags & ARC_FREED_IN_READ)
#define	HDR_BUF_AVAILABLE(hdr)	((hdr)->b_flags & ARC_BUF_AVAILABLE)
#define	HDR_FREE_IN_PROGRESS(hdr)	((hdr)->b_flags & ARC_FREE_IN_PROGRESS)
#define	HDR_L2CACHE(hdr)	((hdr)->b_flags & ARC_L2CACHE)
#define	HDR_L2_READING(hdr)	((hdr)->b_flags & ARC_IO_IN_PROGRESS &&	\
				    (hdr)->b_l2hdr != NULL)
#define	HDR_L2_WRITING(hdr)	((hdr)->b_flags & ARC_L2_WRITING)
#define	HDR_L2_EVICTED(hdr)	((hdr)->b_flags & ARC_L2_EVICTED)
#define	HDR_L2_WRITE_HEAD(hdr)	((hdr)->b_flags & ARC_L2_WRITE_HEAD)

/*
 * Other sizes
 */

#define	HDR_SIZE ((int64_t)sizeof (arc_buf_hdr_t))
#define	L2HDR_SIZE ((int64_t)sizeof (l2arc_buf_hdr_t))

/*
 * Hash table routines
 */

#define	HT_LOCK_PAD	64

struct ht_lock {
	kmutex_t	ht_lock;
#ifdef _KERNEL
	unsigned char	pad[(HT_LOCK_PAD - sizeof (kmutex_t))];
#endif
};

#define	BUF_LOCKS 256
typedef struct buf_hash_table {
	uint64_t ht_mask;
	arc_buf_hdr_t **ht_table;
	struct ht_lock ht_locks[BUF_LOCKS];
} buf_hash_table_t;

static buf_hash_table_t buf_hash_table;

#define	BUF_HASH_INDEX(spa, dva, birth) \
	(buf_hash(spa, dva, birth) & buf_hash_table.ht_mask)
#define	BUF_HASH_LOCK_NTRY(idx) (buf_hash_table.ht_locks[idx & (BUF_LOCKS-1)])
#define	BUF_HASH_LOCK(idx)	(&(BUF_HASH_LOCK_NTRY(idx).ht_lock))
#define	HDR_LOCK(buf) \
	(BUF_HASH_LOCK(BUF_HASH_INDEX(buf->b_spa, &buf->b_dva, buf->b_birth)))

uint64_t zfs_crc64_table[256];

/*
 * Level 2 ARC
 */

#define	L2ARC_WRITE_SIZE	(8 * 1024 * 1024)	/* initial write max */
#define	L2ARC_HEADROOM		2		/* num of writes */
#define	L2ARC_FEED_SECS		1		/* caching interval secs */
#define	L2ARC_FEED_MIN_MS	200		/* min caching interval ms */

#define	l2arc_writes_sent	ARCSTAT(arcstat_l2_writes_sent)
#define	l2arc_writes_done	ARCSTAT(arcstat_l2_writes_done)

/*
 * L2ARC Performance Tunables
 */
uint64_t l2arc_write_max = L2ARC_WRITE_SIZE;	/* default max write size */
uint64_t l2arc_write_boost = L2ARC_WRITE_SIZE;	/* extra write during warmup */
uint64_t l2arc_headroom = L2ARC_HEADROOM;	/* number of dev writes */
uint64_t l2arc_feed_secs = L2ARC_FEED_SECS;	/* interval seconds */
uint64_t l2arc_feed_min_ms = L2ARC_FEED_MIN_MS;	/* min interval milliseconds */
boolean_t l2arc_noprefetch = B_TRUE;		/* don't cache prefetch bufs */
boolean_t l2arc_feed_again = B_TRUE;		/* turbo warmup */
boolean_t l2arc_norw = B_TRUE;			/* no reads during writes */

/*
 * L2ARC Internals
 */
typedef struct l2arc_dev {
	vdev_t			*l2ad_vdev;	/* vdev */
	spa_t			*l2ad_spa;	/* spa */
	uint64_t		l2ad_hand;	/* next write location */
	uint64_t		l2ad_write;	/* desired write size, bytes */
	uint64_t		l2ad_boost;	/* warmup write boost, bytes */
	uint64_t		l2ad_start;	/* first addr on device */
	uint64_t		l2ad_end;	/* last addr on device */
	uint64_t		l2ad_evict;	/* last addr eviction reached */
	boolean_t		l2ad_first;	/* first sweep through */
	boolean_t		l2ad_writing;	/* currently writing */
	list_t			*l2ad_buflist;	/* buffer list */
	list_node_t		l2ad_node;	/* device list node */
} l2arc_dev_t;

static list_t L2ARC_dev_list;			/* device list */
static list_t *l2arc_dev_list;			/* device list pointer */
static kmutex_t l2arc_dev_mtx;			/* device list mutex */
static l2arc_dev_t *l2arc_dev_last;		/* last device used */
static kmutex_t l2arc_buflist_mtx;		/* mutex for all buflists */
static list_t L2ARC_free_on_write;		/* free after write buf list */
static list_t *l2arc_free_on_write;		/* free after write list ptr */
static kmutex_t l2arc_free_on_write_mtx;	/* mutex for list */
static uint64_t l2arc_ndev;			/* number of devices */

typedef struct l2arc_read_callback {
	arc_buf_t	*l2rcb_buf;		/* read buffer */
	spa_t		*l2rcb_spa;		/* spa */
	blkptr_t	l2rcb_bp;		/* original blkptr */
	zbookmark_t	l2rcb_zb;		/* original bookmark */
	int		l2rcb_flags;		/* original flags */
} l2arc_read_callback_t;

typedef struct l2arc_write_callback {
	l2arc_dev_t	*l2wcb_dev;		/* device info */
	arc_buf_hdr_t	*l2wcb_head;		/* head of write buflist */
} l2arc_write_callback_t;

struct l2arc_buf_hdr {
	/* protected by arc_buf_hdr  mutex */
	l2arc_dev_t	*b_dev;			/* L2ARC device */
	uint64_t	b_daddr;		/* disk address, offset byte */
};

typedef struct l2arc_data_free {
	/* protected by l2arc_free_on_write_mtx */
	void		*l2df_data;
	size_t		l2df_size;
	void		(*l2df_func)(void *, size_t);
	list_node_t	l2df_list_node;
} l2arc_data_free_t;

static kmutex_t l2arc_feed_thr_lock;
static kcondvar_t l2arc_feed_thr_cv;
static uint8_t l2arc_thread_exit;

static void l2arc_read_done(zio_t *zio);
static void l2arc_hdr_stat_add(void);
static void l2arc_hdr_stat_remove(void);

static uint64_t
buf_hash(uint64_t spa, const dva_t *dva, uint64_t birth)
{
	uint8_t *vdva = (uint8_t *)dva;
	uint64_t crc = -1ULL;
	int i;

	ASSERT(zfs_crc64_table[128] == ZFS_CRC64_POLY);

	for (i = 0; i < sizeof (dva_t); i++)
		crc = (crc >> 8) ^ zfs_crc64_table[(crc ^ vdva[i]) & 0xFF];

	crc ^= (spa>>8) ^ birth;

	return (crc);
}

#define	BUF_EMPTY(buf)						\
	((buf)->b_dva.dva_word[0] == 0 &&			\
	(buf)->b_dva.dva_word[1] == 0 &&			\
	(buf)->b_birth == 0)

#define	BUF_EQUAL(spa, dva, birth, buf)				\
	((buf)->b_dva.dva_word[0] == (dva)->dva_word[0]) &&	\
	((buf)->b_dva.dva_word[1] == (dva)->dva_word[1]) &&	\
	((buf)->b_birth == birth) && ((buf)->b_spa == spa)

static arc_buf_hdr_t *
buf_hash_find(uint64_t spa, const dva_t *dva, uint64_t birth, kmutex_t **lockp)
{
	uint64_t idx = BUF_HASH_INDEX(spa, dva, birth);
	kmutex_t *hash_lock = BUF_HASH_LOCK(idx);
	arc_buf_hdr_t *buf;

	mutex_enter(hash_lock);
	for (buf = buf_hash_table.ht_table[idx]; buf != NULL;
	    buf = buf->b_hash_next) {
		if (BUF_EQUAL(spa, dva, birth, buf)) {
			*lockp = hash_lock;
			return (buf);
		}
	}
	mutex_exit(hash_lock);
	*lockp = NULL;
	return (NULL);
}

/*
 * Insert an entry into the hash table.  If there is already an element
 * equal to elem in the hash table, then the already existing element
 * will be returned and the new element will not be inserted.
 * Otherwise returns NULL.
 */
static arc_buf_hdr_t *
buf_hash_insert(arc_buf_hdr_t *buf, kmutex_t **lockp)
{
	uint64_t idx = BUF_HASH_INDEX(buf->b_spa, &buf->b_dva, buf->b_birth);
	kmutex_t *hash_lock = BUF_HASH_LOCK(idx);
	arc_buf_hdr_t *fbuf;
	uint32_t i;

	ASSERT(!HDR_IN_HASH_TABLE(buf));
	*lockp = hash_lock;
	mutex_enter(hash_lock);
	for (fbuf = buf_hash_table.ht_table[idx], i = 0; fbuf != NULL;
	    fbuf = fbuf->b_hash_next, i++) {
		if (BUF_EQUAL(buf->b_spa, &buf->b_dva, buf->b_birth, fbuf))
			return (fbuf);
	}

	buf->b_hash_next = buf_hash_table.ht_table[idx];
	buf_hash_table.ht_table[idx] = buf;
	buf->b_flags |= ARC_IN_HASH_TABLE;

	/* collect some hash table performance data */
	if (i > 0) {
		ARCSTAT_BUMP(arcstat_hash_collisions);
		if (i == 1)
			ARCSTAT_BUMP(arcstat_hash_chains);

		ARCSTAT_MAX(arcstat_hash_chain_max, i);
	}

	ARCSTAT_BUMP(arcstat_hash_elements);
	ARCSTAT_MAXSTAT(arcstat_hash_elements);

	return (NULL);
}

static void
buf_hash_remove(arc_buf_hdr_t *buf)
{
	arc_buf_hdr_t *fbuf, **bufp;
	uint64_t idx = BUF_HASH_INDEX(buf->b_spa, &buf->b_dva, buf->b_birth);

	ASSERT(MUTEX_HELD(BUF_HASH_LOCK(idx)));
	ASSERT(HDR_IN_HASH_TABLE(buf));

	bufp = &buf_hash_table.ht_table[idx];
	while ((fbuf = *bufp) != buf) {
		ASSERT(fbuf != NULL);
		bufp = &fbuf->b_hash_next;
	}
	*bufp = buf->b_hash_next;
	buf->b_hash_next = NULL;
	buf->b_flags &= ~ARC_IN_HASH_TABLE;

	/* collect some hash table performance data */
	ARCSTAT_BUMPDOWN(arcstat_hash_elements);

	if (buf_hash_table.ht_table[idx] &&
	    buf_hash_table.ht_table[idx]->b_hash_next == NULL)
		ARCSTAT_BUMPDOWN(arcstat_hash_chains);
}

/*
 * Global data structures and functions for the buf kmem cache.
 */
static kmem_cache_t *hdr_cache;
static kmem_cache_t *buf_cache;

static void
buf_fini(void)
{
	int i;

	kmem_free(buf_hash_table.ht_table,
	    (buf_hash_table.ht_mask + 1) * sizeof (void *));
	for (i = 0; i < BUF_LOCKS; i++)
		mutex_destroy(&buf_hash_table.ht_locks[i].ht_lock);
	kmem_cache_destroy(hdr_cache);
	kmem_cache_destroy(buf_cache);
}

/*
 * Constructor callback - called when the cache is empty
 * and a new buf is requested.
 */
/* ARGSUSED */
static int
hdr_cons(void *vbuf, void *unused, int kmflag)
{
	arc_buf_hdr_t *buf = vbuf;

	bzero(buf, sizeof (arc_buf_hdr_t));
	refcount_create(&buf->b_refcnt);
	cv_init(&buf->b_cv, NULL, CV_DEFAULT, NULL);
	mutex_init(&buf->b_freeze_lock, NULL, MUTEX_DEFAULT, NULL);
	arc_space_consume(sizeof (arc_buf_hdr_t), ARC_SPACE_HDRS);

	return (0);
}

/* ARGSUSED */
static int
buf_cons(void *vbuf, void *unused, int kmflag)
{
	arc_buf_t *buf = vbuf;

	bzero(buf, sizeof (arc_buf_t));
	rw_init(&buf->b_lock, NULL, RW_DEFAULT, NULL);
	arc_space_consume(sizeof (arc_buf_t), ARC_SPACE_HDRS);

	return (0);
}

/*
 * Destructor callback - called when a cached buf is
 * no longer required.
 */
/* ARGSUSED */
static void
hdr_dest(void *vbuf, void *unused)
{
	arc_buf_hdr_t *buf = vbuf;

	refcount_destroy(&buf->b_refcnt);
	cv_destroy(&buf->b_cv);
	mutex_destroy(&buf->b_freeze_lock);
	arc_space_return(sizeof (arc_buf_hdr_t), ARC_SPACE_HDRS);
}

/* ARGSUSED */
static void
buf_dest(void *vbuf, void *unused)
{
	arc_buf_t *buf = vbuf;

	rw_destroy(&buf->b_lock);
	arc_space_return(sizeof (arc_buf_t), ARC_SPACE_HDRS);
}

/*
 * Reclaim callback -- invoked when memory is low.
 */
/* ARGSUSED */
static void
hdr_recl(void *unused)
{
	dprintf("hdr_recl called\n");
	/*
	 * umem calls the reclaim func when we destroy the buf cache,
	 * which is after we do arc_fini().
	 */
	if (!arc_dead)
		cv_signal(&arc_reclaim_thr_cv);
}

static void
buf_init(void)
{
	uint64_t *ct;
	uint64_t hsize = 1ULL << 12;
	int i, j;

	/*
	 * The hash table is big enough to fill all of physical memory
	 * with an average 64K block size.  The table will take up
	 * totalmem*sizeof(void*)/64K (eg. 128KB/GB with 8-byte pointers).
	 */
	while (hsize * 65536 < physmem * PAGESIZE)
		hsize <<= 1;
retry:
	buf_hash_table.ht_mask = hsize - 1;
	buf_hash_table.ht_table =
	    kmem_zalloc(hsize * sizeof (void*), KM_NOSLEEP);
	if (buf_hash_table.ht_table == NULL) {
		ASSERT(hsize > (1ULL << 8));
		hsize >>= 1;
		goto retry;
	}

	hdr_cache = kmem_cache_create("arc_buf_hdr_t", sizeof (arc_buf_hdr_t),
	    0, hdr_cons, hdr_dest, hdr_recl, NULL, NULL, 0);
	buf_cache = kmem_cache_create("arc_buf_t", sizeof (arc_buf_t),
	    0, buf_cons, buf_dest, NULL, NULL, NULL, 0);

	for (i = 0; i < 256; i++)
		for (ct = zfs_crc64_table + i, *ct = i, j = 8; j > 0; j--)
			*ct = (*ct >> 1) ^ (-(*ct & 1) & ZFS_CRC64_POLY);

	for (i = 0; i < BUF_LOCKS; i++) {
		mutex_init(&buf_hash_table.ht_locks[i].ht_lock,
		    NULL, MUTEX_DEFAULT, NULL);
	}
}

#define	ARC_MINTIME	(hz>>4) /* 62 ms */

static void
arc_cksum_verify(arc_buf_t *buf)
{
	zio_cksum_t zc;

	if (!(zfs_flags & ZFS_DEBUG_MODIFY))
		return;

	mutex_enter(&buf->b_hdr->b_freeze_lock);
	if (buf->b_hdr->b_freeze_cksum == NULL ||
	    (buf->b_hdr->b_flags & ARC_IO_ERROR)) {
		mutex_exit(&buf->b_hdr->b_freeze_lock);
		return;
	}
	fletcher_2_native(buf->b_data, buf->b_hdr->b_size, &zc);
	if (!ZIO_CHECKSUM_EQUAL(*buf->b_hdr->b_freeze_cksum, zc))
		panic("buffer modified while frozen!");
	mutex_exit(&buf->b_hdr->b_freeze_lock);
}

static int
arc_cksum_equal(arc_buf_t *buf)
{
	zio_cksum_t zc;
	int equal;

	mutex_enter(&buf->b_hdr->b_freeze_lock);
	fletcher_2_native(buf->b_data, buf->b_hdr->b_size, &zc);
	equal = ZIO_CHECKSUM_EQUAL(*buf->b_hdr->b_freeze_cksum, zc);
	mutex_exit(&buf->b_hdr->b_freeze_lock);

	return (equal);
}

static void
arc_cksum_compute(arc_buf_t *buf, boolean_t force)
{
	if (!force && !(zfs_flags & ZFS_DEBUG_MODIFY))
		return;

	mutex_enter(&buf->b_hdr->b_freeze_lock);
	if (buf->b_hdr->b_freeze_cksum != NULL) {
		mutex_exit(&buf->b_hdr->b_freeze_lock);
		return;
	}
	buf->b_hdr->b_freeze_cksum = kmem_alloc(sizeof (zio_cksum_t), KM_SLEEP);
	fletcher_2_native(buf->b_data, buf->b_hdr->b_size,
	    buf->b_hdr->b_freeze_cksum);
	mutex_exit(&buf->b_hdr->b_freeze_lock);
}

void
arc_buf_thaw(arc_buf_t *buf)
{
	if (zfs_flags & ZFS_DEBUG_MODIFY) {
		if (buf->b_hdr->b_state != arc_anon)
			panic("modifying non-anon buffer!");
		if (buf->b_hdr->b_flags & ARC_IO_IN_PROGRESS)
			panic("modifying buffer while i/o in progress!");
		arc_cksum_verify(buf);
	}

	mutex_enter(&buf->b_hdr->b_freeze_lock);
	if (buf->b_hdr->b_freeze_cksum != NULL) {
		kmem_free(buf->b_hdr->b_freeze_cksum, sizeof (zio_cksum_t));
		buf->b_hdr->b_freeze_cksum = NULL;
	}
	mutex_exit(&buf->b_hdr->b_freeze_lock);
}

void
arc_buf_freeze(arc_buf_t *buf)
{
	if (!(zfs_flags & ZFS_DEBUG_MODIFY))
		return;

	ASSERT(buf->b_hdr->b_freeze_cksum != NULL ||
	    buf->b_hdr->b_state == arc_anon);
	arc_cksum_compute(buf, B_FALSE);
}

static void
add_reference(arc_buf_hdr_t *ab, kmutex_t *hash_lock, void *tag)
{
	ASSERT(MUTEX_HELD(hash_lock));

	if ((refcount_add(&ab->b_refcnt, tag) == 1) &&
	    (ab->b_state != arc_anon)) {
		uint64_t delta = ab->b_size * ab->b_datacnt;
		list_t *list = &ab->b_state->arcs_list[ab->b_type];
		uint64_t *size = &ab->b_state->arcs_lsize[ab->b_type];

		ASSERT(!MUTEX_HELD(&ab->b_state->arcs_mtx));
		mutex_enter(&ab->b_state->arcs_mtx);
		ASSERT(list_link_active(&ab->b_arc_node));
		list_remove(list, ab);
		if (GHOST_STATE(ab->b_state)) {
			ASSERT3U(ab->b_datacnt, ==, 0);
			ASSERT3P(ab->b_buf, ==, NULL);
			delta = ab->b_size;
		}
		ASSERT(delta > 0);
		ASSERT3U(*size, >=, delta);
		atomic_add_64(size, -delta);
		mutex_exit(&ab->b_state->arcs_mtx);
		/* remove the prefetch flag if we get a reference */
		if (ab->b_flags & ARC_PREFETCH)
			ab->b_flags &= ~ARC_PREFETCH;
	}
}

static int
remove_reference(arc_buf_hdr_t *ab, kmutex_t *hash_lock, void *tag)
{
	int cnt;
	arc_state_t *state = ab->b_state;

	ASSERT(state == arc_anon || MUTEX_HELD(hash_lock));
	ASSERT(!GHOST_STATE(state));

	if (((cnt = refcount_remove(&ab->b_refcnt, tag)) == 0) &&
	    (state != arc_anon)) {
		uint64_t *size = &state->arcs_lsize[ab->b_type];

		ASSERT(!MUTEX_HELD(&state->arcs_mtx));
		mutex_enter(&state->arcs_mtx);
		ASSERT(!list_link_active(&ab->b_arc_node));
		list_insert_head(&state->arcs_list[ab->b_type], ab);
		ASSERT(ab->b_datacnt > 0);
		atomic_add_64(size, ab->b_size * ab->b_datacnt);
		mutex_exit(&state->arcs_mtx);
	}
	return (cnt);
}

/*
 * Move the supplied buffer to the indicated state.  The mutex
 * for the buffer must be held by the caller.
 */
static void
arc_change_state(arc_state_t *new_state, arc_buf_hdr_t *ab, kmutex_t *hash_lock)
{
	arc_state_t *old_state = ab->b_state;
	int64_t refcnt = refcount_count(&ab->b_refcnt);
	uint64_t from_delta, to_delta;

	ASSERT(MUTEX_HELD(hash_lock));
	ASSERT(new_state != old_state);
	ASSERT(refcnt == 0 || ab->b_datacnt > 0);
	ASSERT(ab->b_datacnt == 0 || !GHOST_STATE(new_state));

	from_delta = to_delta = ab->b_datacnt * ab->b_size;

	/*
	 * If this buffer is evictable, transfer it from the
	 * old state list to the new state list.
	 */
	if (refcnt == 0) {
		if (old_state != arc_anon) {
			int use_mutex = !MUTEX_HELD(&old_state->arcs_mtx);
			uint64_t *size = &old_state->arcs_lsize[ab->b_type];

			if (use_mutex)
				mutex_enter(&old_state->arcs_mtx);

			ASSERT(list_link_active(&ab->b_arc_node));
			list_remove(&old_state->arcs_list[ab->b_type], ab);

			/*
			 * If prefetching out of the ghost cache,
			 * we will have a non-null datacnt.
			 */
			if (GHOST_STATE(old_state) && ab->b_datacnt == 0) {
				/* ghost elements have a ghost size */
				ASSERT(ab->b_buf == NULL);
				from_delta = ab->b_size;
			}
			ASSERT3U(*size, >=, from_delta);
			atomic_add_64(size, -from_delta);

			if (use_mutex)
				mutex_exit(&old_state->arcs_mtx);
		}
		if (new_state != arc_anon) {
			int use_mutex = !MUTEX_HELD(&new_state->arcs_mtx);
			uint64_t *size = &new_state->arcs_lsize[ab->b_type];

			if (use_mutex)
				mutex_enter(&new_state->arcs_mtx);

			list_insert_head(&new_state->arcs_list[ab->b_type], ab);

			/* ghost elements have a ghost size */
			if (GHOST_STATE(new_state)) {
				ASSERT(ab->b_datacnt == 0);
				ASSERT(ab->b_buf == NULL);
				to_delta = ab->b_size;
			}
			atomic_add_64(size, to_delta);

			if (use_mutex)
				mutex_exit(&new_state->arcs_mtx);
		}
	}

	ASSERT(!BUF_EMPTY(ab));
	if (new_state == arc_anon) {
		buf_hash_remove(ab);
	}

	/* adjust state sizes */
	if (to_delta)
		atomic_add_64(&new_state->arcs_size, to_delta);
	if (from_delta) {
		ASSERT3U(old_state->arcs_size, >=, from_delta);
		atomic_add_64(&old_state->arcs_size, -from_delta);
	}
	ab->b_state = new_state;

	/* adjust l2arc hdr stats */
	if (new_state == arc_l2c_only)
		l2arc_hdr_stat_add();
	else if (old_state == arc_l2c_only)
		l2arc_hdr_stat_remove();
}

void
arc_space_consume(uint64_t space, arc_space_type_t type)
{
	ASSERT(type >= 0 && type < ARC_SPACE_NUMTYPES);

	switch (type) {
	case ARC_SPACE_DATA:
		ARCSTAT_INCR(arcstat_data_size, space);
		break;
	case ARC_SPACE_OTHER:
		ARCSTAT_INCR(arcstat_other_size, space);
		break;
	case ARC_SPACE_HDRS:
		ARCSTAT_INCR(arcstat_hdr_size, space);
		break;
	case ARC_SPACE_L2HDRS:
		ARCSTAT_INCR(arcstat_l2_hdr_size, space);
		break;
	}

	atomic_add_64(&arc_meta_used, space);
	atomic_add_64(&arc_size, space);
}

void
arc_space_return(uint64_t space, arc_space_type_t type)
{
	ASSERT(type >= 0 && type < ARC_SPACE_NUMTYPES);

	switch (type) {
	case ARC_SPACE_DATA:
		ARCSTAT_INCR(arcstat_data_size, -space);
		break;
	case ARC_SPACE_OTHER:
		ARCSTAT_INCR(arcstat_other_size, -space);
		break;
	case ARC_SPACE_HDRS:
		ARCSTAT_INCR(arcstat_hdr_size, -space);
		break;
	case ARC_SPACE_L2HDRS:
		ARCSTAT_INCR(arcstat_l2_hdr_size, -space);
		break;
	}

	ASSERT(arc_meta_used >= space);
	if (arc_meta_max < arc_meta_used)
		arc_meta_max = arc_meta_used;
	atomic_add_64(&arc_meta_used, -space);
	ASSERT(arc_size >= space);
	atomic_add_64(&arc_size, -space);
}

void *
arc_data_buf_alloc(uint64_t size)
{
	if (arc_evict_needed(ARC_BUFC_DATA))
		cv_signal(&arc_reclaim_thr_cv);
	atomic_add_64(&arc_size, size);
	return (zio_data_buf_alloc(size));
}

void
arc_data_buf_free(void *buf, uint64_t size)
{
	zio_data_buf_free(buf, size);
	ASSERT(arc_size >= size);
	atomic_add_64(&arc_size, -size);
}

arc_buf_t *
arc_buf_alloc(spa_t *spa, int size, void *tag, arc_buf_contents_t type)
{
	arc_buf_hdr_t *hdr;
	arc_buf_t *buf;

	ASSERT3U(size, >, 0);
	hdr = kmem_cache_alloc(hdr_cache, KM_PUSHPAGE);
	ASSERT(BUF_EMPTY(hdr));
	hdr->b_size = size;
	hdr->b_type = type;
	hdr->b_spa = spa_guid(spa);
	hdr->b_state = arc_anon;
	hdr->b_arc_access = 0;
	buf = kmem_cache_alloc(buf_cache, KM_PUSHPAGE);
	buf->b_hdr = hdr;
	buf->b_data = NULL;
	buf->b_efunc = NULL;
	buf->b_private = NULL;
	buf->b_next = NULL;
	hdr->b_buf = buf;
	arc_get_data_buf(buf);
	hdr->b_datacnt = 1;
	hdr->b_flags = 0;
	ASSERT(refcount_is_zero(&hdr->b_refcnt));
	(void) refcount_add(&hdr->b_refcnt, tag);

	return (buf);
}

static char *arc_onloan_tag = "onloan";

/*
 * Loan out an anonymous arc buffer. Loaned buffers are not counted as in
 * flight data by arc_tempreserve_space() until they are "returned". Loaned
 * buffers must be returned to the arc before they can be used by the DMU or
 * freed.
 */
arc_buf_t *
arc_loan_buf(spa_t *spa, int size)
{
	arc_buf_t *buf;

	buf = arc_buf_alloc(spa, size, arc_onloan_tag, ARC_BUFC_DATA);

	atomic_add_64(&arc_loaned_bytes, size);
	return (buf);
}

/*
 * Return a loaned arc buffer to the arc.
 */
void
arc_return_buf(arc_buf_t *buf, void *tag)
{
	arc_buf_hdr_t *hdr = buf->b_hdr;

	ASSERT(hdr->b_state == arc_anon);
	ASSERT(buf->b_data != NULL);
	VERIFY(refcount_remove(&hdr->b_refcnt, arc_onloan_tag) == 0);
	VERIFY(refcount_add(&hdr->b_refcnt, tag) == 1);

	atomic_add_64(&arc_loaned_bytes, -hdr->b_size);
}

static arc_buf_t *
arc_buf_clone(arc_buf_t *from)
{
	arc_buf_t *buf;
	arc_buf_hdr_t *hdr = from->b_hdr;
	uint64_t size = hdr->b_size;

	buf = kmem_cache_alloc(buf_cache, KM_PUSHPAGE);
	buf->b_hdr = hdr;
	buf->b_data = NULL;
	buf->b_efunc = NULL;
	buf->b_private = NULL;
	buf->b_next = hdr->b_buf;
	hdr->b_buf = buf;
	arc_get_data_buf(buf);
	bcopy(from->b_data, buf->b_data, size);
	hdr->b_datacnt += 1;
	return (buf);
}

void
arc_buf_add_ref(arc_buf_t *buf, void* tag)
{
	arc_buf_hdr_t *hdr;
	kmutex_t *hash_lock;

	/*
	 * Check to see if this buffer is evicted.  Callers
	 * must verify b_data != NULL to know if the add_ref
	 * was successful.
	 */
	rw_enter(&buf->b_lock, RW_READER);
	if (buf->b_data == NULL) {
		rw_exit(&buf->b_lock);
		return;
	}
	hdr = buf->b_hdr;
	ASSERT(hdr != NULL);
	hash_lock = HDR_LOCK(hdr);
	mutex_enter(hash_lock);
	rw_exit(&buf->b_lock);

	ASSERT(hdr->b_state == arc_mru || hdr->b_state == arc_mfu);
	add_reference(hdr, hash_lock, tag);
	DTRACE_PROBE1(arc__hit, arc_buf_hdr_t *, hdr);
	arc_access(hdr, hash_lock);
	mutex_exit(hash_lock);
	ARCSTAT_BUMP(arcstat_hits);
	ARCSTAT_CONDSTAT(!(hdr->b_flags & ARC_PREFETCH),
	    demand, prefetch, hdr->b_type != ARC_BUFC_METADATA,
	    data, metadata, hits);
}

/*
 * Free the arc data buffer.  If it is an l2arc write in progress,
 * the buffer is placed on l2arc_free_on_write to be freed later.
 */
static void
arc_buf_data_free(arc_buf_hdr_t *hdr, void (*free_func)(void *, size_t),
    void *data, size_t size)
{
	if (HDR_L2_WRITING(hdr)) {
		l2arc_data_free_t *df;
		df = kmem_alloc(sizeof (l2arc_data_free_t), KM_SLEEP);
		df->l2df_data = data;
		df->l2df_size = size;
		df->l2df_func = free_func;
		mutex_enter(&l2arc_free_on_write_mtx);
		list_insert_head(l2arc_free_on_write, df);
		mutex_exit(&l2arc_free_on_write_mtx);
		ARCSTAT_BUMP(arcstat_l2_free_on_write);
	} else {
		free_func(data, size);
	}
}

static void
arc_buf_destroy(arc_buf_t *buf, boolean_t recycle, boolean_t all)
{
	arc_buf_t **bufp;

	/* free up data associated with the buf */
	if (buf->b_data) {
		arc_state_t *state = buf->b_hdr->b_state;
		uint64_t size = buf->b_hdr->b_size;
		arc_buf_contents_t type = buf->b_hdr->b_type;

		arc_cksum_verify(buf);
		if (!recycle) {
			if (type == ARC_BUFC_METADATA) {
				arc_buf_data_free(buf->b_hdr, zio_buf_free,
				    buf->b_data, size);
				arc_space_return(size, ARC_SPACE_DATA);
			} else {
				ASSERT(type == ARC_BUFC_DATA);
				arc_buf_data_free(buf->b_hdr,
				    zio_data_buf_free, buf->b_data, size);
				ARCSTAT_INCR(arcstat_data_size, -size);
				atomic_add_64(&arc_size, -size);
			}
		}
		if (list_link_active(&buf->b_hdr->b_arc_node)) {
			uint64_t *cnt = &state->arcs_lsize[type];

			ASSERT(refcount_is_zero(&buf->b_hdr->b_refcnt));
			ASSERT(state != arc_anon);

			ASSERT3U(*cnt, >=, size);
			atomic_add_64(cnt, -size);
		}
		ASSERT3U(state->arcs_size, >=, size);
		atomic_add_64(&state->arcs_size, -size);
		buf->b_data = NULL;
		ASSERT(buf->b_hdr->b_datacnt > 0);
		buf->b_hdr->b_datacnt -= 1;
	}

	/* only remove the buf if requested */
	if (!all)
		return;

	/* remove the buf from the hdr list */
	for (bufp = &buf->b_hdr->b_buf; *bufp != buf; bufp = &(*bufp)->b_next)
		continue;
	*bufp = buf->b_next;

	ASSERT(buf->b_efunc == NULL);

	/* clean up the buf */
	buf->b_hdr = NULL;
	kmem_cache_free(buf_cache, buf);
}

static void
arc_hdr_destroy(arc_buf_hdr_t *hdr)
{
	ASSERT(refcount_is_zero(&hdr->b_refcnt));
	ASSERT3P(hdr->b_state, ==, arc_anon);
	ASSERT(!HDR_IO_IN_PROGRESS(hdr));
	ASSERT(!(hdr->b_flags & ARC_STORED));

	if (hdr->b_l2hdr != NULL) {
		if (!MUTEX_HELD(&l2arc_buflist_mtx)) {
			/*
			 * To prevent arc_free() and l2arc_evict() from
			 * attempting to free the same buffer at the same time,
			 * a FREE_IN_PROGRESS flag is given to arc_free() to
			 * give it priority.  l2arc_evict() can't destroy this
			 * header while we are waiting on l2arc_buflist_mtx.
			 *
			 * The hdr may be removed from l2ad_buflist before we
			 * grab l2arc_buflist_mtx, so b_l2hdr is rechecked.
			 */
			mutex_enter(&l2arc_buflist_mtx);
			if (hdr->b_l2hdr != NULL) {
				list_remove(hdr->b_l2hdr->b_dev->l2ad_buflist,
				    hdr);
			}
			mutex_exit(&l2arc_buflist_mtx);
		} else {
			list_remove(hdr->b_l2hdr->b_dev->l2ad_buflist, hdr);
		}
		ARCSTAT_INCR(arcstat_l2_size, -hdr->b_size);
		kmem_free(hdr->b_l2hdr, sizeof (l2arc_buf_hdr_t));
		if (hdr->b_state == arc_l2c_only)
			l2arc_hdr_stat_remove();
		hdr->b_l2hdr = NULL;
	}

	if (!BUF_EMPTY(hdr)) {
		ASSERT(!HDR_IN_HASH_TABLE(hdr));
		bzero(&hdr->b_dva, sizeof (dva_t));
		hdr->b_birth = 0;
		hdr->b_cksum0 = 0;
	}
	while (hdr->b_buf) {
		arc_buf_t *buf = hdr->b_buf;

		if (buf->b_efunc) {
			mutex_enter(&arc_eviction_mtx);
			rw_enter(&buf->b_lock, RW_WRITER);
			ASSERT(buf->b_hdr != NULL);
			arc_buf_destroy(hdr->b_buf, FALSE, FALSE);
			hdr->b_buf = buf->b_next;
			buf->b_hdr = &arc_eviction_hdr;
			buf->b_next = arc_eviction_list;
			arc_eviction_list = buf;
			rw_exit(&buf->b_lock);
			mutex_exit(&arc_eviction_mtx);
		} else {
			arc_buf_destroy(hdr->b_buf, FALSE, TRUE);
		}
	}
	if (hdr->b_freeze_cksum != NULL) {
		kmem_free(hdr->b_freeze_cksum, sizeof (zio_cksum_t));
		hdr->b_freeze_cksum = NULL;
	}

	ASSERT(!list_link_active(&hdr->b_arc_node));
	ASSERT3P(hdr->b_hash_next, ==, NULL);
	ASSERT3P(hdr->b_acb, ==, NULL);
	kmem_cache_free(hdr_cache, hdr);
}

void
arc_buf_free(arc_buf_t *buf, void *tag)
{
	arc_buf_hdr_t *hdr = buf->b_hdr;
	int hashed = hdr->b_state != arc_anon;

	ASSERT(buf->b_efunc == NULL);
	ASSERT(buf->b_data != NULL);

	if (hashed) {
		kmutex_t *hash_lock = HDR_LOCK(hdr);

		mutex_enter(hash_lock);
		(void) remove_reference(hdr, hash_lock, tag);
		if (hdr->b_datacnt > 1)
			arc_buf_destroy(buf, FALSE, TRUE);
		else
			hdr->b_flags |= ARC_BUF_AVAILABLE;
		mutex_exit(hash_lock);
	} else if (HDR_IO_IN_PROGRESS(hdr)) {
		int destroy_hdr;
		/*
		 * We are in the middle of an async write.  Don't destroy
		 * this buffer unless the write completes before we finish
		 * decrementing the reference count.
		 */
		mutex_enter(&arc_eviction_mtx);
		(void) remove_reference(hdr, NULL, tag);
		ASSERT(refcount_is_zero(&hdr->b_refcnt));
		destroy_hdr = !HDR_IO_IN_PROGRESS(hdr);
		mutex_exit(&arc_eviction_mtx);
		if (destroy_hdr)
			arc_hdr_destroy(hdr);
	} else {
		if (remove_reference(hdr, NULL, tag) > 0) {
			ASSERT(HDR_IO_ERROR(hdr));
			arc_buf_destroy(buf, FALSE, TRUE);
		} else {
			arc_hdr_destroy(hdr);
		}
	}
}

int
arc_buf_remove_ref(arc_buf_t *buf, void* tag)
{
	arc_buf_hdr_t *hdr = buf->b_hdr;
	kmutex_t *hash_lock = HDR_LOCK(hdr);
	int no_callback = (buf->b_efunc == NULL);

	if (hdr->b_state == arc_anon) {
		arc_buf_free(buf, tag);
		return (no_callback);
	}

	mutex_enter(hash_lock);
	ASSERT(hdr->b_state != arc_anon);
	ASSERT(buf->b_data != NULL);

	(void) remove_reference(hdr, hash_lock, tag);
	if (hdr->b_datacnt > 1) {
		if (no_callback)
			arc_buf_destroy(buf, FALSE, TRUE);
	} else if (no_callback) {
		ASSERT(hdr->b_buf == buf && buf->b_next == NULL);
		hdr->b_flags |= ARC_BUF_AVAILABLE;
	}
	ASSERT(no_callback || hdr->b_datacnt > 1 ||
	    refcount_is_zero(&hdr->b_refcnt));
	mutex_exit(hash_lock);
	return (no_callback);
}

int
arc_buf_size(arc_buf_t *buf)
{
	return (buf->b_hdr->b_size);
}

/*
 * Evict buffers from list until we've removed the specified number of
 * bytes.  Move the removed buffers to the appropriate evict state.
 * If the recycle flag is set, then attempt to "recycle" a buffer:
 * - look for a buffer to evict that is `bytes' long.
 * - return the data block from this buffer rather than freeing it.
 * This flag is used by callers that are trying to make space for a
 * new buffer in a full arc cache.
 *
 * This function makes a "best effort".  It skips over any buffers
 * it can't get a hash_lock on, and so may not catch all candidates.
 * It may also return without evicting as much space as requested.
 */
static void *
arc_evict(arc_state_t *state, uint64_t spa, int64_t bytes, boolean_t recycle,
    arc_buf_contents_t type)
{
	arc_state_t *evicted_state;
	uint64_t bytes_evicted = 0, skipped = 0, missed = 0;
	arc_buf_hdr_t *ab, *ab_prev = NULL;
	list_t *list = &state->arcs_list[type];
	kmutex_t *hash_lock;
	boolean_t have_lock;
	void *stolen = NULL;

	ASSERT(state == arc_mru || state == arc_mfu);

	evicted_state = (state == arc_mru) ? arc_mru_ghost : arc_mfu_ghost;

	mutex_enter(&state->arcs_mtx);
	mutex_enter(&evicted_state->arcs_mtx);

	for (ab = list_tail(list); ab; ab = ab_prev) {
		ab_prev = list_prev(list, ab);
		/* prefetch buffers have a minimum lifespan */
		if (HDR_IO_IN_PROGRESS(ab) ||
		    (spa && ab->b_spa != spa) ||
		    (ab->b_flags & (ARC_PREFETCH|ARC_INDIRECT) &&
		    lbolt - ab->b_arc_access < arc_min_prefetch_lifespan)) {
			skipped++;
			continue;
		}
		/* "lookahead" for better eviction candidate */
		if (recycle && ab->b_size != bytes &&
		    ab_prev && ab_prev->b_size == bytes)
			continue;
		hash_lock = HDR_LOCK(ab);
		have_lock = MUTEX_HELD(hash_lock);
		if (have_lock || mutex_tryenter(hash_lock)) {
			ASSERT3U(refcount_count(&ab->b_refcnt), ==, 0);
			ASSERT(ab->b_datacnt > 0);
			while (ab->b_buf) {
				arc_buf_t *buf = ab->b_buf;
				if (!rw_tryenter(&buf->b_lock, RW_WRITER)) {
					missed += 1;
					break;
				}
				if (buf->b_data) {
					bytes_evicted += ab->b_size;
					if (recycle && ab->b_type == type &&
					    ab->b_size == bytes &&
					    !HDR_L2_WRITING(ab)) {
						stolen = buf->b_data;
						recycle = FALSE;
					}
				}
				if (buf->b_efunc) {
					mutex_enter(&arc_eviction_mtx);
					arc_buf_destroy(buf,
					    buf->b_data == stolen, FALSE);
					ab->b_buf = buf->b_next;
					buf->b_hdr = &arc_eviction_hdr;
					buf->b_next = arc_eviction_list;
					arc_eviction_list = buf;
					mutex_exit(&arc_eviction_mtx);
					rw_exit(&buf->b_lock);
				} else {
					rw_exit(&buf->b_lock);
					arc_buf_destroy(buf,
					    buf->b_data == stolen, TRUE);
				}
			}
			if (ab->b_datacnt == 0) {
				arc_change_state(evicted_state, ab, hash_lock);
				ASSERT(HDR_IN_HASH_TABLE(ab));
				ab->b_flags |= ARC_IN_HASH_TABLE;
				ab->b_flags &= ~ARC_BUF_AVAILABLE;
				DTRACE_PROBE1(arc__evict, arc_buf_hdr_t *, ab);
			}
			if (!have_lock)
				mutex_exit(hash_lock);
			if (bytes >= 0 && bytes_evicted >= bytes)
				break;
		} else {
			missed += 1;
		}
	}

	mutex_exit(&evicted_state->arcs_mtx);
	mutex_exit(&state->arcs_mtx);

	if (bytes_evicted < bytes)
		dprintf("only evicted %lld bytes from %x",
		    (longlong_t)bytes_evicted, state);

	if (skipped)
		ARCSTAT_INCR(arcstat_evict_skip, skipped);

	if (missed)
		ARCSTAT_INCR(arcstat_mutex_miss, missed);

	/*
	 * We have just evicted some date into the ghost state, make
	 * sure we also adjust the ghost state size if necessary.
	 */
	if (arc_no_grow &&
	    arc_mru_ghost->arcs_size + arc_mfu_ghost->arcs_size > arc_c) {
		int64_t mru_over = arc_anon->arcs_size + arc_mru->arcs_size +
		    arc_mru_ghost->arcs_size - arc_c;

		if (mru_over > 0 && arc_mru_ghost->arcs_lsize[type] > 0) {
			int64_t todelete =
			    MIN(arc_mru_ghost->arcs_lsize[type], mru_over);
			arc_evict_ghost(arc_mru_ghost, NULL, todelete);
		} else if (arc_mfu_ghost->arcs_lsize[type] > 0) {
			int64_t todelete = MIN(arc_mfu_ghost->arcs_lsize[type],
			    arc_mru_ghost->arcs_size +
			    arc_mfu_ghost->arcs_size - arc_c);
			arc_evict_ghost(arc_mfu_ghost, NULL, todelete);
		}
	}

	return (stolen);
}

/*
 * Remove buffers from list until we've removed the specified number of
 * bytes.  Destroy the buffers that are removed.
 */
static void
arc_evict_ghost(arc_state_t *state, uint64_t spa, int64_t bytes)
{
	arc_buf_hdr_t *ab, *ab_prev;
	list_t *list = &state->arcs_list[ARC_BUFC_DATA];
	kmutex_t *hash_lock;
	uint64_t bytes_deleted = 0;
	uint64_t bufs_skipped = 0;

	ASSERT(GHOST_STATE(state));
top:
	mutex_enter(&state->arcs_mtx);
	for (ab = list_tail(list); ab; ab = ab_prev) {
		ab_prev = list_prev(list, ab);
		if (spa && ab->b_spa != spa)
			continue;
		hash_lock = HDR_LOCK(ab);
		if (mutex_tryenter(hash_lock)) {
			ASSERT(!HDR_IO_IN_PROGRESS(ab));
			ASSERT(ab->b_buf == NULL);
			ARCSTAT_BUMP(arcstat_deleted);
			bytes_deleted += ab->b_size;

			if (ab->b_l2hdr != NULL) {
				/*
				 * This buffer is cached on the 2nd Level ARC;
				 * don't destroy the header.
				 */
				arc_change_state(arc_l2c_only, ab, hash_lock);
				mutex_exit(hash_lock);
			} else {
				arc_change_state(arc_anon, ab, hash_lock);
				mutex_exit(hash_lock);
				arc_hdr_destroy(ab);
			}

			DTRACE_PROBE1(arc__delete, arc_buf_hdr_t *, ab);
			if (bytes >= 0 && bytes_deleted >= bytes)
				break;
		} else {
			if (bytes < 0) {
				mutex_exit(&state->arcs_mtx);
				mutex_enter(hash_lock);
				mutex_exit(hash_lock);
				goto top;
			}
			bufs_skipped += 1;
		}
	}
	mutex_exit(&state->arcs_mtx);

	if (list == &state->arcs_list[ARC_BUFC_DATA] &&
	    (bytes < 0 || bytes_deleted < bytes)) {
		list = &state->arcs_list[ARC_BUFC_METADATA];
		goto top;
	}

	if (bufs_skipped) {
		ARCSTAT_INCR(arcstat_mutex_miss, bufs_skipped);
		ASSERT(bytes >= 0);
	}

	if (bytes_deleted < bytes)
		dprintf("only deleted %lld bytes from %p",
		    (longlong_t)bytes_deleted, state);
}

static void
arc_adjust(void)
{
	int64_t adjustment, delta;

	/*
	 * Adjust MRU size
	 */

	adjustment = MIN(arc_size - arc_c,
	    arc_anon->arcs_size + arc_mru->arcs_size + arc_meta_used - arc_p);

	if (adjustment > 0 && arc_mru->arcs_lsize[ARC_BUFC_DATA] > 0) {
		delta = MIN(arc_mru->arcs_lsize[ARC_BUFC_DATA], adjustment);
		(void) arc_evict(arc_mru, NULL, delta, FALSE, ARC_BUFC_DATA);
		adjustment -= delta;
	}

	if (adjustment > 0 && arc_mru->arcs_lsize[ARC_BUFC_METADATA] > 0) {
		delta = MIN(arc_mru->arcs_lsize[ARC_BUFC_METADATA], adjustment);
		(void) arc_evict(arc_mru, NULL, delta, FALSE,
		    ARC_BUFC_METADATA);
	}

	/*
	 * Adjust MFU size
	 */

	adjustment = arc_size - arc_c;

	if (adjustment > 0 && arc_mfu->arcs_lsize[ARC_BUFC_DATA] > 0) {
		delta = MIN(adjustment, arc_mfu->arcs_lsize[ARC_BUFC_DATA]);
		(void) arc_evict(arc_mfu, NULL, delta, FALSE, ARC_BUFC_DATA);
		adjustment -= delta;
	}

	if (adjustment > 0 && arc_mfu->arcs_lsize[ARC_BUFC_METADATA] > 0) {
		int64_t delta = MIN(adjustment,
		    arc_mfu->arcs_lsize[ARC_BUFC_METADATA]);
		(void) arc_evict(arc_mfu, NULL, delta, FALSE,
		    ARC_BUFC_METADATA);
	}

	/*
	 * Adjust ghost lists
	 */

	adjustment = arc_mru->arcs_size + arc_mru_ghost->arcs_size - arc_c;

	if (adjustment > 0 && arc_mru_ghost->arcs_size > 0) {
		delta = MIN(arc_mru_ghost->arcs_size, adjustment);
		arc_evict_ghost(arc_mru_ghost, NULL, delta);
	}

	adjustment =
	    arc_mru_ghost->arcs_size + arc_mfu_ghost->arcs_size - arc_c;

	if (adjustment > 0 && arc_mfu_ghost->arcs_size > 0) {
		delta = MIN(arc_mfu_ghost->arcs_size, adjustment);
		arc_evict_ghost(arc_mfu_ghost, NULL, delta);
	}
}

static void
arc_do_user_evicts(void)
{
	mutex_enter(&arc_eviction_mtx);
	while (arc_eviction_list != NULL) {
		arc_buf_t *buf = arc_eviction_list;
		arc_eviction_list = buf->b_next;
		rw_enter(&buf->b_lock, RW_WRITER);
		buf->b_hdr = NULL;
		rw_exit(&buf->b_lock);
		mutex_exit(&arc_eviction_mtx);

		if (buf->b_efunc != NULL)
			VERIFY(buf->b_efunc(buf) == 0);

		buf->b_efunc = NULL;
		buf->b_private = NULL;
		kmem_cache_free(buf_cache, buf);
		mutex_enter(&arc_eviction_mtx);
	}
	mutex_exit(&arc_eviction_mtx);
}

/*
 * Flush all *evictable* data from the cache for the given spa.
 * NOTE: this will not touch "active" (i.e. referenced) data.
 */
void
arc_flush(spa_t *spa)
{
	uint64_t guid = 0;

	if (spa)
		guid = spa_guid(spa);

	while (list_head(&arc_mru->arcs_list[ARC_BUFC_DATA])) {
		(void) arc_evict(arc_mru, guid, -1, FALSE, ARC_BUFC_DATA);
		if (spa)
			break;
	}
	while (list_head(&arc_mru->arcs_list[ARC_BUFC_METADATA])) {
		(void) arc_evict(arc_mru, guid, -1, FALSE, ARC_BUFC_METADATA);
		if (spa)
			break;
	}
	while (list_head(&arc_mfu->arcs_list[ARC_BUFC_DATA])) {
		(void) arc_evict(arc_mfu, guid, -1, FALSE, ARC_BUFC_DATA);
		if (spa)
			break;
	}
	while (list_head(&arc_mfu->arcs_list[ARC_BUFC_METADATA])) {
		(void) arc_evict(arc_mfu, guid, -1, FALSE, ARC_BUFC_METADATA);
		if (spa)
			break;
	}

	arc_evict_ghost(arc_mru_ghost, guid, -1);
	arc_evict_ghost(arc_mfu_ghost, guid, -1);

	mutex_enter(&arc_reclaim_thr_lock);
	arc_do_user_evicts();
	mutex_exit(&arc_reclaim_thr_lock);
	ASSERT(spa || arc_eviction_list == NULL);
}

void
arc_shrink(void)
{
	if (arc_c > arc_c_min) {
		uint64_t to_free;

#ifdef _KERNEL
		to_free = MAX(arc_c >> arc_shrink_shift, ptob(needfree));
#else
		to_free = arc_c >> arc_shrink_shift;
#endif
		if (arc_c > arc_c_min + to_free)
			atomic_add_64(&arc_c, -to_free);
		else
			arc_c = arc_c_min;

		atomic_add_64(&arc_p, -(arc_p >> arc_shrink_shift));
		if (arc_c > arc_size)
			arc_c = MAX(arc_size, arc_c_min);
		if (arc_p > arc_c)
			arc_p = (arc_c >> 1);
		ASSERT(arc_c >= arc_c_min);
		ASSERT((int64_t)arc_p >= 0);
	}

	if (arc_size > arc_c)
		arc_adjust();
}

static int
arc_reclaim_needed(void)
{
	uint64_t extra;

#ifdef _KERNEL

	if (needfree)
		return (1);

	/*
	 * take 'desfree' extra pages, so we reclaim sooner, rather than later
	 */
	extra = desfree;

	/*
	 * check that we're out of range of the pageout scanner.  It starts to
	 * schedule paging if freemem is less than lotsfree and needfree.
	 * lotsfree is the high-water mark for pageout, and needfree is the
	 * number of needed free pages.  We add extra pages here to make sure
	 * the scanner doesn't start up while we're freeing memory.
	 */
	if (freemem < lotsfree + needfree + extra)
		return (1);

	/*
	 * check to make sure that swapfs has enough space so that anon
	 * reservations can still succeed. anon_resvmem() checks that the
	 * availrmem is greater than swapfs_minfree, and the number of reserved
	 * swap pages.  We also add a bit of extra here just to prevent
	 * circumstances from getting really dire.
	 */
	if (availrmem < swapfs_minfree + swapfs_reserve + extra)
		return (1);

#if defined(__i386)
	/*
	 * If we're on an i386 platform, it's possible that we'll exhaust the
	 * kernel heap space before we ever run out of available physical
	 * memory.  Most checks of the size of the heap_area compare against
	 * tune.t_minarmem, which is the minimum available real memory that we
	 * can have in the system.  However, this is generally fixed at 25 pages
	 * which is so low that it's useless.  In this comparison, we seek to
	 * calculate the total heap-size, and reclaim if more than 3/4ths of the
	 * heap is allocated.  (Or, in the calculation, if less than 1/4th is
	 * free)
	 */
	if (btop(vmem_size(heap_arena, VMEM_FREE)) <
	    (btop(vmem_size(heap_arena, VMEM_FREE | VMEM_ALLOC)) >> 2))
		return (1);
#endif

#else
	if (spa_get_random(100) == 0)
		return (1);
#endif
	return (0);
}

static void
arc_kmem_reap_now(arc_reclaim_strategy_t strat)
{
	size_t			i;
	kmem_cache_t		*prev_cache = NULL;
	kmem_cache_t		*prev_data_cache = NULL;
	extern kmem_cache_t	*zio_buf_cache[];
	extern kmem_cache_t	*zio_data_buf_cache[];

#ifdef _KERNEL
	if (arc_meta_used >= arc_meta_limit) {
		/*
		 * We are exceeding our meta-data cache limit.
		 * Purge some DNLC entries to release holds on meta-data.
		 */
		dnlc_reduce_cache((void *)(uintptr_t)arc_reduce_dnlc_percent);
	}
#if defined(__i386)
	/*
	 * Reclaim unused memory from all kmem caches.
	 */
	kmem_reap();
#endif
#endif

	/*
	 * An aggressive reclamation will shrink the cache size as well as
	 * reap free buffers from the arc kmem caches.
	 */
	if (strat == ARC_RECLAIM_AGGR)
		arc_shrink();

	for (i = 0; i < SPA_MAXBLOCKSIZE >> SPA_MINBLOCKSHIFT; i++) {
		if (zio_buf_cache[i] != prev_cache) {
			prev_cache = zio_buf_cache[i];
			kmem_cache_reap_now(zio_buf_cache[i]);
		}
		if (zio_data_buf_cache[i] != prev_data_cache) {
			prev_data_cache = zio_data_buf_cache[i];
			kmem_cache_reap_now(zio_data_buf_cache[i]);
		}
	}
	kmem_cache_reap_now(buf_cache);
	kmem_cache_reap_now(hdr_cache);
}

static void
arc_reclaim_thread(void)
{
	clock_t			growtime = 0;
	arc_reclaim_strategy_t	last_reclaim = ARC_RECLAIM_CONS;
	callb_cpr_t		cpr;

	CALLB_CPR_INIT(&cpr, &arc_reclaim_thr_lock, callb_generic_cpr, FTAG);

	mutex_enter(&arc_reclaim_thr_lock);
	while (arc_thread_exit == 0) {
		if (arc_reclaim_needed()) {

			if (arc_no_grow) {
				if (last_reclaim == ARC_RECLAIM_CONS) {
					last_reclaim = ARC_RECLAIM_AGGR;
				} else {
					last_reclaim = ARC_RECLAIM_CONS;
				}
			} else {
				arc_no_grow = TRUE;
				last_reclaim = ARC_RECLAIM_AGGR;
				membar_producer();
			}

			/* reset the growth delay for every reclaim */
			growtime = lbolt + (arc_grow_retry * hz);

			arc_kmem_reap_now(last_reclaim);
			arc_warm = B_TRUE;

		} else if (arc_no_grow && lbolt >= growtime) {
			arc_no_grow = FALSE;
		}

		if (2 * arc_c < arc_size +
		    arc_mru_ghost->arcs_size + arc_mfu_ghost->arcs_size)
			arc_adjust();

		if (arc_eviction_list != NULL)
			arc_do_user_evicts();

		/* block until needed, or one second, whichever is shorter */
		CALLB_CPR_SAFE_BEGIN(&cpr);
		(void) cv_timedwait(&arc_reclaim_thr_cv,
		    &arc_reclaim_thr_lock, (lbolt + hz));
		CALLB_CPR_SAFE_END(&cpr, &arc_reclaim_thr_lock);
	}

	arc_thread_exit = 0;
	cv_broadcast(&arc_reclaim_thr_cv);
	CALLB_CPR_EXIT(&cpr);		/* drops arc_reclaim_thr_lock */
	thread_exit();
}

/*
 * Adapt arc info given the number of bytes we are trying to add and
 * the state that we are comming from.  This function is only called
 * when we are adding new content to the cache.
 */
static void
arc_adapt(int bytes, arc_state_t *state)
{
	int mult;
	uint64_t arc_p_min = (arc_c >> arc_p_min_shift);

	if (state == arc_l2c_only)
		return;

	ASSERT(bytes > 0);
	/*
	 * Adapt the target size of the MRU list:
	 *	- if we just hit in the MRU ghost list, then increase
	 *	  the target size of the MRU list.
	 *	- if we just hit in the MFU ghost list, then increase
	 *	  the target size of the MFU list by decreasing the
	 *	  target size of the MRU list.
	 */
	if (state == arc_mru_ghost) {
		mult = ((arc_mru_ghost->arcs_size >= arc_mfu_ghost->arcs_size) ?
		    1 : (arc_mfu_ghost->arcs_size/arc_mru_ghost->arcs_size));

		arc_p = MIN(arc_c - arc_p_min, arc_p + bytes * mult);
	} else if (state == arc_mfu_ghost) {
		uint64_t delta;

		mult = ((arc_mfu_ghost->arcs_size >= arc_mru_ghost->arcs_size) ?
		    1 : (arc_mru_ghost->arcs_size/arc_mfu_ghost->arcs_size));

		delta = MIN(bytes * mult, arc_p);
		arc_p = MAX(arc_p_min, arc_p - delta);
	}
	ASSERT((int64_t)arc_p >= 0);

	if (arc_reclaim_needed()) {
		cv_signal(&arc_reclaim_thr_cv);
		return;
	}

	if (arc_no_grow)
		return;

	if (arc_c >= arc_c_max)
		return;

	/*
	 * If we're within (2 * maxblocksize) bytes of the target
	 * cache size, increment the target cache size
	 */
	if (arc_size > arc_c - (2ULL << SPA_MAXBLOCKSHIFT)) {
		atomic_add_64(&arc_c, (int64_t)bytes);
		if (arc_c > arc_c_max)
			arc_c = arc_c_max;
		else if (state == arc_anon)
			atomic_add_64(&arc_p, (int64_t)bytes);
		if (arc_p > arc_c)
			arc_p = arc_c;
	}
	ASSERT((int64_t)arc_p >= 0);
}

/*
 * Check if the cache has reached its limits and eviction is required
 * prior to insert.
 */
static int
arc_evict_needed(arc_buf_contents_t type)
{
	if (type == ARC_BUFC_METADATA && arc_meta_used >= arc_meta_limit)
		return (1);

#ifdef _KERNEL
	/*
	 * If zio data pages are being allocated out of a separate heap segment,
	 * then enforce that the size of available vmem for this area remains
	 * above about 1/32nd free.
	 */
	if (type == ARC_BUFC_DATA && zio_arena != NULL &&
	    vmem_size(zio_arena, VMEM_FREE) <
	    (vmem_size(zio_arena, VMEM_ALLOC) >> 5))
		return (1);
#endif

	if (arc_reclaim_needed())
		return (1);

	return (arc_size > arc_c);
}

/*
 * The buffer, supplied as the first argument, needs a data block.
 * So, if we are at cache max, determine which cache should be victimized.
 * We have the following cases:
 *
 * 1. Insert for MRU, p > sizeof(arc_anon + arc_mru) ->
 * In this situation if we're out of space, but the resident size of the MFU is
 * under the limit, victimize the MFU cache to satisfy this insertion request.
 *
 * 2. Insert for MRU, p <= sizeof(arc_anon + arc_mru) ->
 * Here, we've used up all of the available space for the MRU, so we need to
 * evict from our own cache instead.  Evict from the set of resident MRU
 * entries.
 *
 * 3. Insert for MFU (c - p) > sizeof(arc_mfu) ->
 * c minus p represents the MFU space in the cache, since p is the size of the
 * cache that is dedicated to the MRU.  In this situation there's still space on
 * the MFU side, so the MRU side needs to be victimized.
 *
 * 4. Insert for MFU (c - p) < sizeof(arc_mfu) ->
 * MFU's resident set is consuming more space than it has been allotted.  In
 * this situation, we must victimize our own cache, the MFU, for this insertion.
 */
static void
arc_get_data_buf(arc_buf_t *buf)
{
	arc_state_t		*state = buf->b_hdr->b_state;
	uint64_t		size = buf->b_hdr->b_size;
	arc_buf_contents_t	type = buf->b_hdr->b_type;

	arc_adapt(size, state);

	/*
	 * We have not yet reached cache maximum size,
	 * just allocate a new buffer.
	 */
	if (!arc_evict_needed(type)) {
		if (type == ARC_BUFC_METADATA) {
			buf->b_data = zio_buf_alloc(size);
			arc_space_consume(size, ARC_SPACE_DATA);
		} else {
			ASSERT(type == ARC_BUFC_DATA);
			buf->b_data = zio_data_buf_alloc(size);
			ARCSTAT_INCR(arcstat_data_size, size);
			atomic_add_64(&arc_size, size);
		}
		goto out;
	}

	/*
	 * If we are prefetching from the mfu ghost list, this buffer
	 * will end up on the mru list; so steal space from there.
	 */
	if (state == arc_mfu_ghost)
		state = buf->b_hdr->b_flags & ARC_PREFETCH ? arc_mru : arc_mfu;
	else if (state == arc_mru_ghost)
		state = arc_mru;

	if (state == arc_mru || state == arc_anon) {
		uint64_t mru_used = arc_anon->arcs_size + arc_mru->arcs_size;
		state = (arc_mfu->arcs_lsize[type] >= size &&
		    arc_p > mru_used) ? arc_mfu : arc_mru;
	} else {
		/* MFU cases */
		uint64_t mfu_space = arc_c - arc_p;
		state =  (arc_mru->arcs_lsize[type] >= size &&
		    mfu_space > arc_mfu->arcs_size) ? arc_mru : arc_mfu;
	}
	if ((buf->b_data = arc_evict(state, NULL, size, TRUE, type)) == NULL) {
		if (type == ARC_BUFC_METADATA) {
			buf->b_data = zio_buf_alloc(size);
			arc_space_consume(size, ARC_SPACE_DATA);
		} else {
			ASSERT(type == ARC_BUFC_DATA);
			buf->b_data = zio_data_buf_alloc(size);
			ARCSTAT_INCR(arcstat_data_size, size);
			atomic_add_64(&arc_size, size);
		}
		ARCSTAT_BUMP(arcstat_recycle_miss);
	}
	ASSERT(buf->b_data != NULL);
out:
	/*
	 * Update the state size.  Note that ghost states have a
	 * "ghost size" and so don't need to be updated.
	 */
	if (!GHOST_STATE(buf->b_hdr->b_state)) {
		arc_buf_hdr_t *hdr = buf->b_hdr;

		atomic_add_64(&hdr->b_state->arcs_size, size);
		if (list_link_active(&hdr->b_arc_node)) {
			ASSERT(refcount_is_zero(&hdr->b_refcnt));
			atomic_add_64(&hdr->b_state->arcs_lsize[type], size);
		}
		/*
		 * If we are growing the cache, and we are adding anonymous
		 * data, and we have outgrown arc_p, update arc_p
		 */
		if (arc_size < arc_c && hdr->b_state == arc_anon &&
		    arc_anon->arcs_size + arc_mru->arcs_size > arc_p)
			arc_p = MIN(arc_c, arc_p + size);
	}
}

/*
 * This routine is called whenever a buffer is accessed.
 * NOTE: the hash lock is dropped in this function.
 */
static void
arc_access(arc_buf_hdr_t *buf, kmutex_t *hash_lock)
{
	ASSERT(MUTEX_HELD(hash_lock));

	if (buf->b_state == arc_anon) {
		/*
		 * This buffer is not in the cache, and does not
		 * appear in our "ghost" list.  Add the new buffer
		 * to the MRU state.
		 */

		ASSERT(buf->b_arc_access == 0);
		buf->b_arc_access = lbolt;
		DTRACE_PROBE1(new_state__mru, arc_buf_hdr_t *, buf);
		arc_change_state(arc_mru, buf, hash_lock);

	} else if (buf->b_state == arc_mru) {
		/*
		 * If this buffer is here because of a prefetch, then either:
		 * - clear the flag if this is a "referencing" read
		 *   (any subsequent access will bump this into the MFU state).
		 * or
		 * - move the buffer to the head of the list if this is
		 *   another prefetch (to make it less likely to be evicted).
		 */
		if ((buf->b_flags & ARC_PREFETCH) != 0) {
			if (refcount_count(&buf->b_refcnt) == 0) {
				ASSERT(list_link_active(&buf->b_arc_node));
			} else {
				buf->b_flags &= ~ARC_PREFETCH;
				ARCSTAT_BUMP(arcstat_mru_hits);
			}
			buf->b_arc_access = lbolt;
			return;
		}

		/*
		 * This buffer has been "accessed" only once so far,
		 * but it is still in the cache. Move it to the MFU
		 * state.
		 */
		if (lbolt > buf->b_arc_access + ARC_MINTIME) {
			/*
			 * More than 125ms have passed since we
			 * instantiated this buffer.  Move it to the
			 * most frequently used state.
			 */
			buf->b_arc_access = lbolt;
			DTRACE_PROBE1(new_state__mfu, arc_buf_hdr_t *, buf);
			arc_change_state(arc_mfu, buf, hash_lock);
		}
		ARCSTAT_BUMP(arcstat_mru_hits);
	} else if (buf->b_state == arc_mru_ghost) {
		arc_state_t	*new_state;
		/*
		 * This buffer has been "accessed" recently, but
		 * was evicted from the cache.  Move it to the
		 * MFU state.
		 */

		if (buf->b_flags & ARC_PREFETCH) {
			new_state = arc_mru;
			if (refcount_count(&buf->b_refcnt) > 0)
				buf->b_flags &= ~ARC_PREFETCH;
			DTRACE_PROBE1(new_state__mru, arc_buf_hdr_t *, buf);
		} else {
			new_state = arc_mfu;
			DTRACE_PROBE1(new_state__mfu, arc_buf_hdr_t *, buf);
		}

		buf->b_arc_access = lbolt;
		arc_change_state(new_state, buf, hash_lock);

		ARCSTAT_BUMP(arcstat_mru_ghost_hits);
	} else if (buf->b_state == arc_mfu) {
		/*
		 * This buffer has been accessed more than once and is
		 * still in the cache.  Keep it in the MFU state.
		 *
		 * NOTE: an add_reference() that occurred when we did
		 * the arc_read() will have kicked this off the list.
		 * If it was a prefetch, we will explicitly move it to
		 * the head of the list now.
		 */
		if ((buf->b_flags & ARC_PREFETCH) != 0) {
			ASSERT(refcount_count(&buf->b_refcnt) == 0);
			ASSERT(list_link_active(&buf->b_arc_node));
		}
		ARCSTAT_BUMP(arcstat_mfu_hits);
		buf->b_arc_access = lbolt;
	} else if (buf->b_state == arc_mfu_ghost) {
		arc_state_t	*new_state = arc_mfu;
		/*
		 * This buffer has been accessed more than once but has
		 * been evicted from the cache.  Move it back to the
		 * MFU state.
		 */

		if (buf->b_flags & ARC_PREFETCH) {
			/*
			 * This is a prefetch access...
			 * move this block back to the MRU state.
			 */
			ASSERT3U(refcount_count(&buf->b_refcnt), ==, 0);
			new_state = arc_mru;
		}

		buf->b_arc_access = lbolt;
		DTRACE_PROBE1(new_state__mfu, arc_buf_hdr_t *, buf);
		arc_change_state(new_state, buf, hash_lock);

		ARCSTAT_BUMP(arcstat_mfu_ghost_hits);
	} else if (buf->b_state == arc_l2c_only) {
		/*
		 * This buffer is on the 2nd Level ARC.
		 */

		buf->b_arc_access = lbolt;
		DTRACE_PROBE1(new_state__mfu, arc_buf_hdr_t *, buf);
		arc_change_state(arc_mfu, buf, hash_lock);
	} else {
		ASSERT(!"invalid arc state");
	}
}

/* a generic arc_done_func_t which you can use */
/* ARGSUSED */
void
arc_bcopy_func(zio_t *zio, arc_buf_t *buf, void *arg)
{
	bcopy(buf->b_data, arg, buf->b_hdr->b_size);
	VERIFY(arc_buf_remove_ref(buf, arg) == 1);
}

/* a generic arc_done_func_t */
void
arc_getbuf_func(zio_t *zio, arc_buf_t *buf, void *arg)
{
	arc_buf_t **bufp = arg;
	if (zio && zio->io_error) {
		VERIFY(arc_buf_remove_ref(buf, arg) == 1);
		*bufp = NULL;
	} else {
		*bufp = buf;
	}
}

static void
arc_read_done(zio_t *zio)
{
	arc_buf_hdr_t	*hdr, *found;
	arc_buf_t	*buf;
	arc_buf_t	*abuf;	/* buffer we're assigning to callback */
	kmutex_t	*hash_lock;
	arc_callback_t	*callback_list, *acb;
	int		freeable = FALSE;

	buf = zio->io_private;
	hdr = buf->b_hdr;

	/*
	 * The hdr was inserted into hash-table and removed from lists
	 * prior to starting I/O.  We should find this header, since
	 * it's in the hash table, and it should be legit since it's
	 * not possible to evict it during the I/O.  The only possible
	 * reason for it not to be found is if we were freed during the
	 * read.
	 */
	found = buf_hash_find(hdr->b_spa, &hdr->b_dva, hdr->b_birth,
	    &hash_lock);

	ASSERT((found == NULL && HDR_FREED_IN_READ(hdr) && hash_lock == NULL) ||
	    (found == hdr && DVA_EQUAL(&hdr->b_dva, BP_IDENTITY(zio->io_bp))) ||
	    (found == hdr && HDR_L2_READING(hdr)));

	hdr->b_flags &= ~ARC_L2_EVICTED;
	if (l2arc_noprefetch && (hdr->b_flags & ARC_PREFETCH))
		hdr->b_flags &= ~ARC_L2CACHE;

	/* byteswap if necessary */
	callback_list = hdr->b_acb;
	ASSERT(callback_list != NULL);
	if (BP_SHOULD_BYTESWAP(zio->io_bp)) {
		arc_byteswap_func_t *func = BP_GET_LEVEL(zio->io_bp) > 0 ?
		    byteswap_uint64_array :
		    dmu_ot[BP_GET_TYPE(zio->io_bp)].ot_byteswap;
		func(buf->b_data, hdr->b_size);
	}

	arc_cksum_compute(buf, B_FALSE);

	/* create copies of the data buffer for the callers */
	abuf = buf;
	for (acb = callback_list; acb; acb = acb->acb_next) {
		if (acb->acb_done) {
			if (abuf == NULL)
				abuf = arc_buf_clone(buf);
			acb->acb_buf = abuf;
			abuf = NULL;
		}
	}
	hdr->b_acb = NULL;
	hdr->b_flags &= ~ARC_IO_IN_PROGRESS;
	ASSERT(!HDR_BUF_AVAILABLE(hdr));
	if (abuf == buf)
		hdr->b_flags |= ARC_BUF_AVAILABLE;

	ASSERT(refcount_is_zero(&hdr->b_refcnt) || callback_list != NULL);

	if (zio->io_error != 0) {
		hdr->b_flags |= ARC_IO_ERROR;
		if (hdr->b_state != arc_anon)
			arc_change_state(arc_anon, hdr, hash_lock);
		if (HDR_IN_HASH_TABLE(hdr))
			buf_hash_remove(hdr);
		freeable = refcount_is_zero(&hdr->b_refcnt);
	}

	/*
	 * Broadcast before we drop the hash_lock to avoid the possibility
	 * that the hdr (and hence the cv) might be freed before we get to
	 * the cv_broadcast().
	 */
	cv_broadcast(&hdr->b_cv);

	if (hash_lock) {
		/*
		 * Only call arc_access on anonymous buffers.  This is because
		 * if we've issued an I/O for an evicted buffer, we've already
		 * called arc_access (to prevent any simultaneous readers from
		 * getting confused).
		 */
		if (zio->io_error == 0 && hdr->b_state == arc_anon)
			arc_access(hdr, hash_lock);
		mutex_exit(hash_lock);
	} else {
		/*
		 * This block was freed while we waited for the read to
		 * complete.  It has been removed from the hash table and
		 * moved to the anonymous state (so that it won't show up
		 * in the cache).
		 */
		ASSERT3P(hdr->b_state, ==, arc_anon);
		freeable = refcount_is_zero(&hdr->b_refcnt);
	}

	/* execute each callback and free its structure */
	while ((acb = callback_list) != NULL) {
		if (acb->acb_done)
			acb->acb_done(zio, acb->acb_buf, acb->acb_private);

		if (acb->acb_zio_dummy != NULL) {
			acb->acb_zio_dummy->io_error = zio->io_error;
			zio_nowait(acb->acb_zio_dummy);
		}

		callback_list = acb->acb_next;
		kmem_free(acb, sizeof (arc_callback_t));
	}

	if (freeable)
		arc_hdr_destroy(hdr);
}

/*
 * "Read" the block block at the specified DVA (in bp) via the
 * cache.  If the block is found in the cache, invoke the provided
 * callback immediately and return.  Note that the `zio' parameter
 * in the callback will be NULL in this case, since no IO was
 * required.  If the block is not in the cache pass the read request
 * on to the spa with a substitute callback function, so that the
 * requested block will be added to the cache.
 *
 * If a read request arrives for a block that has a read in-progress,
 * either wait for the in-progress read to complete (and return the
 * results); or, if this is a read with a "done" func, add a record
 * to the read to invoke the "done" func when the read completes,
 * and return; or just return.
 *
 * arc_read_done() will invoke all the requested "done" functions
 * for readers of this block.
 *
 * Normal callers should use arc_read and pass the arc buffer and offset
 * for the bp.  But if you know you don't need locking, you can use
 * arc_read_bp.
 */
int
arc_read(zio_t *pio, spa_t *spa, blkptr_t *bp, arc_buf_t *pbuf,
    arc_done_func_t *done, void *private, int priority, int zio_flags,
    uint32_t *arc_flags, const zbookmark_t *zb)
{
	int err;

	ASSERT(!refcount_is_zero(&pbuf->b_hdr->b_refcnt));
	ASSERT3U((char *)bp - (char *)pbuf->b_data, <, pbuf->b_hdr->b_size);
	rw_enter(&pbuf->b_lock, RW_READER);

	err = arc_read_nolock(pio, spa, bp, done, private, priority,
	    zio_flags, arc_flags, zb);
	rw_exit(&pbuf->b_lock);

	return (err);
}

int
arc_read_nolock(zio_t *pio, spa_t *spa, blkptr_t *bp,
    arc_done_func_t *done, void *private, int priority, int zio_flags,
    uint32_t *arc_flags, const zbookmark_t *zb)
{
	arc_buf_hdr_t *hdr;
	arc_buf_t *buf;
	kmutex_t *hash_lock;
	zio_t *rzio;
	uint64_t guid = spa_guid(spa);

top:
	hdr = buf_hash_find(guid, BP_IDENTITY(bp), bp->blk_birth, &hash_lock);
	if (hdr && hdr->b_datacnt > 0) {

		*arc_flags |= ARC_CACHED;

		if (HDR_IO_IN_PROGRESS(hdr)) {

			if (*arc_flags & ARC_WAIT) {
				cv_wait(&hdr->b_cv, hash_lock);
				mutex_exit(hash_lock);
				goto top;
			}
			ASSERT(*arc_flags & ARC_NOWAIT);

			if (done) {
				arc_callback_t	*acb = NULL;

				acb = kmem_zalloc(sizeof (arc_callback_t),
				    KM_SLEEP);
				acb->acb_done = done;
				acb->acb_private = private;
				if (pio != NULL)
					acb->acb_zio_dummy = zio_null(pio,
					    spa, NULL, NULL, NULL, zio_flags);

				ASSERT(acb->acb_done != NULL);
				acb->acb_next = hdr->b_acb;
				hdr->b_acb = acb;
				add_reference(hdr, hash_lock, private);
				mutex_exit(hash_lock);
				return (0);
			}
			mutex_exit(hash_lock);
			return (0);
		}

		ASSERT(hdr->b_state == arc_mru || hdr->b_state == arc_mfu);

		if (done) {
			add_reference(hdr, hash_lock, private);
			/*
			 * If this block is already in use, create a new
			 * copy of the data so that we will be guaranteed
			 * that arc_release() will always succeed.
			 */
			buf = hdr->b_buf;
			ASSERT(buf);
			ASSERT(buf->b_data);
			if (HDR_BUF_AVAILABLE(hdr)) {
				ASSERT(buf->b_efunc == NULL);
				hdr->b_flags &= ~ARC_BUF_AVAILABLE;
			} else {
				buf = arc_buf_clone(buf);
			}
		} else if (*arc_flags & ARC_PREFETCH &&
		    refcount_count(&hdr->b_refcnt) == 0) {
			hdr->b_flags |= ARC_PREFETCH;
		}
		DTRACE_PROBE1(arc__hit, arc_buf_hdr_t *, hdr);
		arc_access(hdr, hash_lock);
		if (*arc_flags & ARC_L2CACHE)
			hdr->b_flags |= ARC_L2CACHE;
		mutex_exit(hash_lock);
		ARCSTAT_BUMP(arcstat_hits);
		ARCSTAT_CONDSTAT(!(hdr->b_flags & ARC_PREFETCH),
		    demand, prefetch, hdr->b_type != ARC_BUFC_METADATA,
		    data, metadata, hits);

		if (done)
			done(NULL, buf, private);
	} else {
		uint64_t size = BP_GET_LSIZE(bp);
		arc_callback_t	*acb;
		vdev_t *vd = NULL;
		uint64_t addr;
		boolean_t devw = B_FALSE;

		if (hdr == NULL) {
			/* this block is not in the cache */
			arc_buf_hdr_t	*exists;
			arc_buf_contents_t type = BP_GET_BUFC_TYPE(bp);
			buf = arc_buf_alloc(spa, size, private, type);
			hdr = buf->b_hdr;
			hdr->b_dva = *BP_IDENTITY(bp);
			hdr->b_birth = bp->blk_birth;
			hdr->b_cksum0 = bp->blk_cksum.zc_word[0];
			exists = buf_hash_insert(hdr, &hash_lock);
			if (exists) {
				/* somebody beat us to the hash insert */
				mutex_exit(hash_lock);
				bzero(&hdr->b_dva, sizeof (dva_t));
				hdr->b_birth = 0;
				hdr->b_cksum0 = 0;
				(void) arc_buf_remove_ref(buf, private);
				goto top; /* restart the IO request */
			}
			/* if this is a prefetch, we don't have a reference */
			if (*arc_flags & ARC_PREFETCH) {
				(void) remove_reference(hdr, hash_lock,
				    private);
				hdr->b_flags |= ARC_PREFETCH;
			}
			if (*arc_flags & ARC_L2CACHE)
				hdr->b_flags |= ARC_L2CACHE;
			if (BP_GET_LEVEL(bp) > 0)
				hdr->b_flags |= ARC_INDIRECT;
		} else {
			/* this block is in the ghost cache */
			ASSERT(GHOST_STATE(hdr->b_state));
			ASSERT(!HDR_IO_IN_PROGRESS(hdr));
			ASSERT3U(refcount_count(&hdr->b_refcnt), ==, 0);
			ASSERT(hdr->b_buf == NULL);

			/* if this is a prefetch, we don't have a reference */
			if (*arc_flags & ARC_PREFETCH)
				hdr->b_flags |= ARC_PREFETCH;
			else
				add_reference(hdr, hash_lock, private);
			if (*arc_flags & ARC_L2CACHE)
				hdr->b_flags |= ARC_L2CACHE;
			buf = kmem_cache_alloc(buf_cache, KM_PUSHPAGE);
			buf->b_hdr = hdr;
			buf->b_data = NULL;
			buf->b_efunc = NULL;
			buf->b_private = NULL;
			buf->b_next = NULL;
			hdr->b_buf = buf;
			arc_get_data_buf(buf);
			ASSERT(hdr->b_datacnt == 0);
			hdr->b_datacnt = 1;

		}

		acb = kmem_zalloc(sizeof (arc_callback_t), KM_SLEEP);
		acb->acb_done = done;
		acb->acb_private = private;

		ASSERT(hdr->b_acb == NULL);
		hdr->b_acb = acb;
		hdr->b_flags |= ARC_IO_IN_PROGRESS;

		/*
		 * If the buffer has been evicted, migrate it to a present state
		 * before issuing the I/O.  Once we drop the hash-table lock,
		 * the header will be marked as I/O in progress and have an
		 * attached buffer.  At this point, anybody who finds this
		 * buffer ought to notice that it's legit but has a pending I/O.
		 */

		if (GHOST_STATE(hdr->b_state))
			arc_access(hdr, hash_lock);

		if (HDR_L2CACHE(hdr) && hdr->b_l2hdr != NULL &&
		    (vd = hdr->b_l2hdr->b_dev->l2ad_vdev) != NULL) {
			devw = hdr->b_l2hdr->b_dev->l2ad_writing;
			addr = hdr->b_l2hdr->b_daddr;
			/*
			 * Lock out device removal.
			 */
			if (vdev_is_dead(vd) ||
			    !spa_config_tryenter(spa, SCL_L2ARC, vd, RW_READER))
				vd = NULL;
		}

		mutex_exit(hash_lock);

		ASSERT3U(hdr->b_size, ==, size);
		DTRACE_PROBE3(arc__miss, blkptr_t *, bp, uint64_t, size,
		    zbookmark_t *, zb);
		ARCSTAT_BUMP(arcstat_misses);
		ARCSTAT_CONDSTAT(!(hdr->b_flags & ARC_PREFETCH),
		    demand, prefetch, hdr->b_type != ARC_BUFC_METADATA,
		    data, metadata, misses);

		if (vd != NULL && l2arc_ndev != 0 && !(l2arc_norw && devw)) {
			/*
			 * Read from the L2ARC if the following are true:
			 * 1. The L2ARC vdev was previously cached.
			 * 2. This buffer still has L2ARC metadata.
			 * 3. This buffer isn't currently writing to the L2ARC.
			 * 4. The L2ARC entry wasn't evicted, which may
			 *    also have invalidated the vdev.
			 * 5. This isn't prefetch and l2arc_noprefetch is set.
			 */
			if (hdr->b_l2hdr != NULL &&
			    !HDR_L2_WRITING(hdr) && !HDR_L2_EVICTED(hdr) &&
			    !(l2arc_noprefetch && HDR_PREFETCH(hdr))) {
				l2arc_read_callback_t *cb;

				DTRACE_PROBE1(l2arc__hit, arc_buf_hdr_t *, hdr);
				ARCSTAT_BUMP(arcstat_l2_hits);

				cb = kmem_zalloc(sizeof (l2arc_read_callback_t),
				    KM_SLEEP);
				cb->l2rcb_buf = buf;
				cb->l2rcb_spa = spa;
				cb->l2rcb_bp = *bp;
				cb->l2rcb_zb = *zb;
				cb->l2rcb_flags = zio_flags;

				/*
				 * l2arc read.  The SCL_L2ARC lock will be
				 * released by l2arc_read_done().
				 */
				rzio = zio_read_phys(pio, vd, addr, size,
				    buf->b_data, ZIO_CHECKSUM_OFF,
				    l2arc_read_done, cb, priority, zio_flags |
				    ZIO_FLAG_DONT_CACHE | ZIO_FLAG_CANFAIL |
				    ZIO_FLAG_DONT_PROPAGATE |
				    ZIO_FLAG_DONT_RETRY, B_FALSE);
				DTRACE_PROBE2(l2arc__read, vdev_t *, vd,
				    zio_t *, rzio);
				ARCSTAT_INCR(arcstat_l2_read_bytes, size);

				if (*arc_flags & ARC_NOWAIT) {
					zio_nowait(rzio);
					return (0);
				}

				ASSERT(*arc_flags & ARC_WAIT);
				if (zio_wait(rzio) == 0)
					return (0);

				/* l2arc read error; goto zio_read() */
			} else {
				DTRACE_PROBE1(l2arc__miss,
				    arc_buf_hdr_t *, hdr);
				ARCSTAT_BUMP(arcstat_l2_misses);
				if (HDR_L2_WRITING(hdr))
					ARCSTAT_BUMP(arcstat_l2_rw_clash);
				spa_config_exit(spa, SCL_L2ARC, vd);
			}
		} else {
			if (vd != NULL)
				spa_config_exit(spa, SCL_L2ARC, vd);
			if (l2arc_ndev != 0) {
				DTRACE_PROBE1(l2arc__miss,
				    arc_buf_hdr_t *, hdr);
				ARCSTAT_BUMP(arcstat_l2_misses);
			}
		}

		rzio = zio_read(pio, spa, bp, buf->b_data, size,
		    arc_read_done, buf, priority, zio_flags, zb);

		if (*arc_flags & ARC_WAIT)
			return (zio_wait(rzio));

		ASSERT(*arc_flags & ARC_NOWAIT);
		zio_nowait(rzio);
	}
	return (0);
}

/*
 * arc_read() variant to support pool traversal.  If the block is already
 * in the ARC, make a copy of it; otherwise, the caller will do the I/O.
 * The idea is that we don't want pool traversal filling up memory, but
 * if the ARC already has the data anyway, we shouldn't pay for the I/O.
 */
int
arc_tryread(spa_t *spa, blkptr_t *bp, void *data)
{
	arc_buf_hdr_t *hdr;
	kmutex_t *hash_mtx;
	uint64_t guid = spa_guid(spa);
	int rc = 0;

	hdr = buf_hash_find(guid, BP_IDENTITY(bp), bp->blk_birth, &hash_mtx);

	if (hdr && hdr->b_datacnt > 0 && !HDR_IO_IN_PROGRESS(hdr)) {
		arc_buf_t *buf = hdr->b_buf;

		ASSERT(buf);
		while (buf->b_data == NULL) {
			buf = buf->b_next;
			ASSERT(buf);
		}
		bcopy(buf->b_data, data, hdr->b_size);
	} else {
		rc = ENOENT;
	}

	if (hash_mtx)
		mutex_exit(hash_mtx);

	return (rc);
}

void
arc_set_callback(arc_buf_t *buf, arc_evict_func_t *func, void *private)
{
	ASSERT(buf->b_hdr != NULL);
	ASSERT(buf->b_hdr->b_state != arc_anon);
	ASSERT(!refcount_is_zero(&buf->b_hdr->b_refcnt) || func == NULL);
	buf->b_efunc = func;
	buf->b_private = private;
}

/*
 * This is used by the DMU to let the ARC know that a buffer is
 * being evicted, so the ARC should clean up.  If this arc buf
 * is not yet in the evicted state, it will be put there.
 */
int
arc_buf_evict(arc_buf_t *buf)
{
	arc_buf_hdr_t *hdr;
	kmutex_t *hash_lock;
	arc_buf_t **bufp;

	rw_enter(&buf->b_lock, RW_WRITER);
	hdr = buf->b_hdr;
	if (hdr == NULL) {
		/*
		 * We are in arc_do_user_evicts().
		 */
		ASSERT(buf->b_data == NULL);
		rw_exit(&buf->b_lock);
		return (0);
	} else if (buf->b_data == NULL) {
		arc_buf_t copy = *buf; /* structure assignment */
		/*
		 * We are on the eviction list; process this buffer now
		 * but let arc_do_user_evicts() do the reaping.
		 */
		buf->b_efunc = NULL;
		rw_exit(&buf->b_lock);
		VERIFY(copy.b_efunc(&copy) == 0);
		return (1);
	}
	hash_lock = HDR_LOCK(hdr);
	mutex_enter(hash_lock);

	ASSERT(buf->b_hdr == hdr);
	ASSERT3U(refcount_count(&hdr->b_refcnt), <, hdr->b_datacnt);
	ASSERT(hdr->b_state == arc_mru || hdr->b_state == arc_mfu);

	/*
	 * Pull this buffer off of the hdr
	 */
	bufp = &hdr->b_buf;
	while (*bufp != buf)
		bufp = &(*bufp)->b_next;
	*bufp = buf->b_next;

	ASSERT(buf->b_data != NULL);
	arc_buf_destroy(buf, FALSE, FALSE);

	if (hdr->b_datacnt == 0) {
		arc_state_t *old_state = hdr->b_state;
		arc_state_t *evicted_state;

		ASSERT(refcount_is_zero(&hdr->b_refcnt));

		evicted_state =
		    (old_state == arc_mru) ? arc_mru_ghost : arc_mfu_ghost;

		mutex_enter(&old_state->arcs_mtx);
		mutex_enter(&evicted_state->arcs_mtx);

		arc_change_state(evicted_state, hdr, hash_lock);
		ASSERT(HDR_IN_HASH_TABLE(hdr));
		hdr->b_flags |= ARC_IN_HASH_TABLE;
		hdr->b_flags &= ~ARC_BUF_AVAILABLE;

		mutex_exit(&evicted_state->arcs_mtx);
		mutex_exit(&old_state->arcs_mtx);
	}
	mutex_exit(hash_lock);
	rw_exit(&buf->b_lock);

	VERIFY(buf->b_efunc(buf) == 0);
	buf->b_efunc = NULL;
	buf->b_private = NULL;
	buf->b_hdr = NULL;
	kmem_cache_free(buf_cache, buf);
	return (1);
}

/*
 * Release this buffer from the cache.  This must be done
 * after a read and prior to modifying the buffer contents.
 * If the buffer has more than one reference, we must make
 * a new hdr for the buffer.
 */
void
arc_release(arc_buf_t *buf, void *tag)
{
	arc_buf_hdr_t *hdr;
	kmutex_t *hash_lock;
	l2arc_buf_hdr_t *l2hdr;
	uint64_t buf_size;
	boolean_t released = B_FALSE;

	rw_enter(&buf->b_lock, RW_WRITER);
	hdr = buf->b_hdr;

	/* this buffer is not on any list */
	ASSERT(refcount_count(&hdr->b_refcnt) > 0);
	ASSERT(!(hdr->b_flags & ARC_STORED));

	if (hdr->b_state == arc_anon) {
		/* this buffer is already released */
		ASSERT3U(refcount_count(&hdr->b_refcnt), ==, 1);
		ASSERT(BUF_EMPTY(hdr));
		ASSERT(buf->b_efunc == NULL);
		arc_buf_thaw(buf);
		rw_exit(&buf->b_lock);
		released = B_TRUE;
	} else {
		hash_lock = HDR_LOCK(hdr);
		mutex_enter(hash_lock);
	}

	l2hdr = hdr->b_l2hdr;
	if (l2hdr) {
		mutex_enter(&l2arc_buflist_mtx);
		hdr->b_l2hdr = NULL;
		buf_size = hdr->b_size;
	}

	if (released)
		goto out;

	/*
	 * Do we have more than one buf?
	 */
	if (hdr->b_datacnt > 1) {
		arc_buf_hdr_t *nhdr;
		arc_buf_t **bufp;
		uint64_t blksz = hdr->b_size;
		uint64_t spa = hdr->b_spa;
		arc_buf_contents_t type = hdr->b_type;
		uint32_t flags = hdr->b_flags;

		ASSERT(hdr->b_buf != buf || buf->b_next != NULL);
		/*
		 * Pull the data off of this buf and attach it to
		 * a new anonymous buf.
		 */
		(void) remove_reference(hdr, hash_lock, tag);
		bufp = &hdr->b_buf;
		while (*bufp != buf)
			bufp = &(*bufp)->b_next;
		*bufp = (*bufp)->b_next;
		buf->b_next = NULL;

		ASSERT3U(hdr->b_state->arcs_size, >=, hdr->b_size);
		atomic_add_64(&hdr->b_state->arcs_size, -hdr->b_size);
		if (refcount_is_zero(&hdr->b_refcnt)) {
			uint64_t *size = &hdr->b_state->arcs_lsize[hdr->b_type];
			ASSERT3U(*size, >=, hdr->b_size);
			atomic_add_64(size, -hdr->b_size);
		}
		hdr->b_datacnt -= 1;
		arc_cksum_verify(buf);

		mutex_exit(hash_lock);

		nhdr = kmem_cache_alloc(hdr_cache, KM_PUSHPAGE);
		nhdr->b_size = blksz;
		nhdr->b_spa = spa;
		nhdr->b_type = type;
		nhdr->b_buf = buf;
		nhdr->b_state = arc_anon;
		nhdr->b_arc_access = 0;
		nhdr->b_flags = flags & ARC_L2_WRITING;
		nhdr->b_l2hdr = NULL;
		nhdr->b_datacnt = 1;
		nhdr->b_freeze_cksum = NULL;
		(void) refcount_add(&nhdr->b_refcnt, tag);
		buf->b_hdr = nhdr;
		rw_exit(&buf->b_lock);
		atomic_add_64(&arc_anon->arcs_size, blksz);
	} else {
		rw_exit(&buf->b_lock);
		ASSERT(refcount_count(&hdr->b_refcnt) == 1);
		ASSERT(!list_link_active(&hdr->b_arc_node));
		ASSERT(!HDR_IO_IN_PROGRESS(hdr));
		arc_change_state(arc_anon, hdr, hash_lock);
		hdr->b_arc_access = 0;
		mutex_exit(hash_lock);

		bzero(&hdr->b_dva, sizeof (dva_t));
		hdr->b_birth = 0;
		hdr->b_cksum0 = 0;
		arc_buf_thaw(buf);
	}
	buf->b_efunc = NULL;
	buf->b_private = NULL;

out:
	if (l2hdr) {
		list_remove(l2hdr->b_dev->l2ad_buflist, hdr);
		kmem_free(l2hdr, sizeof (l2arc_buf_hdr_t));
		ARCSTAT_INCR(arcstat_l2_size, -buf_size);
		mutex_exit(&l2arc_buflist_mtx);
	}
}

int
arc_released(arc_buf_t *buf)
{
	int released;

	rw_enter(&buf->b_lock, RW_READER);
	released = (buf->b_data != NULL && buf->b_hdr->b_state == arc_anon);
	rw_exit(&buf->b_lock);
	return (released);
}

int
arc_has_callback(arc_buf_t *buf)
{
	int callback;

	rw_enter(&buf->b_lock, RW_READER);
	callback = (buf->b_efunc != NULL);
	rw_exit(&buf->b_lock);
	return (callback);
}

#ifdef ZFS_DEBUG
int
arc_referenced(arc_buf_t *buf)
{
	int referenced;

	rw_enter(&buf->b_lock, RW_READER);
	referenced = (refcount_count(&buf->b_hdr->b_refcnt));
	rw_exit(&buf->b_lock);
	return (referenced);
}
#endif

static void
arc_write_ready(zio_t *zio)
{
	arc_write_callback_t *callback = zio->io_private;
	arc_buf_t *buf = callback->awcb_buf;
	arc_buf_hdr_t *hdr = buf->b_hdr;

	ASSERT(!refcount_is_zero(&buf->b_hdr->b_refcnt));
	callback->awcb_ready(zio, buf, callback->awcb_private);

	/*
	 * If the IO is already in progress, then this is a re-write
	 * attempt, so we need to thaw and re-compute the cksum.
	 * It is the responsibility of the callback to handle the
	 * accounting for any re-write attempt.
	 */
	if (HDR_IO_IN_PROGRESS(hdr)) {
		mutex_enter(&hdr->b_freeze_lock);
		if (hdr->b_freeze_cksum != NULL) {
			kmem_free(hdr->b_freeze_cksum, sizeof (zio_cksum_t));
			hdr->b_freeze_cksum = NULL;
		}
		mutex_exit(&hdr->b_freeze_lock);
	}
	arc_cksum_compute(buf, B_FALSE);
	hdr->b_flags |= ARC_IO_IN_PROGRESS;
}

static void
arc_write_done(zio_t *zio)
{
	arc_write_callback_t *callback = zio->io_private;
	arc_buf_t *buf = callback->awcb_buf;
	arc_buf_hdr_t *hdr = buf->b_hdr;

	hdr->b_acb = NULL;

	hdr->b_dva = *BP_IDENTITY(zio->io_bp);
	hdr->b_birth = zio->io_bp->blk_birth;
	hdr->b_cksum0 = zio->io_bp->blk_cksum.zc_word[0];
	/*
	 * If the block to be written was all-zero, we may have
	 * compressed it away.  In this case no write was performed
	 * so there will be no dva/birth-date/checksum.  The buffer
	 * must therefor remain anonymous (and uncached).
	 */
	if (!BUF_EMPTY(hdr)) {
		arc_buf_hdr_t *exists;
		kmutex_t *hash_lock;

		arc_cksum_verify(buf);

		exists = buf_hash_insert(hdr, &hash_lock);
		if (exists) {
			/*
			 * This can only happen if we overwrite for
			 * sync-to-convergence, because we remove
			 * buffers from the hash table when we arc_free().
			 */
			ASSERT(zio->io_flags & ZIO_FLAG_IO_REWRITE);
			ASSERT(DVA_EQUAL(BP_IDENTITY(&zio->io_bp_orig),
			    BP_IDENTITY(zio->io_bp)));
			ASSERT3U(zio->io_bp_orig.blk_birth, ==,
			    zio->io_bp->blk_birth);

			ASSERT(refcount_is_zero(&exists->b_refcnt));
			arc_change_state(arc_anon, exists, hash_lock);
			mutex_exit(hash_lock);
			arc_hdr_destroy(exists);
			exists = buf_hash_insert(hdr, &hash_lock);
			ASSERT3P(exists, ==, NULL);
		}
		hdr->b_flags &= ~ARC_IO_IN_PROGRESS;
		/* if it's not anon, we are doing a scrub */
		if (hdr->b_state == arc_anon)
			arc_access(hdr, hash_lock);
		mutex_exit(hash_lock);
	} else if (callback->awcb_done == NULL) {
		int destroy_hdr;
		/*
		 * This is an anonymous buffer with no user callback,
		 * destroy it if there are no active references.
		 */
		mutex_enter(&arc_eviction_mtx);
		destroy_hdr = refcount_is_zero(&hdr->b_refcnt);
		hdr->b_flags &= ~ARC_IO_IN_PROGRESS;
		mutex_exit(&arc_eviction_mtx);
		if (destroy_hdr)
			arc_hdr_destroy(hdr);
	} else {
		hdr->b_flags &= ~ARC_IO_IN_PROGRESS;
	}
	hdr->b_flags &= ~ARC_STORED;

	if (callback->awcb_done) {
		ASSERT(!refcount_is_zero(&hdr->b_refcnt));
		callback->awcb_done(zio, buf, callback->awcb_private);
	}

	kmem_free(callback, sizeof (arc_write_callback_t));
}

void
write_policy(spa_t *spa, const writeprops_t *wp, zio_prop_t *zp)
{
	boolean_t ismd = (wp->wp_level > 0 || dmu_ot[wp->wp_type].ot_metadata);

	/* Determine checksum setting */
	if (ismd) {
		/*
		 * Metadata always gets checksummed.  If the data
		 * checksum is multi-bit correctable, and it's not a
		 * ZBT-style checksum, then it's suitable for metadata
		 * as well.  Otherwise, the metadata checksum defaults
		 * to fletcher4.
		 */
		if (zio_checksum_table[wp->wp_oschecksum].ci_correctable &&
		    !zio_checksum_table[wp->wp_oschecksum].ci_zbt)
			zp->zp_checksum = wp->wp_oschecksum;
		else
			zp->zp_checksum = ZIO_CHECKSUM_FLETCHER_4;
	} else {
		zp->zp_checksum = zio_checksum_select(wp->wp_dnchecksum,
		    wp->wp_oschecksum);
	}

	/* Determine compression setting */
	if (ismd) {
		/*
		 * XXX -- we should design a compression algorithm
		 * that specializes in arrays of bps.
		 */
		zp->zp_compress = zfs_mdcomp_disable ? ZIO_COMPRESS_EMPTY :
		    ZIO_COMPRESS_LZJB;
	} else {
		zp->zp_compress = zio_compress_select(wp->wp_dncompress,
		    wp->wp_oscompress);
	}

	zp->zp_type = wp->wp_type;
	zp->zp_level = wp->wp_level;
	zp->zp_ndvas = MIN(wp->wp_copies + ismd, spa_max_replication(spa));
}

zio_t *
arc_write(zio_t *pio, spa_t *spa, const writeprops_t *wp,
    boolean_t l2arc, uint64_t txg, blkptr_t *bp, arc_buf_t *buf,
    arc_done_func_t *ready, arc_done_func_t *done, void *private, int priority,
    int zio_flags, const zbookmark_t *zb)
{
	arc_buf_hdr_t *hdr = buf->b_hdr;
	arc_write_callback_t *callback;
	zio_t *zio;
	zio_prop_t zp;

	ASSERT(ready != NULL);
	ASSERT(!HDR_IO_ERROR(hdr));
	ASSERT((hdr->b_flags & ARC_IO_IN_PROGRESS) == 0);
	ASSERT(hdr->b_acb == 0);
	if (l2arc)
		hdr->b_flags |= ARC_L2CACHE;
	callback = kmem_zalloc(sizeof (arc_write_callback_t), KM_SLEEP);
	callback->awcb_ready = ready;
	callback->awcb_done = done;
	callback->awcb_private = private;
	callback->awcb_buf = buf;

	write_policy(spa, wp, &zp);
	zio = zio_write(pio, spa, txg, bp, buf->b_data, hdr->b_size, &zp,
	    arc_write_ready, arc_write_done, callback, priority, zio_flags, zb);

	return (zio);
}

int
arc_free(zio_t *pio, spa_t *spa, uint64_t txg, blkptr_t *bp,
    zio_done_func_t *done, void *private, uint32_t arc_flags)
{
	arc_buf_hdr_t *ab;
	kmutex_t *hash_lock;
	zio_t	*zio;
	uint64_t guid = spa_guid(spa);

	/*
	 * If this buffer is in the cache, release it, so it
	 * can be re-used.
	 */
	ab = buf_hash_find(guid, BP_IDENTITY(bp), bp->blk_birth, &hash_lock);
	if (ab != NULL) {
		/*
		 * The checksum of blocks to free is not always
		 * preserved (eg. on the deadlist).  However, if it is
		 * nonzero, it should match what we have in the cache.
		 */
		ASSERT(bp->blk_cksum.zc_word[0] == 0 ||
		    bp->blk_cksum.zc_word[0] == ab->b_cksum0 ||
		    bp->blk_fill == BLK_FILL_ALREADY_FREED);

		if (ab->b_state != arc_anon)
			arc_change_state(arc_anon, ab, hash_lock);
		if (HDR_IO_IN_PROGRESS(ab)) {
			/*
			 * This should only happen when we prefetch.
			 */
			ASSERT(ab->b_flags & ARC_PREFETCH);
			ASSERT3U(ab->b_datacnt, ==, 1);
			ab->b_flags |= ARC_FREED_IN_READ;
			if (HDR_IN_HASH_TABLE(ab))
				buf_hash_remove(ab);
			ab->b_arc_access = 0;
			bzero(&ab->b_dva, sizeof (dva_t));
			ab->b_birth = 0;
			ab->b_cksum0 = 0;
			ab->b_buf->b_efunc = NULL;
			ab->b_buf->b_private = NULL;
			mutex_exit(hash_lock);
		} else if (refcount_is_zero(&ab->b_refcnt)) {
			ab->b_flags |= ARC_FREE_IN_PROGRESS;
			mutex_exit(hash_lock);
			arc_hdr_destroy(ab);
			ARCSTAT_BUMP(arcstat_deleted);
		} else {
			/*
			 * We still have an active reference on this
			 * buffer.  This can happen, e.g., from
			 * dbuf_unoverride().
			 */
			ASSERT(!HDR_IN_HASH_TABLE(ab));
			ab->b_arc_access = 0;
			bzero(&ab->b_dva, sizeof (dva_t));
			ab->b_birth = 0;
			ab->b_cksum0 = 0;
			ab->b_buf->b_efunc = NULL;
			ab->b_buf->b_private = NULL;
			mutex_exit(hash_lock);
		}
	}

	zio = zio_free(pio, spa, txg, bp, done, private, ZIO_FLAG_MUSTSUCCEED);

	if (arc_flags & ARC_WAIT)
		return (zio_wait(zio));

	ASSERT(arc_flags & ARC_NOWAIT);
	zio_nowait(zio);

	return (0);
}

static int
arc_memory_throttle(uint64_t reserve, uint64_t inflight_data, uint64_t txg)
{
#ifdef _KERNEL
	uint64_t available_memory = ptob(freemem);
	static uint64_t page_load = 0;
	static uint64_t last_txg = 0;

#if defined(__i386)
	available_memory =
	    MIN(available_memory, vmem_size(heap_arena, VMEM_FREE));
#endif
	if (available_memory >= zfs_write_limit_max)
		return (0);

	if (txg > last_txg) {
		last_txg = txg;
		page_load = 0;
	}
	/*
	 * If we are in pageout, we know that memory is already tight,
	 * the arc is already going to be evicting, so we just want to
	 * continue to let page writes occur as quickly as possible.
	 */
	if (curproc == proc_pageout) {
		if (page_load > MAX(ptob(minfree), available_memory) / 4)
			return (ERESTART);
		/* Note: reserve is inflated, so we deflate */
		page_load += reserve / 8;
		return (0);
	} else if (page_load > 0 && arc_reclaim_needed()) {
		/* memory is low, delay before restarting */
		ARCSTAT_INCR(arcstat_memory_throttle_count, 1);
		return (EAGAIN);
	}
	page_load = 0;

	if (arc_size > arc_c_min) {
		uint64_t evictable_memory =
		    arc_mru->arcs_lsize[ARC_BUFC_DATA] +
		    arc_mru->arcs_lsize[ARC_BUFC_METADATA] +
		    arc_mfu->arcs_lsize[ARC_BUFC_DATA] +
		    arc_mfu->arcs_lsize[ARC_BUFC_METADATA];
		available_memory += MIN(evictable_memory, arc_size - arc_c_min);
	}

	if (inflight_data > available_memory / 4) {
		ARCSTAT_INCR(arcstat_memory_throttle_count, 1);
		return (ERESTART);
	}
#endif
	return (0);
}

void
arc_tempreserve_clear(uint64_t reserve)
{
	atomic_add_64(&arc_tempreserve, -reserve);
	ASSERT((int64_t)arc_tempreserve >= 0);
}

int
arc_tempreserve_space(uint64_t reserve, uint64_t txg)
{
	int error;
	uint64_t anon_size;

#ifdef ZFS_DEBUG
	/*
	 * Once in a while, fail for no reason.  Everything should cope.
	 */
	if (spa_get_random(10000) == 0) {
		dprintf("forcing random failure\n");
		return (ERESTART);
	}
#endif
	if (reserve > arc_c/4 && !arc_no_grow)
		arc_c = MIN(arc_c_max, reserve * 4);
	if (reserve > arc_c)
		return (ENOMEM);

	/*
	 * Don't count loaned bufs as in flight dirty data to prevent long
	 * network delays from blocking transactions that are ready to be
	 * assigned to a txg.
	 */
	anon_size = MAX((int64_t)(arc_anon->arcs_size - arc_loaned_bytes), 0);

	/*
	 * Writes will, almost always, require additional memory allocations
	 * in order to compress/encrypt/etc the data.  We therefor need to
	 * make sure that there is sufficient available memory for this.
	 */
<<<<<<< HEAD
	if ((error = arc_memory_throttle(reserve, txg)))
=======
	if (error = arc_memory_throttle(reserve, anon_size, txg))
>>>>>>> 9babb374
		return (error);

	/*
	 * Throttle writes when the amount of dirty data in the cache
	 * gets too large.  We try to keep the cache less than half full
	 * of dirty blocks so that our sync times don't grow too large.
	 * Note: if two requests come in concurrently, we might let them
	 * both succeed, when one of them should fail.  Not a huge deal.
	 */

	if (reserve + arc_tempreserve + anon_size > arc_c / 2 &&
	    anon_size > arc_c / 4) {
		dprintf("failing, arc_tempreserve=%lluK anon_meta=%lluK "
		    "anon_data=%lluK tempreserve=%lluK arc_c=%lluK\n",
		    arc_tempreserve>>10,
		    arc_anon->arcs_lsize[ARC_BUFC_METADATA]>>10,
		    arc_anon->arcs_lsize[ARC_BUFC_DATA]>>10,
		    reserve>>10, arc_c>>10);
		return (ERESTART);
	}
	atomic_add_64(&arc_tempreserve, reserve);
	return (0);
}

void
arc_init(void)
{
	mutex_init(&arc_reclaim_thr_lock, NULL, MUTEX_DEFAULT, NULL);
	cv_init(&arc_reclaim_thr_cv, NULL, CV_DEFAULT, NULL);

	/* Convert seconds to clock ticks */
	arc_min_prefetch_lifespan = 1 * hz;

	/* Start out with 1/8 of all memory */
	arc_c = physmem * PAGESIZE / 8;

#ifdef _KERNEL
	/*
	 * On architectures where the physical memory can be larger
	 * than the addressable space (intel in 32-bit mode), we may
	 * need to limit the cache to 1/8 of VM size.
	 */
	arc_c = MIN(arc_c, vmem_size(heap_arena, VMEM_ALLOC | VMEM_FREE) / 8);
#endif

	/* set min cache to 1/32 of all memory, or 64MB, whichever is more */
	arc_c_min = MAX(arc_c / 4, 64<<20);
	/* set max to 3/4 of all memory, or all but 1GB, whichever is more */
	if (arc_c * 8 >= 1<<30)
		arc_c_max = (arc_c * 8) - (1<<30);
	else
		arc_c_max = arc_c_min;
	arc_c_max = MAX(arc_c * 6, arc_c_max);

	/*
	 * Allow the tunables to override our calculations if they are
	 * reasonable (ie. over 64MB)
	 */
	if (zfs_arc_max > 64<<20 && zfs_arc_max < physmem * PAGESIZE)
		arc_c_max = zfs_arc_max;
	if (zfs_arc_min > 64<<20 && zfs_arc_min <= arc_c_max)
		arc_c_min = zfs_arc_min;

	arc_c = arc_c_max;
	arc_p = (arc_c >> 1);

	/* limit meta-data to 1/4 of the arc capacity */
	arc_meta_limit = arc_c_max / 4;

	/* Allow the tunable to override if it is reasonable */
	if (zfs_arc_meta_limit > 0 && zfs_arc_meta_limit <= arc_c_max)
		arc_meta_limit = zfs_arc_meta_limit;

	if (arc_c_min < arc_meta_limit / 2 && zfs_arc_min == 0)
		arc_c_min = arc_meta_limit / 2;

	if (zfs_arc_grow_retry > 0)
		arc_grow_retry = zfs_arc_grow_retry;

	if (zfs_arc_shrink_shift > 0)
		arc_shrink_shift = zfs_arc_shrink_shift;

	if (zfs_arc_p_min_shift > 0)
		arc_p_min_shift = zfs_arc_p_min_shift;

	/* if kmem_flags are set, lets try to use less memory */
	if (kmem_debugging())
		arc_c = arc_c / 2;
	if (arc_c < arc_c_min)
		arc_c = arc_c_min;

	arc_anon = &ARC_anon;
	arc_mru = &ARC_mru;
	arc_mru_ghost = &ARC_mru_ghost;
	arc_mfu = &ARC_mfu;
	arc_mfu_ghost = &ARC_mfu_ghost;
	arc_l2c_only = &ARC_l2c_only;
	arc_size = 0;

	mutex_init(&arc_anon->arcs_mtx, NULL, MUTEX_DEFAULT, NULL);
	mutex_init(&arc_mru->arcs_mtx, NULL, MUTEX_DEFAULT, NULL);
	mutex_init(&arc_mru_ghost->arcs_mtx, NULL, MUTEX_DEFAULT, NULL);
	mutex_init(&arc_mfu->arcs_mtx, NULL, MUTEX_DEFAULT, NULL);
	mutex_init(&arc_mfu_ghost->arcs_mtx, NULL, MUTEX_DEFAULT, NULL);
	mutex_init(&arc_l2c_only->arcs_mtx, NULL, MUTEX_DEFAULT, NULL);

	list_create(&arc_mru->arcs_list[ARC_BUFC_METADATA],
	    sizeof (arc_buf_hdr_t), offsetof(arc_buf_hdr_t, b_arc_node));
	list_create(&arc_mru->arcs_list[ARC_BUFC_DATA],
	    sizeof (arc_buf_hdr_t), offsetof(arc_buf_hdr_t, b_arc_node));
	list_create(&arc_mru_ghost->arcs_list[ARC_BUFC_METADATA],
	    sizeof (arc_buf_hdr_t), offsetof(arc_buf_hdr_t, b_arc_node));
	list_create(&arc_mru_ghost->arcs_list[ARC_BUFC_DATA],
	    sizeof (arc_buf_hdr_t), offsetof(arc_buf_hdr_t, b_arc_node));
	list_create(&arc_mfu->arcs_list[ARC_BUFC_METADATA],
	    sizeof (arc_buf_hdr_t), offsetof(arc_buf_hdr_t, b_arc_node));
	list_create(&arc_mfu->arcs_list[ARC_BUFC_DATA],
	    sizeof (arc_buf_hdr_t), offsetof(arc_buf_hdr_t, b_arc_node));
	list_create(&arc_mfu_ghost->arcs_list[ARC_BUFC_METADATA],
	    sizeof (arc_buf_hdr_t), offsetof(arc_buf_hdr_t, b_arc_node));
	list_create(&arc_mfu_ghost->arcs_list[ARC_BUFC_DATA],
	    sizeof (arc_buf_hdr_t), offsetof(arc_buf_hdr_t, b_arc_node));
	list_create(&arc_l2c_only->arcs_list[ARC_BUFC_METADATA],
	    sizeof (arc_buf_hdr_t), offsetof(arc_buf_hdr_t, b_arc_node));
	list_create(&arc_l2c_only->arcs_list[ARC_BUFC_DATA],
	    sizeof (arc_buf_hdr_t), offsetof(arc_buf_hdr_t, b_arc_node));

	buf_init();

	arc_thread_exit = 0;
	arc_eviction_list = NULL;
	mutex_init(&arc_eviction_mtx, NULL, MUTEX_DEFAULT, NULL);
	bzero(&arc_eviction_hdr, sizeof (arc_buf_hdr_t));

	arc_ksp = kstat_create("zfs", 0, "arcstats", "misc", KSTAT_TYPE_NAMED,
	    sizeof (arc_stats) / sizeof (kstat_named_t), KSTAT_FLAG_VIRTUAL);

	if (arc_ksp != NULL) {
		arc_ksp->ks_data = &arc_stats;
		kstat_install(arc_ksp);
	}

	(void) thread_create(NULL, 0, arc_reclaim_thread, NULL, 0, &p0,
	    TS_RUN, minclsyspri);

	arc_dead = FALSE;
	arc_warm = B_FALSE;

	if (zfs_write_limit_max == 0)
		zfs_write_limit_max = ptob(physmem) >> zfs_write_limit_shift;
	else
		zfs_write_limit_shift = 0;
	mutex_init(&zfs_write_limit_lock, NULL, MUTEX_DEFAULT, NULL);
}

void
arc_fini(void)
{
	mutex_enter(&arc_reclaim_thr_lock);
	arc_thread_exit = 1;
	while (arc_thread_exit != 0)
		cv_wait(&arc_reclaim_thr_cv, &arc_reclaim_thr_lock);
	mutex_exit(&arc_reclaim_thr_lock);

	arc_flush(NULL);

	arc_dead = TRUE;

	if (arc_ksp != NULL) {
		kstat_delete(arc_ksp);
		arc_ksp = NULL;
	}

	mutex_destroy(&arc_eviction_mtx);
	mutex_destroy(&arc_reclaim_thr_lock);
	cv_destroy(&arc_reclaim_thr_cv);

	list_destroy(&arc_mru->arcs_list[ARC_BUFC_METADATA]);
	list_destroy(&arc_mru_ghost->arcs_list[ARC_BUFC_METADATA]);
	list_destroy(&arc_mfu->arcs_list[ARC_BUFC_METADATA]);
	list_destroy(&arc_mfu_ghost->arcs_list[ARC_BUFC_METADATA]);
	list_destroy(&arc_mru->arcs_list[ARC_BUFC_DATA]);
	list_destroy(&arc_mru_ghost->arcs_list[ARC_BUFC_DATA]);
	list_destroy(&arc_mfu->arcs_list[ARC_BUFC_DATA]);
	list_destroy(&arc_mfu_ghost->arcs_list[ARC_BUFC_DATA]);

	mutex_destroy(&arc_anon->arcs_mtx);
	mutex_destroy(&arc_mru->arcs_mtx);
	mutex_destroy(&arc_mru_ghost->arcs_mtx);
	mutex_destroy(&arc_mfu->arcs_mtx);
	mutex_destroy(&arc_mfu_ghost->arcs_mtx);
	mutex_destroy(&arc_l2c_only->arcs_mtx);

	mutex_destroy(&zfs_write_limit_lock);

	buf_fini();

	ASSERT(arc_loaned_bytes == 0);
}

/*
 * Level 2 ARC
 *
 * The level 2 ARC (L2ARC) is a cache layer in-between main memory and disk.
 * It uses dedicated storage devices to hold cached data, which are populated
 * using large infrequent writes.  The main role of this cache is to boost
 * the performance of random read workloads.  The intended L2ARC devices
 * include short-stroked disks, solid state disks, and other media with
 * substantially faster read latency than disk.
 *
 *                 +-----------------------+
 *                 |         ARC           |
 *                 +-----------------------+
 *                    |         ^     ^
 *                    |         |     |
 *      l2arc_feed_thread()    arc_read()
 *                    |         |     |
 *                    |  l2arc read   |
 *                    V         |     |
 *               +---------------+    |
 *               |     L2ARC     |    |
 *               +---------------+    |
 *                   |    ^           |
 *          l2arc_write() |           |
 *                   |    |           |
 *                   V    |           |
 *                 +-------+      +-------+
 *                 | vdev  |      | vdev  |
 *                 | cache |      | cache |
 *                 +-------+      +-------+
 *                 +=========+     .-----.
 *                 :  L2ARC  :    |-_____-|
 *                 : devices :    | Disks |
 *                 +=========+    `-_____-'
 *
 * Read requests are satisfied from the following sources, in order:
 *
 *	1) ARC
 *	2) vdev cache of L2ARC devices
 *	3) L2ARC devices
 *	4) vdev cache of disks
 *	5) disks
 *
 * Some L2ARC device types exhibit extremely slow write performance.
 * To accommodate for this there are some significant differences between
 * the L2ARC and traditional cache design:
 *
 * 1. There is no eviction path from the ARC to the L2ARC.  Evictions from
 * the ARC behave as usual, freeing buffers and placing headers on ghost
 * lists.  The ARC does not send buffers to the L2ARC during eviction as
 * this would add inflated write latencies for all ARC memory pressure.
 *
 * 2. The L2ARC attempts to cache data from the ARC before it is evicted.
 * It does this by periodically scanning buffers from the eviction-end of
 * the MFU and MRU ARC lists, copying them to the L2ARC devices if they are
 * not already there.  It scans until a headroom of buffers is satisfied,
 * which itself is a buffer for ARC eviction.  The thread that does this is
 * l2arc_feed_thread(), illustrated below; example sizes are included to
 * provide a better sense of ratio than this diagram:
 *
 *	       head -->                        tail
 *	        +---------------------+----------+
 *	ARC_mfu |:::::#:::::::::::::::|o#o###o###|-->.   # already on L2ARC
 *	        +---------------------+----------+   |   o L2ARC eligible
 *	ARC_mru |:#:::::::::::::::::::|#o#ooo####|-->|   : ARC buffer
 *	        +---------------------+----------+   |
 *	             15.9 Gbytes      ^ 32 Mbytes    |
 *	                           headroom          |
 *	                                      l2arc_feed_thread()
 *	                                             |
 *	                 l2arc write hand <--[oooo]--'
 *	                         |           8 Mbyte
 *	                         |          write max
 *	                         V
 *		  +==============================+
 *	L2ARC dev |####|#|###|###|    |####| ... |
 *	          +==============================+
 *	                     32 Gbytes
 *
 * 3. If an ARC buffer is copied to the L2ARC but then hit instead of
 * evicted, then the L2ARC has cached a buffer much sooner than it probably
 * needed to, potentially wasting L2ARC device bandwidth and storage.  It is
 * safe to say that this is an uncommon case, since buffers at the end of
 * the ARC lists have moved there due to inactivity.
 *
 * 4. If the ARC evicts faster than the L2ARC can maintain a headroom,
 * then the L2ARC simply misses copying some buffers.  This serves as a
 * pressure valve to prevent heavy read workloads from both stalling the ARC
 * with waits and clogging the L2ARC with writes.  This also helps prevent
 * the potential for the L2ARC to churn if it attempts to cache content too
 * quickly, such as during backups of the entire pool.
 *
 * 5. After system boot and before the ARC has filled main memory, there are
 * no evictions from the ARC and so the tails of the ARC_mfu and ARC_mru
 * lists can remain mostly static.  Instead of searching from tail of these
 * lists as pictured, the l2arc_feed_thread() will search from the list heads
 * for eligible buffers, greatly increasing its chance of finding them.
 *
 * The L2ARC device write speed is also boosted during this time so that
 * the L2ARC warms up faster.  Since there have been no ARC evictions yet,
 * there are no L2ARC reads, and no fear of degrading read performance
 * through increased writes.
 *
 * 6. Writes to the L2ARC devices are grouped and sent in-sequence, so that
 * the vdev queue can aggregate them into larger and fewer writes.  Each
 * device is written to in a rotor fashion, sweeping writes through
 * available space then repeating.
 *
 * 7. The L2ARC does not store dirty content.  It never needs to flush
 * write buffers back to disk based storage.
 *
 * 8. If an ARC buffer is written (and dirtied) which also exists in the
 * L2ARC, the now stale L2ARC buffer is immediately dropped.
 *
 * The performance of the L2ARC can be tweaked by a number of tunables, which
 * may be necessary for different workloads:
 *
 *	l2arc_write_max		max write bytes per interval
 *	l2arc_write_boost	extra write bytes during device warmup
 *	l2arc_noprefetch	skip caching prefetched buffers
 *	l2arc_headroom		number of max device writes to precache
 *	l2arc_feed_secs		seconds between L2ARC writing
 *
 * Tunables may be removed or added as future performance improvements are
 * integrated, and also may become zpool properties.
 *
 * There are three key functions that control how the L2ARC warms up:
 *
 *	l2arc_write_eligible()	check if a buffer is eligible to cache
 *	l2arc_write_size()	calculate how much to write
 *	l2arc_write_interval()	calculate sleep delay between writes
 *
 * These three functions determine what to write, how much, and how quickly
 * to send writes.
 */

static boolean_t
l2arc_write_eligible(uint64_t spa_guid, arc_buf_hdr_t *ab)
{
	/*
	 * A buffer is *not* eligible for the L2ARC if it:
	 * 1. belongs to a different spa.
	 * 2. has no attached buffer.
	 * 3. is already cached on the L2ARC.
	 * 4. has an I/O in progress (it may be an incomplete read).
	 * 5. is flagged not eligible (zfs property).
	 */
	if (ab->b_spa != spa_guid || ab->b_buf == NULL || ab->b_l2hdr != NULL ||
	    HDR_IO_IN_PROGRESS(ab) || !HDR_L2CACHE(ab))
		return (B_FALSE);

	return (B_TRUE);
}

static uint64_t
l2arc_write_size(l2arc_dev_t *dev)
{
	uint64_t size;

	size = dev->l2ad_write;

	if (arc_warm == B_FALSE)
		size += dev->l2ad_boost;

	return (size);

}

static clock_t
l2arc_write_interval(clock_t began, uint64_t wanted, uint64_t wrote)
{
	clock_t interval, next;

	/*
	 * If the ARC lists are busy, increase our write rate; if the
	 * lists are stale, idle back.  This is achieved by checking
	 * how much we previously wrote - if it was more than half of
	 * what we wanted, schedule the next write much sooner.
	 */
	if (l2arc_feed_again && wrote > (wanted / 2))
		interval = (hz * l2arc_feed_min_ms) / 1000;
	else
		interval = hz * l2arc_feed_secs;

	next = MAX(lbolt, MIN(lbolt + interval, began + interval));

	return (next);
}

static void
l2arc_hdr_stat_add(void)
{
	ARCSTAT_INCR(arcstat_l2_hdr_size, HDR_SIZE + L2HDR_SIZE);
	ARCSTAT_INCR(arcstat_hdr_size, -HDR_SIZE);
}

static void
l2arc_hdr_stat_remove(void)
{
	ARCSTAT_INCR(arcstat_l2_hdr_size, -(HDR_SIZE + L2HDR_SIZE));
	ARCSTAT_INCR(arcstat_hdr_size, HDR_SIZE);
}

/*
 * Cycle through L2ARC devices.  This is how L2ARC load balances.
 * If a device is returned, this also returns holding the spa config lock.
 */
static l2arc_dev_t *
l2arc_dev_get_next(void)
{
	l2arc_dev_t *first, *next = NULL;

	/*
	 * Lock out the removal of spas (spa_namespace_lock), then removal
	 * of cache devices (l2arc_dev_mtx).  Once a device has been selected,
	 * both locks will be dropped and a spa config lock held instead.
	 */
	mutex_enter(&spa_namespace_lock);
	mutex_enter(&l2arc_dev_mtx);

	/* if there are no vdevs, there is nothing to do */
	if (l2arc_ndev == 0)
		goto out;

	first = NULL;
	next = l2arc_dev_last;
	do {
		/* loop around the list looking for a non-faulted vdev */
		if (next == NULL) {
			next = list_head(l2arc_dev_list);
		} else {
			next = list_next(l2arc_dev_list, next);
			if (next == NULL)
				next = list_head(l2arc_dev_list);
		}

		/* if we have come back to the start, bail out */
		if (first == NULL)
			first = next;
		else if (next == first)
			break;

	} while (vdev_is_dead(next->l2ad_vdev));

	/* if we were unable to find any usable vdevs, return NULL */
	if (vdev_is_dead(next->l2ad_vdev))
		next = NULL;

	l2arc_dev_last = next;

out:
	mutex_exit(&l2arc_dev_mtx);

	/*
	 * Grab the config lock to prevent the 'next' device from being
	 * removed while we are writing to it.
	 */
	if (next != NULL)
		spa_config_enter(next->l2ad_spa, SCL_L2ARC, next, RW_READER);
	mutex_exit(&spa_namespace_lock);

	return (next);
}

/*
 * Free buffers that were tagged for destruction.
 */
static void
l2arc_do_free_on_write()
{
	list_t *buflist;
	l2arc_data_free_t *df, *df_prev;

	mutex_enter(&l2arc_free_on_write_mtx);
	buflist = l2arc_free_on_write;

	for (df = list_tail(buflist); df; df = df_prev) {
		df_prev = list_prev(buflist, df);
		ASSERT(df->l2df_data != NULL);
		ASSERT(df->l2df_func != NULL);
		df->l2df_func(df->l2df_data, df->l2df_size);
		list_remove(buflist, df);
		kmem_free(df, sizeof (l2arc_data_free_t));
	}

	mutex_exit(&l2arc_free_on_write_mtx);
}

/*
 * A write to a cache device has completed.  Update all headers to allow
 * reads from these buffers to begin.
 */
static void
l2arc_write_done(zio_t *zio)
{
	l2arc_write_callback_t *cb;
	l2arc_dev_t *dev;
	list_t *buflist;
	arc_buf_hdr_t *head, *ab, *ab_prev;
	l2arc_buf_hdr_t *abl2;
	kmutex_t *hash_lock;

	cb = zio->io_private;
	ASSERT(cb != NULL);
	dev = cb->l2wcb_dev;
	ASSERT(dev != NULL);
	head = cb->l2wcb_head;
	ASSERT(head != NULL);
	buflist = dev->l2ad_buflist;
	ASSERT(buflist != NULL);
	DTRACE_PROBE2(l2arc__iodone, zio_t *, zio,
	    l2arc_write_callback_t *, cb);

	if (zio->io_error != 0)
		ARCSTAT_BUMP(arcstat_l2_writes_error);

	mutex_enter(&l2arc_buflist_mtx);

	/*
	 * All writes completed, or an error was hit.
	 */
	for (ab = list_prev(buflist, head); ab; ab = ab_prev) {
		ab_prev = list_prev(buflist, ab);

		hash_lock = HDR_LOCK(ab);
		if (!mutex_tryenter(hash_lock)) {
			/*
			 * This buffer misses out.  It may be in a stage
			 * of eviction.  Its ARC_L2_WRITING flag will be
			 * left set, denying reads to this buffer.
			 */
			ARCSTAT_BUMP(arcstat_l2_writes_hdr_miss);
			continue;
		}

		if (zio->io_error != 0) {
			/*
			 * Error - drop L2ARC entry.
			 */
			list_remove(buflist, ab);
			abl2 = ab->b_l2hdr;
			ab->b_l2hdr = NULL;
			kmem_free(abl2, sizeof (l2arc_buf_hdr_t));
			ARCSTAT_INCR(arcstat_l2_size, -ab->b_size);
		}

		/*
		 * Allow ARC to begin reads to this L2ARC entry.
		 */
		ab->b_flags &= ~ARC_L2_WRITING;

		mutex_exit(hash_lock);
	}

	atomic_inc_64(&l2arc_writes_done);
	list_remove(buflist, head);
	kmem_cache_free(hdr_cache, head);
	mutex_exit(&l2arc_buflist_mtx);

	l2arc_do_free_on_write();

	kmem_free(cb, sizeof (l2arc_write_callback_t));
}

/*
 * A read to a cache device completed.  Validate buffer contents before
 * handing over to the regular ARC routines.
 */
static void
l2arc_read_done(zio_t *zio)
{
	l2arc_read_callback_t *cb;
	arc_buf_hdr_t *hdr;
	arc_buf_t *buf;
	kmutex_t *hash_lock;
	int equal;

	ASSERT(zio->io_vd != NULL);
	ASSERT(zio->io_flags & ZIO_FLAG_DONT_PROPAGATE);

	spa_config_exit(zio->io_spa, SCL_L2ARC, zio->io_vd);

	cb = zio->io_private;
	ASSERT(cb != NULL);
	buf = cb->l2rcb_buf;
	ASSERT(buf != NULL);
	hdr = buf->b_hdr;
	ASSERT(hdr != NULL);

	hash_lock = HDR_LOCK(hdr);
	mutex_enter(hash_lock);

	/*
	 * Check this survived the L2ARC journey.
	 */
	equal = arc_cksum_equal(buf);
	if (equal && zio->io_error == 0 && !HDR_L2_EVICTED(hdr)) {
		mutex_exit(hash_lock);
		zio->io_private = buf;
		zio->io_bp_copy = cb->l2rcb_bp;	/* XXX fix in L2ARC 2.0	*/
		zio->io_bp = &zio->io_bp_copy;	/* XXX fix in L2ARC 2.0	*/
		arc_read_done(zio);
	} else {
		mutex_exit(hash_lock);
		/*
		 * Buffer didn't survive caching.  Increment stats and
		 * reissue to the original storage device.
		 */
		if (zio->io_error != 0) {
			ARCSTAT_BUMP(arcstat_l2_io_error);
		} else {
			zio->io_error = EIO;
		}
		if (!equal)
			ARCSTAT_BUMP(arcstat_l2_cksum_bad);

		/*
		 * If there's no waiter, issue an async i/o to the primary
		 * storage now.  If there *is* a waiter, the caller must
		 * issue the i/o in a context where it's OK to block.
		 */
		if (zio->io_waiter == NULL) {
			zio_t *pio = zio_unique_parent(zio);

			ASSERT(!pio || pio->io_child_type == ZIO_CHILD_LOGICAL);

			zio_nowait(zio_read(pio, cb->l2rcb_spa, &cb->l2rcb_bp,
			    buf->b_data, zio->io_size, arc_read_done, buf,
			    zio->io_priority, cb->l2rcb_flags, &cb->l2rcb_zb));
		}
	}

	kmem_free(cb, sizeof (l2arc_read_callback_t));
}

/*
 * This is the list priority from which the L2ARC will search for pages to
 * cache.  This is used within loops (0..3) to cycle through lists in the
 * desired order.  This order can have a significant effect on cache
 * performance.
 *
 * Currently the metadata lists are hit first, MFU then MRU, followed by
 * the data lists.  This function returns a locked list, and also returns
 * the lock pointer.
 */
static list_t *
l2arc_list_locked(int list_num, kmutex_t **lock)
{
	list_t *list;

	ASSERT(list_num >= 0 && list_num <= 3);

	switch (list_num) {
	case 0:
		list = &arc_mfu->arcs_list[ARC_BUFC_METADATA];
		*lock = &arc_mfu->arcs_mtx;
		break;
	case 1:
		list = &arc_mru->arcs_list[ARC_BUFC_METADATA];
		*lock = &arc_mru->arcs_mtx;
		break;
	case 2:
		list = &arc_mfu->arcs_list[ARC_BUFC_DATA];
		*lock = &arc_mfu->arcs_mtx;
		break;
	case 3:
		list = &arc_mru->arcs_list[ARC_BUFC_DATA];
		*lock = &arc_mru->arcs_mtx;
		break;
	}

	ASSERT(!(MUTEX_HELD(*lock)));
	mutex_enter(*lock);
	return (list);
}

/*
 * Evict buffers from the device write hand to the distance specified in
 * bytes.  This distance may span populated buffers, it may span nothing.
 * This is clearing a region on the L2ARC device ready for writing.
 * If the 'all' boolean is set, every buffer is evicted.
 */
static void
l2arc_evict(l2arc_dev_t *dev, uint64_t distance, boolean_t all)
{
	list_t *buflist;
	l2arc_buf_hdr_t *abl2;
	arc_buf_hdr_t *ab, *ab_prev;
	kmutex_t *hash_lock;
	uint64_t taddr;

	buflist = dev->l2ad_buflist;

	if (buflist == NULL)
		return;

	if (!all && dev->l2ad_first) {
		/*
		 * This is the first sweep through the device.  There is
		 * nothing to evict.
		 */
		return;
	}

	if (dev->l2ad_hand >= (dev->l2ad_end - (2 * distance))) {
		/*
		 * When nearing the end of the device, evict to the end
		 * before the device write hand jumps to the start.
		 */
		taddr = dev->l2ad_end;
	} else {
		taddr = dev->l2ad_hand + distance;
	}
	DTRACE_PROBE4(l2arc__evict, l2arc_dev_t *, dev, list_t *, buflist,
	    uint64_t, taddr, boolean_t, all);

top:
	mutex_enter(&l2arc_buflist_mtx);
	for (ab = list_tail(buflist); ab; ab = ab_prev) {
		ab_prev = list_prev(buflist, ab);

		hash_lock = HDR_LOCK(ab);
		if (!mutex_tryenter(hash_lock)) {
			/*
			 * Missed the hash lock.  Retry.
			 */
			ARCSTAT_BUMP(arcstat_l2_evict_lock_retry);
			mutex_exit(&l2arc_buflist_mtx);
			mutex_enter(hash_lock);
			mutex_exit(hash_lock);
			goto top;
		}

		if (HDR_L2_WRITE_HEAD(ab)) {
			/*
			 * We hit a write head node.  Leave it for
			 * l2arc_write_done().
			 */
			list_remove(buflist, ab);
			mutex_exit(hash_lock);
			continue;
		}

		if (!all && ab->b_l2hdr != NULL &&
		    (ab->b_l2hdr->b_daddr > taddr ||
		    ab->b_l2hdr->b_daddr < dev->l2ad_hand)) {
			/*
			 * We've evicted to the target address,
			 * or the end of the device.
			 */
			mutex_exit(hash_lock);
			break;
		}

		if (HDR_FREE_IN_PROGRESS(ab)) {
			/*
			 * Already on the path to destruction.
			 */
			mutex_exit(hash_lock);
			continue;
		}

		if (ab->b_state == arc_l2c_only) {
			ASSERT(!HDR_L2_READING(ab));
			/*
			 * This doesn't exist in the ARC.  Destroy.
			 * arc_hdr_destroy() will call list_remove()
			 * and decrement arcstat_l2_size.
			 */
			arc_change_state(arc_anon, ab, hash_lock);
			arc_hdr_destroy(ab);
		} else {
			/*
			 * Invalidate issued or about to be issued
			 * reads, since we may be about to write
			 * over this location.
			 */
			if (HDR_L2_READING(ab)) {
				ARCSTAT_BUMP(arcstat_l2_evict_reading);
				ab->b_flags |= ARC_L2_EVICTED;
			}

			/*
			 * Tell ARC this no longer exists in L2ARC.
			 */
			if (ab->b_l2hdr != NULL) {
				abl2 = ab->b_l2hdr;
				ab->b_l2hdr = NULL;
				kmem_free(abl2, sizeof (l2arc_buf_hdr_t));
				ARCSTAT_INCR(arcstat_l2_size, -ab->b_size);
			}
			list_remove(buflist, ab);

			/*
			 * This may have been leftover after a
			 * failed write.
			 */
			ab->b_flags &= ~ARC_L2_WRITING;
		}
		mutex_exit(hash_lock);
	}
	mutex_exit(&l2arc_buflist_mtx);

	spa_l2cache_space_update(dev->l2ad_vdev, 0, -(taddr - dev->l2ad_evict));
	dev->l2ad_evict = taddr;
}

/*
 * Find and write ARC buffers to the L2ARC device.
 *
 * An ARC_L2_WRITING flag is set so that the L2ARC buffers are not valid
 * for reading until they have completed writing.
 */
static uint64_t
l2arc_write_buffers(spa_t *spa, l2arc_dev_t *dev, uint64_t target_sz)
{
	arc_buf_hdr_t *ab, *ab_prev, *head;
	l2arc_buf_hdr_t *hdrl2;
	list_t *list;
	uint64_t passed_sz, write_sz, buf_sz, headroom;
	void *buf_data;
	kmutex_t *hash_lock, *list_lock;
	boolean_t have_lock, full;
	l2arc_write_callback_t *cb;
	zio_t *pio, *wzio;
	uint64_t guid = spa_guid(spa);

	ASSERT(dev->l2ad_vdev != NULL);

	pio = NULL;
	write_sz = 0;
	full = B_FALSE;
	head = kmem_cache_alloc(hdr_cache, KM_PUSHPAGE);
	head->b_flags |= ARC_L2_WRITE_HEAD;

	/*
	 * Copy buffers for L2ARC writing.
	 */
	mutex_enter(&l2arc_buflist_mtx);
	for (int try = 0; try <= 3; try++) {
		list = l2arc_list_locked(try, &list_lock);
		passed_sz = 0;

		/*
		 * L2ARC fast warmup.
		 *
		 * Until the ARC is warm and starts to evict, read from the
		 * head of the ARC lists rather than the tail.
		 */
		headroom = target_sz * l2arc_headroom;
		if (arc_warm == B_FALSE)
			ab = list_head(list);
		else
			ab = list_tail(list);

		for (; ab; ab = ab_prev) {
			if (arc_warm == B_FALSE)
				ab_prev = list_next(list, ab);
			else
				ab_prev = list_prev(list, ab);

			hash_lock = HDR_LOCK(ab);
			have_lock = MUTEX_HELD(hash_lock);
			if (!have_lock && !mutex_tryenter(hash_lock)) {
				/*
				 * Skip this buffer rather than waiting.
				 */
				continue;
			}

			passed_sz += ab->b_size;
			if (passed_sz > headroom) {
				/*
				 * Searched too far.
				 */
				mutex_exit(hash_lock);
				break;
			}

			if (!l2arc_write_eligible(guid, ab)) {
				mutex_exit(hash_lock);
				continue;
			}

			if ((write_sz + ab->b_size) > target_sz) {
				full = B_TRUE;
				mutex_exit(hash_lock);
				break;
			}

			if (pio == NULL) {
				/*
				 * Insert a dummy header on the buflist so
				 * l2arc_write_done() can find where the
				 * write buffers begin without searching.
				 */
				list_insert_head(dev->l2ad_buflist, head);

				cb = kmem_alloc(
				    sizeof (l2arc_write_callback_t), KM_SLEEP);
				cb->l2wcb_dev = dev;
				cb->l2wcb_head = head;
				pio = zio_root(spa, l2arc_write_done, cb,
				    ZIO_FLAG_CANFAIL);
			}

			/*
			 * Create and add a new L2ARC header.
			 */
			hdrl2 = kmem_zalloc(sizeof (l2arc_buf_hdr_t), KM_SLEEP);
			hdrl2->b_dev = dev;
			hdrl2->b_daddr = dev->l2ad_hand;

			ab->b_flags |= ARC_L2_WRITING;
			ab->b_l2hdr = hdrl2;
			list_insert_head(dev->l2ad_buflist, ab);
			buf_data = ab->b_buf->b_data;
			buf_sz = ab->b_size;

			/*
			 * Compute and store the buffer cksum before
			 * writing.  On debug the cksum is verified first.
			 */
			arc_cksum_verify(ab->b_buf);
			arc_cksum_compute(ab->b_buf, B_TRUE);

			mutex_exit(hash_lock);

			wzio = zio_write_phys(pio, dev->l2ad_vdev,
			    dev->l2ad_hand, buf_sz, buf_data, ZIO_CHECKSUM_OFF,
			    NULL, NULL, ZIO_PRIORITY_ASYNC_WRITE,
			    ZIO_FLAG_CANFAIL, B_FALSE);

			DTRACE_PROBE2(l2arc__write, vdev_t *, dev->l2ad_vdev,
			    zio_t *, wzio);
			(void) zio_nowait(wzio);

			/*
			 * Keep the clock hand suitably device-aligned.
			 */
			buf_sz = vdev_psize_to_asize(dev->l2ad_vdev, buf_sz);

			write_sz += buf_sz;
			dev->l2ad_hand += buf_sz;
		}

		mutex_exit(list_lock);

		if (full == B_TRUE)
			break;
	}
	mutex_exit(&l2arc_buflist_mtx);

	if (pio == NULL) {
		ASSERT3U(write_sz, ==, 0);
		kmem_cache_free(hdr_cache, head);
		return (0);
	}

	ASSERT3U(write_sz, <=, target_sz);
	ARCSTAT_BUMP(arcstat_l2_writes_sent);
	ARCSTAT_INCR(arcstat_l2_write_bytes, write_sz);
	ARCSTAT_INCR(arcstat_l2_size, write_sz);
	spa_l2cache_space_update(dev->l2ad_vdev, 0, write_sz);

	/*
	 * Bump device hand to the device start if it is approaching the end.
	 * l2arc_evict() will already have evicted ahead for this case.
	 */
	if (dev->l2ad_hand >= (dev->l2ad_end - target_sz)) {
		spa_l2cache_space_update(dev->l2ad_vdev, 0,
		    dev->l2ad_end - dev->l2ad_hand);
		dev->l2ad_hand = dev->l2ad_start;
		dev->l2ad_evict = dev->l2ad_start;
		dev->l2ad_first = B_FALSE;
	}

	dev->l2ad_writing = B_TRUE;
	(void) zio_wait(pio);
	dev->l2ad_writing = B_FALSE;

	return (write_sz);
}

/*
 * This thread feeds the L2ARC at regular intervals.  This is the beating
 * heart of the L2ARC.
 */
static void
l2arc_feed_thread(void)
{
	callb_cpr_t cpr;
	l2arc_dev_t *dev;
	spa_t *spa;
	uint64_t size, wrote;
	clock_t begin, next = lbolt;

	CALLB_CPR_INIT(&cpr, &l2arc_feed_thr_lock, callb_generic_cpr, FTAG);

	mutex_enter(&l2arc_feed_thr_lock);

	while (l2arc_thread_exit == 0) {
		CALLB_CPR_SAFE_BEGIN(&cpr);
		(void) cv_timedwait(&l2arc_feed_thr_cv, &l2arc_feed_thr_lock,
		    next);
		CALLB_CPR_SAFE_END(&cpr, &l2arc_feed_thr_lock);
		next = lbolt + hz;

		/*
		 * Quick check for L2ARC devices.
		 */
		mutex_enter(&l2arc_dev_mtx);
		if (l2arc_ndev == 0) {
			mutex_exit(&l2arc_dev_mtx);
			continue;
		}
		mutex_exit(&l2arc_dev_mtx);
		begin = lbolt;

		/*
		 * This selects the next l2arc device to write to, and in
		 * doing so the next spa to feed from: dev->l2ad_spa.   This
		 * will return NULL if there are now no l2arc devices or if
		 * they are all faulted.
		 *
		 * If a device is returned, its spa's config lock is also
		 * held to prevent device removal.  l2arc_dev_get_next()
		 * will grab and release l2arc_dev_mtx.
		 */
		if ((dev = l2arc_dev_get_next()) == NULL)
			continue;

		spa = dev->l2ad_spa;
		ASSERT(spa != NULL);

		/*
		 * Avoid contributing to memory pressure.
		 */
		if (arc_reclaim_needed()) {
			ARCSTAT_BUMP(arcstat_l2_abort_lowmem);
			spa_config_exit(spa, SCL_L2ARC, dev);
			continue;
		}

		ARCSTAT_BUMP(arcstat_l2_feeds);

		size = l2arc_write_size(dev);

		/*
		 * Evict L2ARC buffers that will be overwritten.
		 */
		l2arc_evict(dev, size, B_FALSE);

		/*
		 * Write ARC buffers.
		 */
		wrote = l2arc_write_buffers(spa, dev, size);

		/*
		 * Calculate interval between writes.
		 */
		next = l2arc_write_interval(begin, size, wrote);
		spa_config_exit(spa, SCL_L2ARC, dev);
	}

	l2arc_thread_exit = 0;
	cv_broadcast(&l2arc_feed_thr_cv);
	CALLB_CPR_EXIT(&cpr);		/* drops l2arc_feed_thr_lock */
	thread_exit();
}

boolean_t
l2arc_vdev_present(vdev_t *vd)
{
	l2arc_dev_t *dev;

	mutex_enter(&l2arc_dev_mtx);
	for (dev = list_head(l2arc_dev_list); dev != NULL;
	    dev = list_next(l2arc_dev_list, dev)) {
		if (dev->l2ad_vdev == vd)
			break;
	}
	mutex_exit(&l2arc_dev_mtx);

	return (dev != NULL);
}

/*
 * Add a vdev for use by the L2ARC.  By this point the spa has already
 * validated the vdev and opened it.
 */
void
l2arc_add_vdev(spa_t *spa, vdev_t *vd)
{
	l2arc_dev_t *adddev;

	ASSERT(!l2arc_vdev_present(vd));

	/*
	 * Create a new l2arc device entry.
	 */
	adddev = kmem_zalloc(sizeof (l2arc_dev_t), KM_SLEEP);
	adddev->l2ad_spa = spa;
	adddev->l2ad_vdev = vd;
	adddev->l2ad_write = l2arc_write_max;
	adddev->l2ad_boost = l2arc_write_boost;
	adddev->l2ad_start = VDEV_LABEL_START_SIZE;
	adddev->l2ad_end = VDEV_LABEL_START_SIZE + vdev_get_min_asize(vd);
	adddev->l2ad_hand = adddev->l2ad_start;
	adddev->l2ad_evict = adddev->l2ad_start;
	adddev->l2ad_first = B_TRUE;
	adddev->l2ad_writing = B_FALSE;
	ASSERT3U(adddev->l2ad_write, >, 0);

	/*
	 * This is a list of all ARC buffers that are still valid on the
	 * device.
	 */
	adddev->l2ad_buflist = kmem_zalloc(sizeof (list_t), KM_SLEEP);
	list_create(adddev->l2ad_buflist, sizeof (arc_buf_hdr_t),
	    offsetof(arc_buf_hdr_t, b_l2node));

	spa_l2cache_space_update(vd, adddev->l2ad_end - adddev->l2ad_hand, 0);

	/*
	 * Add device to global list
	 */
	mutex_enter(&l2arc_dev_mtx);
	list_insert_head(l2arc_dev_list, adddev);
	atomic_inc_64(&l2arc_ndev);
	mutex_exit(&l2arc_dev_mtx);
}

/*
 * Remove a vdev from the L2ARC.
 */
void
l2arc_remove_vdev(vdev_t *vd)
{
	l2arc_dev_t *dev, *nextdev, *remdev = NULL;

	/*
	 * Find the device by vdev
	 */
	mutex_enter(&l2arc_dev_mtx);
	for (dev = list_head(l2arc_dev_list); dev; dev = nextdev) {
		nextdev = list_next(l2arc_dev_list, dev);
		if (vd == dev->l2ad_vdev) {
			remdev = dev;
			break;
		}
	}
	ASSERT(remdev != NULL);

	/*
	 * Remove device from global list
	 */
	list_remove(l2arc_dev_list, remdev);
	l2arc_dev_last = NULL;		/* may have been invalidated */
	atomic_dec_64(&l2arc_ndev);
	mutex_exit(&l2arc_dev_mtx);

	/*
	 * Clear all buflists and ARC references.  L2ARC device flush.
	 */
	l2arc_evict(remdev, 0, B_TRUE);
	list_destroy(remdev->l2ad_buflist);
	kmem_free(remdev->l2ad_buflist, sizeof (list_t));
	kmem_free(remdev, sizeof (l2arc_dev_t));
}

void
l2arc_init(void)
{
	l2arc_thread_exit = 0;
	l2arc_ndev = 0;
	l2arc_writes_sent = 0;
	l2arc_writes_done = 0;

	mutex_init(&l2arc_feed_thr_lock, NULL, MUTEX_DEFAULT, NULL);
	cv_init(&l2arc_feed_thr_cv, NULL, CV_DEFAULT, NULL);
	mutex_init(&l2arc_dev_mtx, NULL, MUTEX_DEFAULT, NULL);
	mutex_init(&l2arc_buflist_mtx, NULL, MUTEX_DEFAULT, NULL);
	mutex_init(&l2arc_free_on_write_mtx, NULL, MUTEX_DEFAULT, NULL);

	l2arc_dev_list = &L2ARC_dev_list;
	l2arc_free_on_write = &L2ARC_free_on_write;
	list_create(l2arc_dev_list, sizeof (l2arc_dev_t),
	    offsetof(l2arc_dev_t, l2ad_node));
	list_create(l2arc_free_on_write, sizeof (l2arc_data_free_t),
	    offsetof(l2arc_data_free_t, l2df_list_node));
}

void
l2arc_fini(void)
{
	/*
	 * This is called from dmu_fini(), which is called from spa_fini();
	 * Because of this, we can assume that all l2arc devices have
	 * already been removed when the pools themselves were removed.
	 */

	l2arc_do_free_on_write();

	mutex_destroy(&l2arc_feed_thr_lock);
	cv_destroy(&l2arc_feed_thr_cv);
	mutex_destroy(&l2arc_dev_mtx);
	mutex_destroy(&l2arc_buflist_mtx);
	mutex_destroy(&l2arc_free_on_write_mtx);

	list_destroy(l2arc_dev_list);
	list_destroy(l2arc_free_on_write);
}

void
l2arc_start(void)
{
	if (!(spa_mode_global & FWRITE))
		return;

	(void) thread_create(NULL, 0, l2arc_feed_thread, NULL, 0, &p0,
	    TS_RUN, minclsyspri);
}

void
l2arc_stop(void)
{
	if (!(spa_mode_global & FWRITE))
		return;

	mutex_enter(&l2arc_feed_thr_lock);
	cv_signal(&l2arc_feed_thr_cv);	/* kick thread out of startup */
	l2arc_thread_exit = 1;
	while (l2arc_thread_exit != 0)
		cv_wait(&l2arc_feed_thr_cv, &l2arc_feed_thr_lock);
	mutex_exit(&l2arc_feed_thr_lock);
}<|MERGE_RESOLUTION|>--- conflicted
+++ resolved
@@ -3443,11 +3443,7 @@
 	 * in order to compress/encrypt/etc the data.  We therefor need to
 	 * make sure that there is sufficient available memory for this.
 	 */
-<<<<<<< HEAD
-	if ((error = arc_memory_throttle(reserve, txg)))
-=======
-	if (error = arc_memory_throttle(reserve, anon_size, txg))
->>>>>>> 9babb374
+	if ((error = arc_memory_throttle(reserve, anon_size, txg)))
 		return (error);
 
 	/*
