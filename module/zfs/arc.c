/*
 * CDDL HEADER START
 *
 * The contents of this file are subject to the terms of the
 * Common Development and Distribution License (the "License").
 * You may not use this file except in compliance with the License.
 *
 * You can obtain a copy of the license at usr/src/OPENSOLARIS.LICENSE
 * or http://www.opensolaris.org/os/licensing.
 * See the License for the specific language governing permissions
 * and limitations under the License.
 *
 * When distributing Covered Code, include this CDDL HEADER in each
 * file and include the License file at usr/src/OPENSOLARIS.LICENSE.
 * If applicable, add the following below this CDDL HEADER, with the
 * fields enclosed by brackets "[]" replaced with your own identifying
 * information: Portions Copyright [yyyy] [name of copyright owner]
 *
 * CDDL HEADER END
 */
/*
 * Copyright (c) 2005, 2010, Oracle and/or its affiliates. All rights reserved.
 * Copyright (c) 2018, Joyent, Inc.
 * Copyright (c) 2011, 2020, Delphix. All rights reserved.
 * Copyright (c) 2014, Saso Kiselkov. All rights reserved.
 * Copyright (c) 2017, Nexenta Systems, Inc.  All rights reserved.
 * Copyright (c) 2019, loli10K <ezomori.nozomu@gmail.com>. All rights reserved.
 * Copyright (c) 2020, George Amanakis. All rights reserved.
 * Copyright (c) 2019, Klara Inc.
 * Copyright (c) 2019, Allan Jude
 * Copyright (c) 2020, The FreeBSD Foundation [1]
 *
 * [1] Portions of this software were developed by Allan Jude
 *     under sponsorship from the FreeBSD Foundation.
 */

/*
 * DVA-based Adjustable Replacement Cache
 *
 * While much of the theory of operation used here is
 * based on the self-tuning, low overhead replacement cache
 * presented by Megiddo and Modha at FAST 2003, there are some
 * significant differences:
 *
 * 1. The Megiddo and Modha model assumes any page is evictable.
 * Pages in its cache cannot be "locked" into memory.  This makes
 * the eviction algorithm simple: evict the last page in the list.
 * This also make the performance characteristics easy to reason
 * about.  Our cache is not so simple.  At any given moment, some
 * subset of the blocks in the cache are un-evictable because we
 * have handed out a reference to them.  Blocks are only evictable
 * when there are no external references active.  This makes
 * eviction far more problematic:  we choose to evict the evictable
 * blocks that are the "lowest" in the list.
 *
 * There are times when it is not possible to evict the requested
 * space.  In these circumstances we are unable to adjust the cache
 * size.  To prevent the cache growing unbounded at these times we
 * implement a "cache throttle" that slows the flow of new data
 * into the cache until we can make space available.
 *
 * 2. The Megiddo and Modha model assumes a fixed cache size.
 * Pages are evicted when the cache is full and there is a cache
 * miss.  Our model has a variable sized cache.  It grows with
 * high use, but also tries to react to memory pressure from the
 * operating system: decreasing its size when system memory is
 * tight.
 *
 * 3. The Megiddo and Modha model assumes a fixed page size. All
 * elements of the cache are therefore exactly the same size.  So
 * when adjusting the cache size following a cache miss, its simply
 * a matter of choosing a single page to evict.  In our model, we
 * have variable sized cache blocks (ranging from 512 bytes to
 * 128K bytes).  We therefore choose a set of blocks to evict to make
 * space for a cache miss that approximates as closely as possible
 * the space used by the new block.
 *
 * See also:  "ARC: A Self-Tuning, Low Overhead Replacement Cache"
 * by N. Megiddo & D. Modha, FAST 2003
 */

/*
 * The locking model:
 *
 * A new reference to a cache buffer can be obtained in two
 * ways: 1) via a hash table lookup using the DVA as a key,
 * or 2) via one of the ARC lists.  The arc_read() interface
 * uses method 1, while the internal ARC algorithms for
 * adjusting the cache use method 2.  We therefore provide two
 * types of locks: 1) the hash table lock array, and 2) the
 * ARC list locks.
 *
 * Buffers do not have their own mutexes, rather they rely on the
 * hash table mutexes for the bulk of their protection (i.e. most
 * fields in the arc_buf_hdr_t are protected by these mutexes).
 *
 * buf_hash_find() returns the appropriate mutex (held) when it
 * locates the requested buffer in the hash table.  It returns
 * NULL for the mutex if the buffer was not in the table.
 *
 * buf_hash_remove() expects the appropriate hash mutex to be
 * already held before it is invoked.
 *
 * Each ARC state also has a mutex which is used to protect the
 * buffer list associated with the state.  When attempting to
 * obtain a hash table lock while holding an ARC list lock you
 * must use: mutex_tryenter() to avoid deadlock.  Also note that
 * the active state mutex must be held before the ghost state mutex.
 *
 * It as also possible to register a callback which is run when the
 * arc_meta_limit is reached and no buffers can be safely evicted.  In
 * this case the arc user should drop a reference on some arc buffers so
 * they can be reclaimed and the arc_meta_limit honored.  For example,
 * when using the ZPL each dentry holds a references on a znode.  These
 * dentries must be pruned before the arc buffer holding the znode can
 * be safely evicted.
 *
 * Note that the majority of the performance stats are manipulated
 * with atomic operations.
 *
 * The L2ARC uses the l2ad_mtx on each vdev for the following:
 *
 *	- L2ARC buflist creation
 *	- L2ARC buflist eviction
 *	- L2ARC write completion, which walks L2ARC buflists
 *	- ARC header destruction, as it removes from L2ARC buflists
 *	- ARC header release, as it removes from L2ARC buflists
 */

/*
 * ARC operation:
 *
 * Every block that is in the ARC is tracked by an arc_buf_hdr_t structure.
 * This structure can point either to a block that is still in the cache or to
 * one that is only accessible in an L2 ARC device, or it can provide
 * information about a block that was recently evicted. If a block is
 * only accessible in the L2ARC, then the arc_buf_hdr_t only has enough
 * information to retrieve it from the L2ARC device. This information is
 * stored in the l2arc_buf_hdr_t sub-structure of the arc_buf_hdr_t. A block
 * that is in this state cannot access the data directly.
 *
 * Blocks that are actively being referenced or have not been evicted
 * are cached in the L1ARC. The L1ARC (l1arc_buf_hdr_t) is a structure within
 * the arc_buf_hdr_t that will point to the data block in memory. A block can
 * only be read by a consumer if it has an l1arc_buf_hdr_t. The L1ARC
 * caches data in two ways -- in a list of ARC buffers (arc_buf_t) and
 * also in the arc_buf_hdr_t's private physical data block pointer (b_pabd).
 *
 * The L1ARC's data pointer may or may not be uncompressed. The ARC has the
 * ability to store the physical data (b_pabd) associated with the DVA of the
 * arc_buf_hdr_t. Since the b_pabd is a copy of the on-disk physical block,
 * it will match its on-disk compression characteristics. This behavior can be
 * disabled by setting 'zfs_compressed_arc_enabled' to B_FALSE. When the
 * compressed ARC functionality is disabled, the b_pabd will point to an
 * uncompressed version of the on-disk data.
 *
 * Data in the L1ARC is not accessed by consumers of the ARC directly. Each
 * arc_buf_hdr_t can have multiple ARC buffers (arc_buf_t) which reference it.
 * Each ARC buffer (arc_buf_t) is being actively accessed by a specific ARC
 * consumer. The ARC will provide references to this data and will keep it
 * cached until it is no longer in use. The ARC caches only the L1ARC's physical
 * data block and will evict any arc_buf_t that is no longer referenced. The
 * amount of memory consumed by the arc_buf_ts' data buffers can be seen via the
 * "overhead_size" kstat.
 *
 * Depending on the consumer, an arc_buf_t can be requested in uncompressed or
 * compressed form. The typical case is that consumers will want uncompressed
 * data, and when that happens a new data buffer is allocated where the data is
 * decompressed for them to use. Currently the only consumer who wants
 * compressed arc_buf_t's is "zfs send", when it streams data exactly as it
 * exists on disk. When this happens, the arc_buf_t's data buffer is shared
 * with the arc_buf_hdr_t.
 *
 * Here is a diagram showing an arc_buf_hdr_t referenced by two arc_buf_t's. The
 * first one is owned by a compressed send consumer (and therefore references
 * the same compressed data buffer as the arc_buf_hdr_t) and the second could be
 * used by any other consumer (and has its own uncompressed copy of the data
 * buffer).
 *
 *   arc_buf_hdr_t
 *   +-----------+
 *   | fields    |
 *   | common to |
 *   | L1- and   |
 *   | L2ARC     |
 *   +-----------+
 *   | l2arc_buf_hdr_t
 *   |           |
 *   +-----------+
 *   | l1arc_buf_hdr_t
 *   |           |              arc_buf_t
 *   | b_buf     +------------>+-----------+      arc_buf_t
 *   | b_pabd    +-+           |b_next     +---->+-----------+
 *   +-----------+ |           |-----------|     |b_next     +-->NULL
 *                 |           |b_comp = T |     +-----------+
 *                 |           |b_data     +-+   |b_comp = F |
 *                 |           +-----------+ |   |b_data     +-+
 *                 +->+------+               |   +-----------+ |
 *        compressed  |      |               |                 |
 *           data     |      |<--------------+                 | uncompressed
 *                    +------+          compressed,            |     data
 *                                        shared               +-->+------+
 *                                         data                    |      |
 *                                                                 |      |
 *                                                                 +------+
 *
 * When a consumer reads a block, the ARC must first look to see if the
 * arc_buf_hdr_t is cached. If the hdr is cached then the ARC allocates a new
 * arc_buf_t and either copies uncompressed data into a new data buffer from an
 * existing uncompressed arc_buf_t, decompresses the hdr's b_pabd buffer into a
 * new data buffer, or shares the hdr's b_pabd buffer, depending on whether the
 * hdr is compressed and the desired compression characteristics of the
 * arc_buf_t consumer. If the arc_buf_t ends up sharing data with the
 * arc_buf_hdr_t and both of them are uncompressed then the arc_buf_t must be
 * the last buffer in the hdr's b_buf list, however a shared compressed buf can
 * be anywhere in the hdr's list.
 *
 * The diagram below shows an example of an uncompressed ARC hdr that is
 * sharing its data with an arc_buf_t (note that the shared uncompressed buf is
 * the last element in the buf list):
 *
 *                arc_buf_hdr_t
 *                +-----------+
 *                |           |
 *                |           |
 *                |           |
 *                +-----------+
 * l2arc_buf_hdr_t|           |
 *                |           |
 *                +-----------+
 * l1arc_buf_hdr_t|           |
 *                |           |                 arc_buf_t    (shared)
 *                |    b_buf  +------------>+---------+      arc_buf_t
 *                |           |             |b_next   +---->+---------+
 *                |  b_pabd   +-+           |---------|     |b_next   +-->NULL
 *                +-----------+ |           |         |     +---------+
 *                              |           |b_data   +-+   |         |
 *                              |           +---------+ |   |b_data   +-+
 *                              +->+------+             |   +---------+ |
 *                                 |      |             |               |
 *                   uncompressed  |      |             |               |
 *                        data     +------+             |               |
 *                                    ^                 +->+------+     |
 *                                    |       uncompressed |      |     |
 *                                    |           data     |      |     |
 *                                    |                    +------+     |
 *                                    +---------------------------------+
 *
 * Writing to the ARC requires that the ARC first discard the hdr's b_pabd
 * since the physical block is about to be rewritten. The new data contents
 * will be contained in the arc_buf_t. As the I/O pipeline performs the write,
 * it may compress the data before writing it to disk. The ARC will be called
 * with the transformed data and will bcopy the transformed on-disk block into
 * a newly allocated b_pabd. Writes are always done into buffers which have
 * either been loaned (and hence are new and don't have other readers) or
 * buffers which have been released (and hence have their own hdr, if there
 * were originally other readers of the buf's original hdr). This ensures that
 * the ARC only needs to update a single buf and its hdr after a write occurs.
 *
 * When the L2ARC is in use, it will also take advantage of the b_pabd. The
 * L2ARC will always write the contents of b_pabd to the L2ARC. This means
 * that when compressed ARC is enabled that the L2ARC blocks are identical
 * to the on-disk block in the main data pool. This provides a significant
 * advantage since the ARC can leverage the bp's checksum when reading from the
 * L2ARC to determine if the contents are valid. However, if the compressed
 * ARC is disabled, then the L2ARC's block must be transformed to look
 * like the physical block in the main data pool before comparing the
 * checksum and determining its validity.
 *
 * The L1ARC has a slightly different system for storing encrypted data.
 * Raw (encrypted + possibly compressed) data has a few subtle differences from
 * data that is just compressed. The biggest difference is that it is not
 * possible to decrypt encrypted data (or vice-versa) if the keys aren't loaded.
 * The other difference is that encryption cannot be treated as a suggestion.
 * If a caller would prefer compressed data, but they actually wind up with
 * uncompressed data the worst thing that could happen is there might be a
 * performance hit. If the caller requests encrypted data, however, we must be
 * sure they actually get it or else secret information could be leaked. Raw
 * data is stored in hdr->b_crypt_hdr.b_rabd. An encrypted header, therefore,
 * may have both an encrypted version and a decrypted version of its data at
 * once. When a caller needs a raw arc_buf_t, it is allocated and the data is
 * copied out of this header. To avoid complications with b_pabd, raw buffers
 * cannot be shared.
 */

#include <sys/spa.h>
#include <sys/zio.h>
#include <sys/spa_impl.h>
#include <sys/zio_compress.h>
#include <sys/zio_checksum.h>
#include <sys/zfs_context.h>
#include <sys/arc.h>
#include <sys/zfs_refcount.h>
#include <sys/vdev.h>
#include <sys/vdev_impl.h>
#include <sys/dsl_pool.h>
#include <sys/zio_checksum.h>
#include <sys/multilist.h>
#include <sys/abd.h>
#include <sys/zil.h>
#include <sys/fm/fs/zfs.h>
#include <sys/callb.h>
#include <sys/kstat.h>
#include <sys/zthr.h>
#include <zfs_fletcher.h>
#include <sys/arc_impl.h>
#include <sys/trace_zfs.h>
#include <sys/aggsum.h>
#include <cityhash.h>
#include <sys/vdev_trim.h>

#ifndef _KERNEL
/* set with ZFS_DEBUG=watch, to enable watchpoints on frozen buffers */
boolean_t arc_watch = B_FALSE;
#endif

/*
 * This thread's job is to keep enough free memory in the system, by
 * calling arc_kmem_reap_soon() plus arc_reduce_target_size(), which improves
 * arc_available_memory().
 */
static zthr_t *arc_reap_zthr;

/*
 * This thread's job is to keep arc_size under arc_c, by calling
 * arc_evict(), which improves arc_is_overflowing().
<<<<<<< HEAD
 */
static zthr_t		*arc_evict_zthr;

static kmutex_t		arc_evict_lock;
static boolean_t	arc_evict_needed = B_FALSE;

/*
 * Count of bytes evicted since boot.
 */
static uint64_t arc_evict_count;

/*
 * List of arc_evict_waiter_t's, representing threads waiting for the
 * arc_evict_count to reach specific values.
 */
static list_t arc_evict_waiters;

=======
 */
static zthr_t *arc_evict_zthr;

static kmutex_t arc_evict_lock;
static boolean_t arc_evict_needed = B_FALSE;

/*
 * Count of bytes evicted since boot.
 */
static uint64_t arc_evict_count;

/*
 * List of arc_evict_waiter_t's, representing threads waiting for the
 * arc_evict_count to reach specific values.
 */
static list_t arc_evict_waiters;

>>>>>>> cab24ec5
/*
 * When arc_is_overflowing(), arc_get_data_impl() waits for this percent of
 * the requested amount of data to be evicted.  For example, by default for
 * every 2KB that's evicted, 1KB of it may be "reused" by a new allocation.
 * Since this is above 100%, it ensures that progress is made towards getting
 * arc_size under arc_c.  Since this is finite, it ensures that allocations
 * can still happen, even during the potentially long time that arc_size is
 * more than arc_c.
 */
<<<<<<< HEAD
int zfs_arc_get_data_eviction_pct = 200;

/*
 * This is a limit on how many pages the ARC shrinker makes available for
 * eviction in response to one page allocation attempt.  Note that in
 * practice, the kernel's shrinker can ask us to evict up to about 4x this
 * for one allocation attempt.
 *
 * The default limit of 10,000 (in practice, 160MB per allocation attempt)
 * limits the amount of time spent attempting to reclaim ARC memory to around
 * 100ms second per allocation attempt, even with a small average compressed
 * block size of ~8KB.
 *
 * See also the comment in arc_shrinker_count().
 */
int zfs_arc_shrinker_limit = 10000;
=======
int zfs_arc_eviction_pct = 200;
>>>>>>> cab24ec5

/*
 * The number of headers to evict in arc_evict_state_impl() before
 * dropping the sublist lock and evicting from another sublist. A lower
 * value means we're more likely to evict the "correct" header (i.e. the
 * oldest header in the arc state), but comes with higher overhead
 * (i.e. more invocations of arc_evict_state_impl()).
 */
int zfs_arc_evict_batch_limit = 10;

/* number of seconds before growing cache again */
int arc_grow_retry = 5;

/*
 * Minimum time between calls to arc_kmem_reap_soon().
 */
int arc_kmem_cache_reap_retry_ms = 1000;

/* shift of arc_c for calculating overflow limit in arc_get_data_impl */
int zfs_arc_overflow_shift = 8;

/* shift of arc_c for calculating both min and max arc_p */
int arc_p_min_shift = 4;

/* log2(fraction of arc to reclaim) */
int arc_shrink_shift = 7;

/* percent of pagecache to reclaim arc to */
#ifdef _KERNEL
uint_t zfs_arc_pc_percent = 0;
#endif

/*
 * log2(fraction of ARC which must be free to allow growing).
 * I.e. If there is less than arc_c >> arc_no_grow_shift free memory,
 * when reading a new block into the ARC, we will evict an equal-sized block
 * from the ARC.
 *
 * This must be less than arc_shrink_shift, so that when we shrink the ARC,
 * we will still not allow it to grow.
 */
int			arc_no_grow_shift = 5;


/*
 * minimum lifespan of a prefetch block in clock ticks
 * (initialized in arc_init())
 */
static int		arc_min_prefetch_ms;
static int		arc_min_prescient_prefetch_ms;

/*
 * If this percent of memory is free, don't throttle.
 */
int arc_lotsfree_percent = 10;

/*
 * The arc has filled available memory and has now warmed up.
 */
boolean_t arc_warm;

/*
 * These tunables are for performance analysis.
 */
unsigned long zfs_arc_max = 0;
unsigned long zfs_arc_min = 0;
unsigned long zfs_arc_meta_limit = 0;
unsigned long zfs_arc_meta_min = 0;
unsigned long zfs_arc_dnode_limit = 0;
unsigned long zfs_arc_dnode_reduce_percent = 10;
int zfs_arc_grow_retry = 0;
int zfs_arc_shrink_shift = 0;
int zfs_arc_p_min_shift = 0;
int zfs_arc_average_blocksize = 8 * 1024; /* 8KB */

/*
 * ARC dirty data constraints for arc_tempreserve_space() throttle.
 */
unsigned long zfs_arc_dirty_limit_percent = 50;	/* total dirty data limit */
unsigned long zfs_arc_anon_limit_percent = 25;	/* anon block dirty limit */
unsigned long zfs_arc_pool_dirty_percent = 20;	/* each pool's anon allowance */

/*
 * Enable or disable compressed arc buffers.
 */
int zfs_compressed_arc_enabled = B_TRUE;

/*
 * ARC will evict meta buffers that exceed arc_meta_limit. This
 * tunable make arc_meta_limit adjustable for different workloads.
 */
unsigned long zfs_arc_meta_limit_percent = 75;

/*
 * Percentage that can be consumed by dnodes of ARC meta buffers.
 */
unsigned long zfs_arc_dnode_limit_percent = 10;

/*
 * These tunables are Linux specific
 */
unsigned long zfs_arc_sys_free = 0;
int zfs_arc_min_prefetch_ms = 0;
int zfs_arc_min_prescient_prefetch_ms = 0;
int zfs_arc_p_dampener_disable = 1;
int zfs_arc_meta_prune = 10000;
int zfs_arc_meta_strategy = ARC_STRATEGY_META_BALANCED;
int zfs_arc_meta_adjust_restarts = 4096;
int zfs_arc_lotsfree_percent = 10;

/* The 6 states: */
<<<<<<< HEAD
static arc_state_t ARC_anon;
static arc_state_t ARC_mru;
static arc_state_t ARC_mru_ghost;
static arc_state_t ARC_mfu;
static arc_state_t ARC_mfu_ghost;
static arc_state_t ARC_l2c_only;

typedef struct arc_stats {
	kstat_named_t arcstat_hits;
	kstat_named_t arcstat_misses;
	kstat_named_t arcstat_demand_data_hits;
	kstat_named_t arcstat_demand_data_misses;
	kstat_named_t arcstat_demand_metadata_hits;
	kstat_named_t arcstat_demand_metadata_misses;
	kstat_named_t arcstat_prefetch_data_hits;
	kstat_named_t arcstat_prefetch_data_misses;
	kstat_named_t arcstat_prefetch_metadata_hits;
	kstat_named_t arcstat_prefetch_metadata_misses;
	kstat_named_t arcstat_mru_hits;
	kstat_named_t arcstat_mru_ghost_hits;
	kstat_named_t arcstat_mfu_hits;
	kstat_named_t arcstat_mfu_ghost_hits;
	kstat_named_t arcstat_deleted;
	/*
	 * Number of buffers that could not be evicted because the hash lock
	 * was held by another thread.  The lock may not necessarily be held
	 * by something using the same buffer, since hash locks are shared
	 * by multiple buffers.
	 */
	kstat_named_t arcstat_mutex_miss;
	/*
	 * Number of buffers skipped when updating the access state due to the
	 * header having already been released after acquiring the hash lock.
	 */
	kstat_named_t arcstat_access_skip;
	/*
	 * Number of buffers skipped because they have I/O in progress, are
	 * indirect prefetch buffers that have not lived long enough, or are
	 * not from the spa we're trying to evict from.
	 */
	kstat_named_t arcstat_evict_skip;
	/*
	 * Number of times arc_evict_state() was unable to evict enough
	 * buffers to reach its target amount.
	 */
	kstat_named_t arcstat_evict_not_enough;
	kstat_named_t arcstat_evict_l2_cached;
	kstat_named_t arcstat_evict_l2_eligible;
	kstat_named_t arcstat_evict_l2_ineligible;
	kstat_named_t arcstat_evict_l2_skip;
	kstat_named_t arcstat_hash_elements;
	kstat_named_t arcstat_hash_elements_max;
	kstat_named_t arcstat_hash_collisions;
	kstat_named_t arcstat_hash_chains;
	kstat_named_t arcstat_hash_chain_max;
	kstat_named_t arcstat_p;
	kstat_named_t arcstat_c;
	kstat_named_t arcstat_c_min;
	kstat_named_t arcstat_c_max;
	/* Not updated directly; only synced in arc_kstat_update. */
	kstat_named_t arcstat_size;
	/*
	 * Number of compressed bytes stored in the arc_buf_hdr_t's b_pabd.
	 * Note that the compressed bytes may match the uncompressed bytes
	 * if the block is either not compressed or compressed arc is disabled.
	 */
	kstat_named_t arcstat_compressed_size;
	/*
	 * Uncompressed size of the data stored in b_pabd. If compressed
	 * arc is disabled then this value will be identical to the stat
	 * above.
	 */
	kstat_named_t arcstat_uncompressed_size;
	/*
	 * Number of bytes stored in all the arc_buf_t's. This is classified
	 * as "overhead" since this data is typically short-lived and will
	 * be evicted from the arc when it becomes unreferenced unless the
	 * zfs_keep_uncompressed_metadata or zfs_keep_uncompressed_level
	 * values have been set (see comment in dbuf.c for more information).
	 */
	kstat_named_t arcstat_overhead_size;
	/*
	 * Number of bytes consumed by internal ARC structures necessary
	 * for tracking purposes; these structures are not actually
	 * backed by ARC buffers. This includes arc_buf_hdr_t structures
	 * (allocated via arc_buf_hdr_t_full and arc_buf_hdr_t_l2only
	 * caches), and arc_buf_t structures (allocated via arc_buf_t
	 * cache).
	 * Not updated directly; only synced in arc_kstat_update.
	 */
	kstat_named_t arcstat_hdr_size;
	/*
	 * Number of bytes consumed by ARC buffers of type equal to
	 * ARC_BUFC_DATA. This is generally consumed by buffers backing
	 * on disk user data (e.g. plain file contents).
	 * Not updated directly; only synced in arc_kstat_update.
	 */
	kstat_named_t arcstat_data_size;
	/*
	 * Number of bytes consumed by ARC buffers of type equal to
	 * ARC_BUFC_METADATA. This is generally consumed by buffers
	 * backing on disk data that is used for internal ZFS
	 * structures (e.g. ZAP, dnode, indirect blocks, etc).
	 * Not updated directly; only synced in arc_kstat_update.
	 */
	kstat_named_t arcstat_metadata_size;
	/*
	 * Number of bytes consumed by dmu_buf_impl_t objects.
	 * Not updated directly; only synced in arc_kstat_update.
	 */
	kstat_named_t arcstat_dbuf_size;
	/*
	 * Number of bytes consumed by dnode_t objects.
	 * Not updated directly; only synced in arc_kstat_update.
	 */
	kstat_named_t arcstat_dnode_size;
	/*
	 * Number of bytes consumed by bonus buffers.
	 * Not updated directly; only synced in arc_kstat_update.
	 */
	kstat_named_t arcstat_bonus_size;
	/*
	 * Total number of bytes consumed by ARC buffers residing in the
	 * arc_anon state. This includes *all* buffers in the arc_anon
	 * state; e.g. data, metadata, evictable, and unevictable buffers
	 * are all included in this value.
	 * Not updated directly; only synced in arc_kstat_update.
	 */
	kstat_named_t arcstat_anon_size;
	/*
	 * Number of bytes consumed by ARC buffers that meet the
	 * following criteria: backing buffers of type ARC_BUFC_DATA,
	 * residing in the arc_anon state, and are eligible for eviction
	 * (e.g. have no outstanding holds on the buffer).
	 * Not updated directly; only synced in arc_kstat_update.
	 */
	kstat_named_t arcstat_anon_evictable_data;
	/*
	 * Number of bytes consumed by ARC buffers that meet the
	 * following criteria: backing buffers of type ARC_BUFC_METADATA,
	 * residing in the arc_anon state, and are eligible for eviction
	 * (e.g. have no outstanding holds on the buffer).
	 * Not updated directly; only synced in arc_kstat_update.
	 */
	kstat_named_t arcstat_anon_evictable_metadata;
	/*
	 * Total number of bytes consumed by ARC buffers residing in the
	 * arc_mru state. This includes *all* buffers in the arc_mru
	 * state; e.g. data, metadata, evictable, and unevictable buffers
	 * are all included in this value.
	 * Not updated directly; only synced in arc_kstat_update.
	 */
	kstat_named_t arcstat_mru_size;
	/*
	 * Number of bytes consumed by ARC buffers that meet the
	 * following criteria: backing buffers of type ARC_BUFC_DATA,
	 * residing in the arc_mru state, and are eligible for eviction
	 * (e.g. have no outstanding holds on the buffer).
	 * Not updated directly; only synced in arc_kstat_update.
	 */
	kstat_named_t arcstat_mru_evictable_data;
	/*
	 * Number of bytes consumed by ARC buffers that meet the
	 * following criteria: backing buffers of type ARC_BUFC_METADATA,
	 * residing in the arc_mru state, and are eligible for eviction
	 * (e.g. have no outstanding holds on the buffer).
	 * Not updated directly; only synced in arc_kstat_update.
	 */
	kstat_named_t arcstat_mru_evictable_metadata;
	/*
	 * Total number of bytes that *would have been* consumed by ARC
	 * buffers in the arc_mru_ghost state. The key thing to note
	 * here, is the fact that this size doesn't actually indicate
	 * RAM consumption. The ghost lists only consist of headers and
	 * don't actually have ARC buffers linked off of these headers.
	 * Thus, *if* the headers had associated ARC buffers, these
	 * buffers *would have* consumed this number of bytes.
	 * Not updated directly; only synced in arc_kstat_update.
	 */
	kstat_named_t arcstat_mru_ghost_size;
	/*
	 * Number of bytes that *would have been* consumed by ARC
	 * buffers that are eligible for eviction, of type
	 * ARC_BUFC_DATA, and linked off the arc_mru_ghost state.
	 * Not updated directly; only synced in arc_kstat_update.
	 */
	kstat_named_t arcstat_mru_ghost_evictable_data;
	/*
	 * Number of bytes that *would have been* consumed by ARC
	 * buffers that are eligible for eviction, of type
	 * ARC_BUFC_METADATA, and linked off the arc_mru_ghost state.
	 * Not updated directly; only synced in arc_kstat_update.
	 */
	kstat_named_t arcstat_mru_ghost_evictable_metadata;
	/*
	 * Total number of bytes consumed by ARC buffers residing in the
	 * arc_mfu state. This includes *all* buffers in the arc_mfu
	 * state; e.g. data, metadata, evictable, and unevictable buffers
	 * are all included in this value.
	 * Not updated directly; only synced in arc_kstat_update.
	 */
	kstat_named_t arcstat_mfu_size;
	/*
	 * Number of bytes consumed by ARC buffers that are eligible for
	 * eviction, of type ARC_BUFC_DATA, and reside in the arc_mfu
	 * state.
	 * Not updated directly; only synced in arc_kstat_update.
	 */
	kstat_named_t arcstat_mfu_evictable_data;
	/*
	 * Number of bytes consumed by ARC buffers that are eligible for
	 * eviction, of type ARC_BUFC_METADATA, and reside in the
	 * arc_mfu state.
	 * Not updated directly; only synced in arc_kstat_update.
	 */
	kstat_named_t arcstat_mfu_evictable_metadata;
	/*
	 * Total number of bytes that *would have been* consumed by ARC
	 * buffers in the arc_mfu_ghost state. See the comment above
	 * arcstat_mru_ghost_size for more details.
	 * Not updated directly; only synced in arc_kstat_update.
	 */
	kstat_named_t arcstat_mfu_ghost_size;
	/*
	 * Number of bytes that *would have been* consumed by ARC
	 * buffers that are eligible for eviction, of type
	 * ARC_BUFC_DATA, and linked off the arc_mfu_ghost state.
	 * Not updated directly; only synced in arc_kstat_update.
	 */
	kstat_named_t arcstat_mfu_ghost_evictable_data;
	/*
	 * Number of bytes that *would have been* consumed by ARC
	 * buffers that are eligible for eviction, of type
	 * ARC_BUFC_METADATA, and linked off the arc_mru_ghost state.
	 * Not updated directly; only synced in arc_kstat_update.
	 */
	kstat_named_t arcstat_mfu_ghost_evictable_metadata;
	kstat_named_t arcstat_l2_hits;
	kstat_named_t arcstat_l2_misses;
	kstat_named_t arcstat_l2_feeds;
	kstat_named_t arcstat_l2_rw_clash;
	kstat_named_t arcstat_l2_read_bytes;
	kstat_named_t arcstat_l2_write_bytes;
	kstat_named_t arcstat_l2_writes_sent;
	kstat_named_t arcstat_l2_writes_done;
	kstat_named_t arcstat_l2_writes_error;
	kstat_named_t arcstat_l2_writes_lock_retry;
	kstat_named_t arcstat_l2_evict_lock_retry;
	kstat_named_t arcstat_l2_evict_reading;
	kstat_named_t arcstat_l2_evict_l1cached;
	kstat_named_t arcstat_l2_free_on_write;
	kstat_named_t arcstat_l2_abort_lowmem;
	kstat_named_t arcstat_l2_cksum_bad;
	kstat_named_t arcstat_l2_io_error;
	kstat_named_t arcstat_l2_lsize;
	kstat_named_t arcstat_l2_psize;
	/* Not updated directly; only synced in arc_kstat_update. */
	kstat_named_t arcstat_l2_hdr_size;
	kstat_named_t arcstat_memory_throttle_count;
	kstat_named_t arcstat_memory_direct_count;
	kstat_named_t arcstat_memory_indirect_count;
	kstat_named_t arcstat_memory_all_bytes;
	kstat_named_t arcstat_memory_free_bytes;
	kstat_named_t arcstat_memory_available_bytes;
	kstat_named_t arcstat_no_grow;
	kstat_named_t arcstat_tempreserve;
	kstat_named_t arcstat_loaned_bytes;
	kstat_named_t arcstat_prune;
	/* Not updated directly; only synced in arc_kstat_update. */
	kstat_named_t arcstat_meta_used;
	kstat_named_t arcstat_meta_limit;
	kstat_named_t arcstat_dnode_limit;
	kstat_named_t arcstat_meta_max;
	kstat_named_t arcstat_meta_min;
	kstat_named_t arcstat_async_upgrade_sync;
	kstat_named_t arcstat_demand_hit_predictive_prefetch;
	kstat_named_t arcstat_demand_hit_prescient_prefetch;
	kstat_named_t arcstat_need_free;
	kstat_named_t arcstat_sys_free;
	kstat_named_t arcstat_raw_size;
	kstat_named_t arcstat_cached_only_in_progress;
} arc_stats_t;

static arc_stats_t arc_stats = {
=======
arc_state_t ARC_anon;
arc_state_t ARC_mru;
arc_state_t ARC_mru_ghost;
arc_state_t ARC_mfu;
arc_state_t ARC_mfu_ghost;
arc_state_t ARC_l2c_only;

arc_stats_t arc_stats = {
>>>>>>> cab24ec5
	{ "hits",			KSTAT_DATA_UINT64 },
	{ "misses",			KSTAT_DATA_UINT64 },
	{ "demand_data_hits",		KSTAT_DATA_UINT64 },
	{ "demand_data_misses",		KSTAT_DATA_UINT64 },
	{ "demand_metadata_hits",	KSTAT_DATA_UINT64 },
	{ "demand_metadata_misses",	KSTAT_DATA_UINT64 },
	{ "prefetch_data_hits",		KSTAT_DATA_UINT64 },
	{ "prefetch_data_misses",	KSTAT_DATA_UINT64 },
	{ "prefetch_metadata_hits",	KSTAT_DATA_UINT64 },
	{ "prefetch_metadata_misses",	KSTAT_DATA_UINT64 },
	{ "mru_hits",			KSTAT_DATA_UINT64 },
	{ "mru_ghost_hits",		KSTAT_DATA_UINT64 },
	{ "mfu_hits",			KSTAT_DATA_UINT64 },
	{ "mfu_ghost_hits",		KSTAT_DATA_UINT64 },
	{ "deleted",			KSTAT_DATA_UINT64 },
	{ "mutex_miss",			KSTAT_DATA_UINT64 },
	{ "access_skip",		KSTAT_DATA_UINT64 },
	{ "evict_skip",			KSTAT_DATA_UINT64 },
	{ "evict_not_enough",		KSTAT_DATA_UINT64 },
	{ "evict_l2_cached",		KSTAT_DATA_UINT64 },
	{ "evict_l2_eligible",		KSTAT_DATA_UINT64 },
	{ "evict_l2_eligible_mfu",	KSTAT_DATA_UINT64 },
	{ "evict_l2_eligible_mru",	KSTAT_DATA_UINT64 },
	{ "evict_l2_ineligible",	KSTAT_DATA_UINT64 },
	{ "evict_l2_skip",		KSTAT_DATA_UINT64 },
	{ "hash_elements",		KSTAT_DATA_UINT64 },
	{ "hash_elements_max",		KSTAT_DATA_UINT64 },
	{ "hash_collisions",		KSTAT_DATA_UINT64 },
	{ "hash_chains",		KSTAT_DATA_UINT64 },
	{ "hash_chain_max",		KSTAT_DATA_UINT64 },
	{ "p",				KSTAT_DATA_UINT64 },
	{ "c",				KSTAT_DATA_UINT64 },
	{ "c_min",			KSTAT_DATA_UINT64 },
	{ "c_max",			KSTAT_DATA_UINT64 },
	{ "size",			KSTAT_DATA_UINT64 },
	{ "compressed_size",		KSTAT_DATA_UINT64 },
	{ "uncompressed_size",		KSTAT_DATA_UINT64 },
	{ "overhead_size",		KSTAT_DATA_UINT64 },
	{ "hdr_size",			KSTAT_DATA_UINT64 },
	{ "data_size",			KSTAT_DATA_UINT64 },
	{ "metadata_size",		KSTAT_DATA_UINT64 },
	{ "dbuf_size",			KSTAT_DATA_UINT64 },
	{ "dnode_size",			KSTAT_DATA_UINT64 },
	{ "bonus_size",			KSTAT_DATA_UINT64 },
#if defined(COMPAT_FREEBSD11)
	{ "other_size",			KSTAT_DATA_UINT64 },
#endif
	{ "anon_size",			KSTAT_DATA_UINT64 },
	{ "anon_evictable_data",	KSTAT_DATA_UINT64 },
	{ "anon_evictable_metadata",	KSTAT_DATA_UINT64 },
	{ "mru_size",			KSTAT_DATA_UINT64 },
	{ "mru_evictable_data",		KSTAT_DATA_UINT64 },
	{ "mru_evictable_metadata",	KSTAT_DATA_UINT64 },
	{ "mru_ghost_size",		KSTAT_DATA_UINT64 },
	{ "mru_ghost_evictable_data",	KSTAT_DATA_UINT64 },
	{ "mru_ghost_evictable_metadata", KSTAT_DATA_UINT64 },
	{ "mfu_size",			KSTAT_DATA_UINT64 },
	{ "mfu_evictable_data",		KSTAT_DATA_UINT64 },
	{ "mfu_evictable_metadata",	KSTAT_DATA_UINT64 },
	{ "mfu_ghost_size",		KSTAT_DATA_UINT64 },
	{ "mfu_ghost_evictable_data",	KSTAT_DATA_UINT64 },
	{ "mfu_ghost_evictable_metadata", KSTAT_DATA_UINT64 },
	{ "l2_hits",			KSTAT_DATA_UINT64 },
	{ "l2_misses",			KSTAT_DATA_UINT64 },
	{ "l2_prefetch_asize",		KSTAT_DATA_UINT64 },
	{ "l2_mru_asize",		KSTAT_DATA_UINT64 },
	{ "l2_mfu_asize",		KSTAT_DATA_UINT64 },
	{ "l2_bufc_data_asize",		KSTAT_DATA_UINT64 },
	{ "l2_bufc_metadata_asize",	KSTAT_DATA_UINT64 },
	{ "l2_feeds",			KSTAT_DATA_UINT64 },
	{ "l2_rw_clash",		KSTAT_DATA_UINT64 },
	{ "l2_read_bytes",		KSTAT_DATA_UINT64 },
	{ "l2_write_bytes",		KSTAT_DATA_UINT64 },
	{ "l2_writes_sent",		KSTAT_DATA_UINT64 },
	{ "l2_writes_done",		KSTAT_DATA_UINT64 },
	{ "l2_writes_error",		KSTAT_DATA_UINT64 },
	{ "l2_writes_lock_retry",	KSTAT_DATA_UINT64 },
	{ "l2_evict_lock_retry",	KSTAT_DATA_UINT64 },
	{ "l2_evict_reading",		KSTAT_DATA_UINT64 },
	{ "l2_evict_l1cached",		KSTAT_DATA_UINT64 },
	{ "l2_free_on_write",		KSTAT_DATA_UINT64 },
	{ "l2_abort_lowmem",		KSTAT_DATA_UINT64 },
	{ "l2_cksum_bad",		KSTAT_DATA_UINT64 },
	{ "l2_io_error",		KSTAT_DATA_UINT64 },
	{ "l2_size",			KSTAT_DATA_UINT64 },
	{ "l2_asize",			KSTAT_DATA_UINT64 },
	{ "l2_hdr_size",		KSTAT_DATA_UINT64 },
	{ "l2_log_blk_writes",		KSTAT_DATA_UINT64 },
	{ "l2_log_blk_avg_asize",	KSTAT_DATA_UINT64 },
	{ "l2_log_blk_asize",		KSTAT_DATA_UINT64 },
	{ "l2_log_blk_count",		KSTAT_DATA_UINT64 },
	{ "l2_data_to_meta_ratio",	KSTAT_DATA_UINT64 },
	{ "l2_rebuild_success",		KSTAT_DATA_UINT64 },
	{ "l2_rebuild_unsupported",	KSTAT_DATA_UINT64 },
	{ "l2_rebuild_io_errors",	KSTAT_DATA_UINT64 },
	{ "l2_rebuild_dh_errors",	KSTAT_DATA_UINT64 },
	{ "l2_rebuild_cksum_lb_errors",	KSTAT_DATA_UINT64 },
	{ "l2_rebuild_lowmem",		KSTAT_DATA_UINT64 },
	{ "l2_rebuild_size",		KSTAT_DATA_UINT64 },
	{ "l2_rebuild_asize",		KSTAT_DATA_UINT64 },
	{ "l2_rebuild_bufs",		KSTAT_DATA_UINT64 },
	{ "l2_rebuild_bufs_precached",	KSTAT_DATA_UINT64 },
	{ "l2_rebuild_log_blks",	KSTAT_DATA_UINT64 },
	{ "memory_throttle_count",	KSTAT_DATA_UINT64 },
	{ "memory_direct_count",	KSTAT_DATA_UINT64 },
	{ "memory_indirect_count",	KSTAT_DATA_UINT64 },
	{ "memory_all_bytes",		KSTAT_DATA_UINT64 },
	{ "memory_free_bytes",		KSTAT_DATA_UINT64 },
	{ "memory_available_bytes",	KSTAT_DATA_INT64 },
	{ "arc_no_grow",		KSTAT_DATA_UINT64 },
	{ "arc_tempreserve",		KSTAT_DATA_UINT64 },
	{ "arc_loaned_bytes",		KSTAT_DATA_UINT64 },
	{ "arc_prune",			KSTAT_DATA_UINT64 },
	{ "arc_meta_used",		KSTAT_DATA_UINT64 },
	{ "arc_meta_limit",		KSTAT_DATA_UINT64 },
	{ "arc_dnode_limit",		KSTAT_DATA_UINT64 },
	{ "arc_meta_max",		KSTAT_DATA_UINT64 },
	{ "arc_meta_min",		KSTAT_DATA_UINT64 },
	{ "async_upgrade_sync",		KSTAT_DATA_UINT64 },
	{ "demand_hit_predictive_prefetch", KSTAT_DATA_UINT64 },
	{ "demand_hit_prescient_prefetch", KSTAT_DATA_UINT64 },
	{ "arc_need_free",		KSTAT_DATA_UINT64 },
	{ "arc_sys_free",		KSTAT_DATA_UINT64 },
	{ "arc_raw_size",		KSTAT_DATA_UINT64 },
	{ "cached_only_in_progress",	KSTAT_DATA_UINT64 },
<<<<<<< HEAD
=======
	{ "abd_chunk_waste_size",	KSTAT_DATA_UINT64 },
>>>>>>> cab24ec5
};

#define	ARCSTAT_MAX(stat, val) {					\
	uint64_t m;							\
	while ((val) > (m = arc_stats.stat.value.ui64) &&		\
	    (m != atomic_cas_64(&arc_stats.stat.value.ui64, m, (val))))	\
		continue;						\
}

#define	ARCSTAT_MAXSTAT(stat) \
	ARCSTAT_MAX(stat##_max, arc_stats.stat.value.ui64)

/*
 * We define a macro to allow ARC hits/misses to be easily broken down by
 * two separate conditions, giving a total of four different subtypes for
 * each of hits and misses (so eight statistics total).
 */
#define	ARCSTAT_CONDSTAT(cond1, stat1, notstat1, cond2, stat2, notstat2, stat) \
	if (cond1) {							\
		if (cond2) {						\
			ARCSTAT_BUMP(arcstat_##stat1##_##stat2##_##stat); \
		} else {						\
			ARCSTAT_BUMP(arcstat_##stat1##_##notstat2##_##stat); \
		}							\
	} else {							\
		if (cond2) {						\
			ARCSTAT_BUMP(arcstat_##notstat1##_##stat2##_##stat); \
		} else {						\
			ARCSTAT_BUMP(arcstat_##notstat1##_##notstat2##_##stat);\
		}							\
	}

/*
 * This macro allows us to use kstats as floating averages. Each time we
 * update this kstat, we first factor it and the update value by
 * ARCSTAT_AVG_FACTOR to shrink the new value's contribution to the overall
 * average. This macro assumes that integer loads and stores are atomic, but
 * is not safe for multiple writers updating the kstat in parallel (only the
 * last writer's update will remain).
 */
#define	ARCSTAT_F_AVG_FACTOR	3
#define	ARCSTAT_F_AVG(stat, value) \
	do { \
		uint64_t x = ARCSTAT(stat); \
		x = x - x / ARCSTAT_F_AVG_FACTOR + \
		    (value) / ARCSTAT_F_AVG_FACTOR; \
		ARCSTAT(stat) = x; \
		_NOTE(CONSTCOND) \
	} while (0)

kstat_t			*arc_ksp;
static arc_state_t	*arc_anon;
static arc_state_t	*arc_mru_ghost;
static arc_state_t	*arc_mfu_ghost;
static arc_state_t	*arc_l2c_only;

arc_state_t	*arc_mru;
arc_state_t	*arc_mfu;

/*
 * There are several ARC variables that are critical to export as kstats --
 * but we don't want to have to grovel around in the kstat whenever we wish to
 * manipulate them.  For these variables, we therefore define them to be in
 * terms of the statistic variable.  This assures that we are not introducing
 * the possibility of inconsistency by having shadow copies of the variables,
 * while still allowing the code to be readable.
 */
#define	arc_tempreserve	ARCSTAT(arcstat_tempreserve)
#define	arc_loaned_bytes	ARCSTAT(arcstat_loaned_bytes)
#define	arc_meta_limit	ARCSTAT(arcstat_meta_limit) /* max size for metadata */
/* max size for dnodes */
#define	arc_dnode_size_limit	ARCSTAT(arcstat_dnode_limit)
#define	arc_meta_min	ARCSTAT(arcstat_meta_min) /* min size for metadata */
#define	arc_meta_max	ARCSTAT(arcstat_meta_max) /* max size of metadata */
#define	arc_need_free	ARCSTAT(arcstat_need_free) /* waiting to be evicted */
<<<<<<< HEAD
#define	arc_sys_free	ARCSTAT(arcstat_sys_free) /* target system free bytes */
=======
>>>>>>> cab24ec5

/* size of all b_rabd's in entire arc */
#define	arc_raw_size	ARCSTAT(arcstat_raw_size)
/* compressed size of entire arc */
#define	arc_compressed_size	ARCSTAT(arcstat_compressed_size)
/* uncompressed size of entire arc */
#define	arc_uncompressed_size	ARCSTAT(arcstat_uncompressed_size)
/* number of bytes in the arc from arc_buf_t's */
#define	arc_overhead_size	ARCSTAT(arcstat_overhead_size)

/*
 * There are also some ARC variables that we want to export, but that are
 * updated so often that having the canonical representation be the statistic
 * variable causes a performance bottleneck. We want to use aggsum_t's for these
 * instead, but still be able to export the kstat in the same way as before.
 * The solution is to always use the aggsum version, except in the kstat update
 * callback.
 */
aggsum_t arc_size;
aggsum_t arc_meta_used;
aggsum_t astat_data_size;
aggsum_t astat_metadata_size;
aggsum_t astat_dbuf_size;
aggsum_t astat_dnode_size;
aggsum_t astat_bonus_size;
aggsum_t astat_hdr_size;
aggsum_t astat_l2_hdr_size;
aggsum_t astat_abd_chunk_waste_size;

hrtime_t arc_growtime;
list_t arc_prune_list;
kmutex_t arc_prune_mtx;
taskq_t *arc_prune_taskq;

#define	GHOST_STATE(state)	\
	((state) == arc_mru_ghost || (state) == arc_mfu_ghost ||	\
	(state) == arc_l2c_only)

#define	HDR_IN_HASH_TABLE(hdr)	((hdr)->b_flags & ARC_FLAG_IN_HASH_TABLE)
#define	HDR_IO_IN_PROGRESS(hdr)	((hdr)->b_flags & ARC_FLAG_IO_IN_PROGRESS)
#define	HDR_IO_ERROR(hdr)	((hdr)->b_flags & ARC_FLAG_IO_ERROR)
#define	HDR_PREFETCH(hdr)	((hdr)->b_flags & ARC_FLAG_PREFETCH)
#define	HDR_PRESCIENT_PREFETCH(hdr)	\
	((hdr)->b_flags & ARC_FLAG_PRESCIENT_PREFETCH)
#define	HDR_COMPRESSION_ENABLED(hdr)	\
	((hdr)->b_flags & ARC_FLAG_COMPRESSED_ARC)

#define	HDR_L2CACHE(hdr)	((hdr)->b_flags & ARC_FLAG_L2CACHE)
#define	HDR_L2_READING(hdr)	\
	(((hdr)->b_flags & ARC_FLAG_IO_IN_PROGRESS) &&	\
	((hdr)->b_flags & ARC_FLAG_HAS_L2HDR))
#define	HDR_L2_WRITING(hdr)	((hdr)->b_flags & ARC_FLAG_L2_WRITING)
#define	HDR_L2_EVICTED(hdr)	((hdr)->b_flags & ARC_FLAG_L2_EVICTED)
#define	HDR_L2_WRITE_HEAD(hdr)	((hdr)->b_flags & ARC_FLAG_L2_WRITE_HEAD)
#define	HDR_PROTECTED(hdr)	((hdr)->b_flags & ARC_FLAG_PROTECTED)
#define	HDR_NOAUTH(hdr)		((hdr)->b_flags & ARC_FLAG_NOAUTH)
#define	HDR_SHARED_DATA(hdr)	((hdr)->b_flags & ARC_FLAG_SHARED_DATA)

#define	HDR_ISTYPE_METADATA(hdr)	\
	((hdr)->b_flags & ARC_FLAG_BUFC_METADATA)
#define	HDR_ISTYPE_DATA(hdr)	(!HDR_ISTYPE_METADATA(hdr))

#define	HDR_HAS_L1HDR(hdr)	((hdr)->b_flags & ARC_FLAG_HAS_L1HDR)
#define	HDR_HAS_L2HDR(hdr)	((hdr)->b_flags & ARC_FLAG_HAS_L2HDR)
#define	HDR_HAS_RABD(hdr)	\
	(HDR_HAS_L1HDR(hdr) && HDR_PROTECTED(hdr) &&	\
	(hdr)->b_crypt_hdr.b_rabd != NULL)
#define	HDR_ENCRYPTED(hdr)	\
	(HDR_PROTECTED(hdr) && DMU_OT_IS_ENCRYPTED((hdr)->b_crypt_hdr.b_ot))
#define	HDR_AUTHENTICATED(hdr)	\
	(HDR_PROTECTED(hdr) && !DMU_OT_IS_ENCRYPTED((hdr)->b_crypt_hdr.b_ot))

/* For storing compression mode in b_flags */
#define	HDR_COMPRESS_OFFSET	(highbit64(ARC_FLAG_COMPRESS_0) - 1)

#define	HDR_GET_COMPRESS(hdr)	((enum zio_compress)BF32_GET((hdr)->b_flags, \
	HDR_COMPRESS_OFFSET, SPA_COMPRESSBITS))
#define	HDR_SET_COMPRESS(hdr, cmp) BF32_SET((hdr)->b_flags, \
	HDR_COMPRESS_OFFSET, SPA_COMPRESSBITS, (cmp));

#define	ARC_BUF_LAST(buf)	((buf)->b_next == NULL)
#define	ARC_BUF_SHARED(buf)	((buf)->b_flags & ARC_BUF_FLAG_SHARED)
#define	ARC_BUF_COMPRESSED(buf)	((buf)->b_flags & ARC_BUF_FLAG_COMPRESSED)
#define	ARC_BUF_ENCRYPTED(buf)	((buf)->b_flags & ARC_BUF_FLAG_ENCRYPTED)

/*
 * Other sizes
 */

#define	HDR_FULL_CRYPT_SIZE ((int64_t)sizeof (arc_buf_hdr_t))
#define	HDR_FULL_SIZE ((int64_t)offsetof(arc_buf_hdr_t, b_crypt_hdr))
#define	HDR_L2ONLY_SIZE ((int64_t)offsetof(arc_buf_hdr_t, b_l1hdr))

/*
 * Hash table routines
 */

#define	HT_LOCK_ALIGN	64
#define	HT_LOCK_PAD	(P2NPHASE(sizeof (kmutex_t), (HT_LOCK_ALIGN)))

struct ht_lock {
	kmutex_t	ht_lock;
#ifdef _KERNEL
	unsigned char	pad[HT_LOCK_PAD];
#endif
};

#define	BUF_LOCKS 8192
typedef struct buf_hash_table {
	uint64_t ht_mask;
	arc_buf_hdr_t **ht_table;
	struct ht_lock ht_locks[BUF_LOCKS];
} buf_hash_table_t;

static buf_hash_table_t buf_hash_table;

#define	BUF_HASH_INDEX(spa, dva, birth) \
	(buf_hash(spa, dva, birth) & buf_hash_table.ht_mask)
#define	BUF_HASH_LOCK_NTRY(idx) (buf_hash_table.ht_locks[idx & (BUF_LOCKS-1)])
#define	BUF_HASH_LOCK(idx)	(&(BUF_HASH_LOCK_NTRY(idx).ht_lock))
#define	HDR_LOCK(hdr) \
	(BUF_HASH_LOCK(BUF_HASH_INDEX(hdr->b_spa, &hdr->b_dva, hdr->b_birth)))

uint64_t zfs_crc64_table[256];

/*
 * Level 2 ARC
 */

#define	L2ARC_WRITE_SIZE	(8 * 1024 * 1024)	/* initial write max */
#define	L2ARC_HEADROOM		2			/* num of writes */

/*
 * If we discover during ARC scan any buffers to be compressed, we boost
 * our headroom for the next scanning cycle by this percentage multiple.
 */
#define	L2ARC_HEADROOM_BOOST	200
#define	L2ARC_FEED_SECS		1		/* caching interval secs */
#define	L2ARC_FEED_MIN_MS	200		/* min caching interval ms */

/*
 * We can feed L2ARC from two states of ARC buffers, mru and mfu,
 * and each of the state has two types: data and metadata.
 */
#define	L2ARC_FEED_TYPES	4

#define	l2arc_writes_sent	ARCSTAT(arcstat_l2_writes_sent)
#define	l2arc_writes_done	ARCSTAT(arcstat_l2_writes_done)

/* L2ARC Performance Tunables */
unsigned long l2arc_write_max = L2ARC_WRITE_SIZE;	/* def max write size */
unsigned long l2arc_write_boost = L2ARC_WRITE_SIZE;	/* extra warmup write */
unsigned long l2arc_headroom = L2ARC_HEADROOM;		/* # of dev writes */
unsigned long l2arc_headroom_boost = L2ARC_HEADROOM_BOOST;
unsigned long l2arc_feed_secs = L2ARC_FEED_SECS;	/* interval seconds */
unsigned long l2arc_feed_min_ms = L2ARC_FEED_MIN_MS;	/* min interval msecs */
int l2arc_noprefetch = B_TRUE;			/* don't cache prefetch bufs */
int l2arc_feed_again = B_TRUE;			/* turbo warmup */
int l2arc_norw = B_FALSE;			/* no reads during writes */
int l2arc_meta_percent = 33;			/* limit on headers size */

/*
 * L2ARC Internals
 */
static list_t L2ARC_dev_list;			/* device list */
static list_t *l2arc_dev_list;			/* device list pointer */
static kmutex_t l2arc_dev_mtx;			/* device list mutex */
static l2arc_dev_t *l2arc_dev_last;		/* last device used */
static list_t L2ARC_free_on_write;		/* free after write buf list */
static list_t *l2arc_free_on_write;		/* free after write list ptr */
static kmutex_t l2arc_free_on_write_mtx;	/* mutex for list */
static uint64_t l2arc_ndev;			/* number of devices */

typedef struct l2arc_read_callback {
	arc_buf_hdr_t		*l2rcb_hdr;		/* read header */
	blkptr_t		l2rcb_bp;		/* original blkptr */
	zbookmark_phys_t	l2rcb_zb;		/* original bookmark */
	int			l2rcb_flags;		/* original flags */
	abd_t			*l2rcb_abd;		/* temporary buffer */
} l2arc_read_callback_t;

typedef struct l2arc_data_free {
	/* protected by l2arc_free_on_write_mtx */
	abd_t		*l2df_abd;
	size_t		l2df_size;
	arc_buf_contents_t l2df_type;
	list_node_t	l2df_list_node;
} l2arc_data_free_t;

typedef enum arc_fill_flags {
	ARC_FILL_LOCKED		= 1 << 0, /* hdr lock is held */
	ARC_FILL_COMPRESSED	= 1 << 1, /* fill with compressed data */
	ARC_FILL_ENCRYPTED	= 1 << 2, /* fill with encrypted data */
	ARC_FILL_NOAUTH		= 1 << 3, /* don't attempt to authenticate */
	ARC_FILL_IN_PLACE	= 1 << 4  /* fill in place (special case) */
} arc_fill_flags_t;

static kmutex_t l2arc_feed_thr_lock;
static kcondvar_t l2arc_feed_thr_cv;
static uint8_t l2arc_thread_exit;

static kmutex_t l2arc_rebuild_thr_lock;
static kcondvar_t l2arc_rebuild_thr_cv;

enum arc_hdr_alloc_flags {
	ARC_HDR_ALLOC_RDATA = 0x1,
	ARC_HDR_DO_ADAPT = 0x2,
};


static abd_t *arc_get_data_abd(arc_buf_hdr_t *, uint64_t, void *, boolean_t);
static void *arc_get_data_buf(arc_buf_hdr_t *, uint64_t, void *);
static void arc_get_data_impl(arc_buf_hdr_t *, uint64_t, void *, boolean_t);
static void arc_free_data_abd(arc_buf_hdr_t *, abd_t *, uint64_t, void *);
static void arc_free_data_buf(arc_buf_hdr_t *, void *, uint64_t, void *);
static void arc_free_data_impl(arc_buf_hdr_t *hdr, uint64_t size, void *tag);
static void arc_hdr_free_abd(arc_buf_hdr_t *, boolean_t);
static void arc_hdr_alloc_abd(arc_buf_hdr_t *, int);
static void arc_access(arc_buf_hdr_t *, kmutex_t *);
static void arc_buf_watch(arc_buf_t *);
<<<<<<< HEAD
static void arc_tuning_update(void);
static void arc_prune_async(int64_t);
static void arc_wait_for_eviction(uint64_t);
static uint64_t arc_free_memory(void);
=======
>>>>>>> cab24ec5

static arc_buf_contents_t arc_buf_type(arc_buf_hdr_t *);
static uint32_t arc_bufc_to_flags(arc_buf_contents_t);
static inline void arc_hdr_set_flags(arc_buf_hdr_t *hdr, arc_flags_t flags);
static inline void arc_hdr_clear_flags(arc_buf_hdr_t *hdr, arc_flags_t flags);

static boolean_t l2arc_write_eligible(uint64_t, arc_buf_hdr_t *);
static void l2arc_read_done(zio_t *);
static void l2arc_do_free_on_write(void);
static void l2arc_hdr_arcstats_update(arc_buf_hdr_t *hdr, boolean_t incr,
    boolean_t state_only);

#define	l2arc_hdr_arcstats_increment(hdr) \
	l2arc_hdr_arcstats_update((hdr), B_TRUE, B_FALSE)
#define	l2arc_hdr_arcstats_decrement(hdr) \
	l2arc_hdr_arcstats_update((hdr), B_FALSE, B_FALSE)
#define	l2arc_hdr_arcstats_increment_state(hdr) \
	l2arc_hdr_arcstats_update((hdr), B_TRUE, B_TRUE)
#define	l2arc_hdr_arcstats_decrement_state(hdr) \
	l2arc_hdr_arcstats_update((hdr), B_FALSE, B_TRUE)

/*
 * l2arc_mfuonly : A ZFS module parameter that controls whether only MFU
 * 		metadata and data are cached from ARC into L2ARC.
 */
int l2arc_mfuonly = 0;

/*
 * L2ARC TRIM
 * l2arc_trim_ahead : A ZFS module parameter that controls how much ahead of
 * 		the current write size (l2arc_write_max) we should TRIM if we
 * 		have filled the device. It is defined as a percentage of the
 * 		write size. If set to 100 we trim twice the space required to
 * 		accommodate upcoming writes. A minimum of 64MB will be trimmed.
 * 		It also enables TRIM of the whole L2ARC device upon creation or
 * 		addition to an existing pool or if the header of the device is
 * 		invalid upon importing a pool or onlining a cache device. The
 * 		default is 0, which disables TRIM on L2ARC altogether as it can
 * 		put significant stress on the underlying storage devices. This
 * 		will vary depending of how well the specific device handles
 * 		these commands.
 */
unsigned long l2arc_trim_ahead = 0;

/*
 * Performance tuning of L2ARC persistence:
 *
 * l2arc_rebuild_enabled : A ZFS module parameter that controls whether adding
 * 		an L2ARC device (either at pool import or later) will attempt
 * 		to rebuild L2ARC buffer contents.
 * l2arc_rebuild_blocks_min_l2size : A ZFS module parameter that controls
 * 		whether log blocks are written to the L2ARC device. If the L2ARC
 * 		device is less than 1GB, the amount of data l2arc_evict()
 * 		evicts is significant compared to the amount of restored L2ARC
 * 		data. In this case do not write log blocks in L2ARC in order
 * 		not to waste space.
 */
int l2arc_rebuild_enabled = B_TRUE;
unsigned long l2arc_rebuild_blocks_min_l2size = 1024 * 1024 * 1024;

/* L2ARC persistence rebuild control routines. */
void l2arc_rebuild_vdev(vdev_t *vd, boolean_t reopen);
static void l2arc_dev_rebuild_thread(void *arg);
static int l2arc_rebuild(l2arc_dev_t *dev);

/* L2ARC persistence read I/O routines. */
static int l2arc_dev_hdr_read(l2arc_dev_t *dev);
static int l2arc_log_blk_read(l2arc_dev_t *dev,
    const l2arc_log_blkptr_t *this_lp, const l2arc_log_blkptr_t *next_lp,
    l2arc_log_blk_phys_t *this_lb, l2arc_log_blk_phys_t *next_lb,
    zio_t *this_io, zio_t **next_io);
static zio_t *l2arc_log_blk_fetch(vdev_t *vd,
    const l2arc_log_blkptr_t *lp, l2arc_log_blk_phys_t *lb);
static void l2arc_log_blk_fetch_abort(zio_t *zio);

/* L2ARC persistence block restoration routines. */
static void l2arc_log_blk_restore(l2arc_dev_t *dev,
    const l2arc_log_blk_phys_t *lb, uint64_t lb_asize, uint64_t lb_daddr);
static void l2arc_hdr_restore(const l2arc_log_ent_phys_t *le,
    l2arc_dev_t *dev);

/* L2ARC persistence write I/O routines. */
static void l2arc_log_blk_commit(l2arc_dev_t *dev, zio_t *pio,
    l2arc_write_callback_t *cb);

/* L2ARC persistence auxiliary routines. */
boolean_t l2arc_log_blkptr_valid(l2arc_dev_t *dev,
    const l2arc_log_blkptr_t *lbp);
static boolean_t l2arc_log_blk_insert(l2arc_dev_t *dev,
    const arc_buf_hdr_t *ab);
boolean_t l2arc_range_check_overlap(uint64_t bottom,
    uint64_t top, uint64_t check);
static void l2arc_blk_fetch_done(zio_t *zio);
static inline uint64_t
    l2arc_log_blk_overhead(uint64_t write_sz, l2arc_dev_t *dev);

/*
 * We use Cityhash for this. It's fast, and has good hash properties without
 * requiring any large static buffers.
 */
static uint64_t
buf_hash(uint64_t spa, const dva_t *dva, uint64_t birth)
{
	return (cityhash4(spa, dva->dva_word[0], dva->dva_word[1], birth));
}

#define	HDR_EMPTY(hdr)						\
	((hdr)->b_dva.dva_word[0] == 0 &&			\
	(hdr)->b_dva.dva_word[1] == 0)

#define	HDR_EMPTY_OR_LOCKED(hdr)				\
	(HDR_EMPTY(hdr) || MUTEX_HELD(HDR_LOCK(hdr)))

#define	HDR_EQUAL(spa, dva, birth, hdr)				\
	((hdr)->b_dva.dva_word[0] == (dva)->dva_word[0]) &&	\
	((hdr)->b_dva.dva_word[1] == (dva)->dva_word[1]) &&	\
	((hdr)->b_birth == birth) && ((hdr)->b_spa == spa)

static void
buf_discard_identity(arc_buf_hdr_t *hdr)
{
	hdr->b_dva.dva_word[0] = 0;
	hdr->b_dva.dva_word[1] = 0;
	hdr->b_birth = 0;
}

static arc_buf_hdr_t *
buf_hash_find(uint64_t spa, const blkptr_t *bp, kmutex_t **lockp)
{
	const dva_t *dva = BP_IDENTITY(bp);
	uint64_t birth = BP_PHYSICAL_BIRTH(bp);
	uint64_t idx = BUF_HASH_INDEX(spa, dva, birth);
	kmutex_t *hash_lock = BUF_HASH_LOCK(idx);
	arc_buf_hdr_t *hdr;

	mutex_enter(hash_lock);
	for (hdr = buf_hash_table.ht_table[idx]; hdr != NULL;
	    hdr = hdr->b_hash_next) {
		if (HDR_EQUAL(spa, dva, birth, hdr)) {
			*lockp = hash_lock;
			return (hdr);
		}
	}
	mutex_exit(hash_lock);
	*lockp = NULL;
	return (NULL);
}

/*
 * Insert an entry into the hash table.  If there is already an element
 * equal to elem in the hash table, then the already existing element
 * will be returned and the new element will not be inserted.
 * Otherwise returns NULL.
 * If lockp == NULL, the caller is assumed to already hold the hash lock.
 */
static arc_buf_hdr_t *
buf_hash_insert(arc_buf_hdr_t *hdr, kmutex_t **lockp)
{
	uint64_t idx = BUF_HASH_INDEX(hdr->b_spa, &hdr->b_dva, hdr->b_birth);
	kmutex_t *hash_lock = BUF_HASH_LOCK(idx);
	arc_buf_hdr_t *fhdr;
	uint32_t i;

	ASSERT(!DVA_IS_EMPTY(&hdr->b_dva));
	ASSERT(hdr->b_birth != 0);
	ASSERT(!HDR_IN_HASH_TABLE(hdr));

	if (lockp != NULL) {
		*lockp = hash_lock;
		mutex_enter(hash_lock);
	} else {
		ASSERT(MUTEX_HELD(hash_lock));
	}

	for (fhdr = buf_hash_table.ht_table[idx], i = 0; fhdr != NULL;
	    fhdr = fhdr->b_hash_next, i++) {
		if (HDR_EQUAL(hdr->b_spa, &hdr->b_dva, hdr->b_birth, fhdr))
			return (fhdr);
	}

	hdr->b_hash_next = buf_hash_table.ht_table[idx];
	buf_hash_table.ht_table[idx] = hdr;
	arc_hdr_set_flags(hdr, ARC_FLAG_IN_HASH_TABLE);

	/* collect some hash table performance data */
	if (i > 0) {
		ARCSTAT_BUMP(arcstat_hash_collisions);
		if (i == 1)
			ARCSTAT_BUMP(arcstat_hash_chains);

		ARCSTAT_MAX(arcstat_hash_chain_max, i);
	}

	ARCSTAT_BUMP(arcstat_hash_elements);
	ARCSTAT_MAXSTAT(arcstat_hash_elements);

	return (NULL);
}

static void
buf_hash_remove(arc_buf_hdr_t *hdr)
{
	arc_buf_hdr_t *fhdr, **hdrp;
	uint64_t idx = BUF_HASH_INDEX(hdr->b_spa, &hdr->b_dva, hdr->b_birth);

	ASSERT(MUTEX_HELD(BUF_HASH_LOCK(idx)));
	ASSERT(HDR_IN_HASH_TABLE(hdr));

	hdrp = &buf_hash_table.ht_table[idx];
	while ((fhdr = *hdrp) != hdr) {
		ASSERT3P(fhdr, !=, NULL);
		hdrp = &fhdr->b_hash_next;
	}
	*hdrp = hdr->b_hash_next;
	hdr->b_hash_next = NULL;
	arc_hdr_clear_flags(hdr, ARC_FLAG_IN_HASH_TABLE);

	/* collect some hash table performance data */
	ARCSTAT_BUMPDOWN(arcstat_hash_elements);

	if (buf_hash_table.ht_table[idx] &&
	    buf_hash_table.ht_table[idx]->b_hash_next == NULL)
		ARCSTAT_BUMPDOWN(arcstat_hash_chains);
}

/*
 * Global data structures and functions for the buf kmem cache.
 */

static kmem_cache_t *hdr_full_cache;
static kmem_cache_t *hdr_full_crypt_cache;
static kmem_cache_t *hdr_l2only_cache;
static kmem_cache_t *buf_cache;

static void
buf_fini(void)
{
	int i;

#if defined(_KERNEL)
	/*
	 * Large allocations which do not require contiguous pages
	 * should be using vmem_free() in the linux kernel\
	 */
	vmem_free(buf_hash_table.ht_table,
	    (buf_hash_table.ht_mask + 1) * sizeof (void *));
#else
	kmem_free(buf_hash_table.ht_table,
	    (buf_hash_table.ht_mask + 1) * sizeof (void *));
#endif
	for (i = 0; i < BUF_LOCKS; i++)
		mutex_destroy(&buf_hash_table.ht_locks[i].ht_lock);
	kmem_cache_destroy(hdr_full_cache);
	kmem_cache_destroy(hdr_full_crypt_cache);
	kmem_cache_destroy(hdr_l2only_cache);
	kmem_cache_destroy(buf_cache);
}

/*
 * Constructor callback - called when the cache is empty
 * and a new buf is requested.
 */
/* ARGSUSED */
static int
hdr_full_cons(void *vbuf, void *unused, int kmflag)
{
	arc_buf_hdr_t *hdr = vbuf;

	bzero(hdr, HDR_FULL_SIZE);
	hdr->b_l1hdr.b_byteswap = DMU_BSWAP_NUMFUNCS;
	cv_init(&hdr->b_l1hdr.b_cv, NULL, CV_DEFAULT, NULL);
	zfs_refcount_create(&hdr->b_l1hdr.b_refcnt);
	mutex_init(&hdr->b_l1hdr.b_freeze_lock, NULL, MUTEX_DEFAULT, NULL);
	list_link_init(&hdr->b_l1hdr.b_arc_node);
	list_link_init(&hdr->b_l2hdr.b_l2node);
	multilist_link_init(&hdr->b_l1hdr.b_arc_node);
	arc_space_consume(HDR_FULL_SIZE, ARC_SPACE_HDRS);

	return (0);
}

/* ARGSUSED */
static int
hdr_full_crypt_cons(void *vbuf, void *unused, int kmflag)
{
	arc_buf_hdr_t *hdr = vbuf;

	hdr_full_cons(vbuf, unused, kmflag);
	bzero(&hdr->b_crypt_hdr, sizeof (hdr->b_crypt_hdr));
	arc_space_consume(sizeof (hdr->b_crypt_hdr), ARC_SPACE_HDRS);

	return (0);
}

/* ARGSUSED */
static int
hdr_l2only_cons(void *vbuf, void *unused, int kmflag)
{
	arc_buf_hdr_t *hdr = vbuf;

	bzero(hdr, HDR_L2ONLY_SIZE);
	arc_space_consume(HDR_L2ONLY_SIZE, ARC_SPACE_L2HDRS);

	return (0);
}

/* ARGSUSED */
static int
buf_cons(void *vbuf, void *unused, int kmflag)
{
	arc_buf_t *buf = vbuf;

	bzero(buf, sizeof (arc_buf_t));
	mutex_init(&buf->b_evict_lock, NULL, MUTEX_DEFAULT, NULL);
	arc_space_consume(sizeof (arc_buf_t), ARC_SPACE_HDRS);

	return (0);
}

/*
 * Destructor callback - called when a cached buf is
 * no longer required.
 */
/* ARGSUSED */
static void
hdr_full_dest(void *vbuf, void *unused)
{
	arc_buf_hdr_t *hdr = vbuf;

	ASSERT(HDR_EMPTY(hdr));
	cv_destroy(&hdr->b_l1hdr.b_cv);
	zfs_refcount_destroy(&hdr->b_l1hdr.b_refcnt);
	mutex_destroy(&hdr->b_l1hdr.b_freeze_lock);
	ASSERT(!multilist_link_active(&hdr->b_l1hdr.b_arc_node));
	arc_space_return(HDR_FULL_SIZE, ARC_SPACE_HDRS);
}

/* ARGSUSED */
static void
hdr_full_crypt_dest(void *vbuf, void *unused)
{
	arc_buf_hdr_t *hdr = vbuf;

	hdr_full_dest(vbuf, unused);
	arc_space_return(sizeof (hdr->b_crypt_hdr), ARC_SPACE_HDRS);
}

/* ARGSUSED */
static void
hdr_l2only_dest(void *vbuf, void *unused)
{
	arc_buf_hdr_t *hdr __maybe_unused = vbuf;

	ASSERT(HDR_EMPTY(hdr));
	arc_space_return(HDR_L2ONLY_SIZE, ARC_SPACE_L2HDRS);
}

/* ARGSUSED */
static void
buf_dest(void *vbuf, void *unused)
{
	arc_buf_t *buf = vbuf;

	mutex_destroy(&buf->b_evict_lock);
	arc_space_return(sizeof (arc_buf_t), ARC_SPACE_HDRS);
}

static void
buf_init(void)
{
	uint64_t *ct = NULL;
	uint64_t hsize = 1ULL << 12;
	int i, j;

	/*
	 * The hash table is big enough to fill all of physical memory
	 * with an average block size of zfs_arc_average_blocksize (default 8K).
	 * By default, the table will take up
	 * totalmem * sizeof(void*) / 8K (1MB per GB with 8-byte pointers).
	 */
	while (hsize * zfs_arc_average_blocksize < arc_all_memory())
		hsize <<= 1;
retry:
	buf_hash_table.ht_mask = hsize - 1;
#if defined(_KERNEL)
	/*
	 * Large allocations which do not require contiguous pages
	 * should be using vmem_alloc() in the linux kernel
	 */
	buf_hash_table.ht_table =
	    vmem_zalloc(hsize * sizeof (void*), KM_SLEEP);
#else
	buf_hash_table.ht_table =
	    kmem_zalloc(hsize * sizeof (void*), KM_NOSLEEP);
#endif
	if (buf_hash_table.ht_table == NULL) {
		ASSERT(hsize > (1ULL << 8));
		hsize >>= 1;
		goto retry;
	}

	hdr_full_cache = kmem_cache_create("arc_buf_hdr_t_full", HDR_FULL_SIZE,
	    0, hdr_full_cons, hdr_full_dest, NULL, NULL, NULL, 0);
	hdr_full_crypt_cache = kmem_cache_create("arc_buf_hdr_t_full_crypt",
	    HDR_FULL_CRYPT_SIZE, 0, hdr_full_crypt_cons, hdr_full_crypt_dest,
	    NULL, NULL, NULL, 0);
	hdr_l2only_cache = kmem_cache_create("arc_buf_hdr_t_l2only",
	    HDR_L2ONLY_SIZE, 0, hdr_l2only_cons, hdr_l2only_dest, NULL,
	    NULL, NULL, 0);
	buf_cache = kmem_cache_create("arc_buf_t", sizeof (arc_buf_t),
	    0, buf_cons, buf_dest, NULL, NULL, NULL, 0);

	for (i = 0; i < 256; i++)
		for (ct = zfs_crc64_table + i, *ct = i, j = 8; j > 0; j--)
			*ct = (*ct >> 1) ^ (-(*ct & 1) & ZFS_CRC64_POLY);

	for (i = 0; i < BUF_LOCKS; i++) {
		mutex_init(&buf_hash_table.ht_locks[i].ht_lock,
		    NULL, MUTEX_DEFAULT, NULL);
	}
}

#define	ARC_MINTIME	(hz>>4) /* 62 ms */

/*
 * This is the size that the buf occupies in memory. If the buf is compressed,
 * it will correspond to the compressed size. You should use this method of
 * getting the buf size unless you explicitly need the logical size.
 */
uint64_t
arc_buf_size(arc_buf_t *buf)
{
	return (ARC_BUF_COMPRESSED(buf) ?
	    HDR_GET_PSIZE(buf->b_hdr) : HDR_GET_LSIZE(buf->b_hdr));
}

uint64_t
arc_buf_lsize(arc_buf_t *buf)
{
	return (HDR_GET_LSIZE(buf->b_hdr));
}

/*
 * This function will return B_TRUE if the buffer is encrypted in memory.
 * This buffer can be decrypted by calling arc_untransform().
 */
boolean_t
arc_is_encrypted(arc_buf_t *buf)
{
	return (ARC_BUF_ENCRYPTED(buf) != 0);
}

/*
 * Returns B_TRUE if the buffer represents data that has not had its MAC
 * verified yet.
 */
boolean_t
arc_is_unauthenticated(arc_buf_t *buf)
{
	return (HDR_NOAUTH(buf->b_hdr) != 0);
}

void
arc_get_raw_params(arc_buf_t *buf, boolean_t *byteorder, uint8_t *salt,
    uint8_t *iv, uint8_t *mac)
{
	arc_buf_hdr_t *hdr = buf->b_hdr;

	ASSERT(HDR_PROTECTED(hdr));

	bcopy(hdr->b_crypt_hdr.b_salt, salt, ZIO_DATA_SALT_LEN);
	bcopy(hdr->b_crypt_hdr.b_iv, iv, ZIO_DATA_IV_LEN);
	bcopy(hdr->b_crypt_hdr.b_mac, mac, ZIO_DATA_MAC_LEN);
	*byteorder = (hdr->b_l1hdr.b_byteswap == DMU_BSWAP_NUMFUNCS) ?
	    ZFS_HOST_BYTEORDER : !ZFS_HOST_BYTEORDER;
}

/*
 * Indicates how this buffer is compressed in memory. If it is not compressed
 * the value will be ZIO_COMPRESS_OFF. It can be made normally readable with
 * arc_untransform() as long as it is also unencrypted.
 */
enum zio_compress
arc_get_compression(arc_buf_t *buf)
{
	return (ARC_BUF_COMPRESSED(buf) ?
	    HDR_GET_COMPRESS(buf->b_hdr) : ZIO_COMPRESS_OFF);
}

/*
 * Return the compression algorithm used to store this data in the ARC. If ARC
 * compression is enabled or this is an encrypted block, this will be the same
 * as what's used to store it on-disk. Otherwise, this will be ZIO_COMPRESS_OFF.
 */
static inline enum zio_compress
arc_hdr_get_compress(arc_buf_hdr_t *hdr)
{
	return (HDR_COMPRESSION_ENABLED(hdr) ?
	    HDR_GET_COMPRESS(hdr) : ZIO_COMPRESS_OFF);
}

uint8_t
arc_get_complevel(arc_buf_t *buf)
{
	return (buf->b_hdr->b_complevel);
}

static inline boolean_t
arc_buf_is_shared(arc_buf_t *buf)
{
	boolean_t shared = (buf->b_data != NULL &&
	    buf->b_hdr->b_l1hdr.b_pabd != NULL &&
	    abd_is_linear(buf->b_hdr->b_l1hdr.b_pabd) &&
	    buf->b_data == abd_to_buf(buf->b_hdr->b_l1hdr.b_pabd));
	IMPLY(shared, HDR_SHARED_DATA(buf->b_hdr));
	IMPLY(shared, ARC_BUF_SHARED(buf));
	IMPLY(shared, ARC_BUF_COMPRESSED(buf) || ARC_BUF_LAST(buf));

	/*
	 * It would be nice to assert arc_can_share() too, but the "hdr isn't
	 * already being shared" requirement prevents us from doing that.
	 */

	return (shared);
}

/*
 * Free the checksum associated with this header. If there is no checksum, this
 * is a no-op.
 */
static inline void
arc_cksum_free(arc_buf_hdr_t *hdr)
{
	ASSERT(HDR_HAS_L1HDR(hdr));

	mutex_enter(&hdr->b_l1hdr.b_freeze_lock);
	if (hdr->b_l1hdr.b_freeze_cksum != NULL) {
		kmem_free(hdr->b_l1hdr.b_freeze_cksum, sizeof (zio_cksum_t));
		hdr->b_l1hdr.b_freeze_cksum = NULL;
	}
	mutex_exit(&hdr->b_l1hdr.b_freeze_lock);
}

/*
 * Return true iff at least one of the bufs on hdr is not compressed.
 * Encrypted buffers count as compressed.
 */
static boolean_t
arc_hdr_has_uncompressed_buf(arc_buf_hdr_t *hdr)
{
	ASSERT(hdr->b_l1hdr.b_state == arc_anon || HDR_EMPTY_OR_LOCKED(hdr));

	for (arc_buf_t *b = hdr->b_l1hdr.b_buf; b != NULL; b = b->b_next) {
		if (!ARC_BUF_COMPRESSED(b)) {
			return (B_TRUE);
		}
	}
	return (B_FALSE);
}


/*
 * If we've turned on the ZFS_DEBUG_MODIFY flag, verify that the buf's data
 * matches the checksum that is stored in the hdr. If there is no checksum,
 * or if the buf is compressed, this is a no-op.
 */
static void
arc_cksum_verify(arc_buf_t *buf)
{
	arc_buf_hdr_t *hdr = buf->b_hdr;
	zio_cksum_t zc;

	if (!(zfs_flags & ZFS_DEBUG_MODIFY))
		return;

	if (ARC_BUF_COMPRESSED(buf))
		return;

	ASSERT(HDR_HAS_L1HDR(hdr));

	mutex_enter(&hdr->b_l1hdr.b_freeze_lock);

	if (hdr->b_l1hdr.b_freeze_cksum == NULL || HDR_IO_ERROR(hdr)) {
		mutex_exit(&hdr->b_l1hdr.b_freeze_lock);
		return;
	}

	fletcher_2_native(buf->b_data, arc_buf_size(buf), NULL, &zc);
	if (!ZIO_CHECKSUM_EQUAL(*hdr->b_l1hdr.b_freeze_cksum, zc))
		panic("buffer modified while frozen!");
	mutex_exit(&hdr->b_l1hdr.b_freeze_lock);
}

/*
 * This function makes the assumption that data stored in the L2ARC
 * will be transformed exactly as it is in the main pool. Because of
 * this we can verify the checksum against the reading process's bp.
 */
static boolean_t
arc_cksum_is_equal(arc_buf_hdr_t *hdr, zio_t *zio)
{
	ASSERT(!BP_IS_EMBEDDED(zio->io_bp));
	VERIFY3U(BP_GET_PSIZE(zio->io_bp), ==, HDR_GET_PSIZE(hdr));

	/*
	 * Block pointers always store the checksum for the logical data.
	 * If the block pointer has the gang bit set, then the checksum
	 * it represents is for the reconstituted data and not for an
	 * individual gang member. The zio pipeline, however, must be able to
	 * determine the checksum of each of the gang constituents so it
	 * treats the checksum comparison differently than what we need
	 * for l2arc blocks. This prevents us from using the
	 * zio_checksum_error() interface directly. Instead we must call the
	 * zio_checksum_error_impl() so that we can ensure the checksum is
	 * generated using the correct checksum algorithm and accounts for the
	 * logical I/O size and not just a gang fragment.
	 */
	return (zio_checksum_error_impl(zio->io_spa, zio->io_bp,
	    BP_GET_CHECKSUM(zio->io_bp), zio->io_abd, zio->io_size,
	    zio->io_offset, NULL) == 0);
}

/*
 * Given a buf full of data, if ZFS_DEBUG_MODIFY is enabled this computes a
 * checksum and attaches it to the buf's hdr so that we can ensure that the buf
 * isn't modified later on. If buf is compressed or there is already a checksum
 * on the hdr, this is a no-op (we only checksum uncompressed bufs).
 */
static void
arc_cksum_compute(arc_buf_t *buf)
{
	arc_buf_hdr_t *hdr = buf->b_hdr;

	if (!(zfs_flags & ZFS_DEBUG_MODIFY))
		return;

	ASSERT(HDR_HAS_L1HDR(hdr));

	mutex_enter(&buf->b_hdr->b_l1hdr.b_freeze_lock);
	if (hdr->b_l1hdr.b_freeze_cksum != NULL || ARC_BUF_COMPRESSED(buf)) {
		mutex_exit(&hdr->b_l1hdr.b_freeze_lock);
		return;
	}

	ASSERT(!ARC_BUF_ENCRYPTED(buf));
	ASSERT(!ARC_BUF_COMPRESSED(buf));
	hdr->b_l1hdr.b_freeze_cksum = kmem_alloc(sizeof (zio_cksum_t),
	    KM_SLEEP);
	fletcher_2_native(buf->b_data, arc_buf_size(buf), NULL,
	    hdr->b_l1hdr.b_freeze_cksum);
	mutex_exit(&hdr->b_l1hdr.b_freeze_lock);
	arc_buf_watch(buf);
}

#ifndef _KERNEL
void
arc_buf_sigsegv(int sig, siginfo_t *si, void *unused)
{
	panic("Got SIGSEGV at address: 0x%lx\n", (long)si->si_addr);
}
#endif

/* ARGSUSED */
static void
arc_buf_unwatch(arc_buf_t *buf)
{
#ifndef _KERNEL
	if (arc_watch) {
		ASSERT0(mprotect(buf->b_data, arc_buf_size(buf),
		    PROT_READ | PROT_WRITE));
	}
#endif
}

/* ARGSUSED */
static void
arc_buf_watch(arc_buf_t *buf)
{
#ifndef _KERNEL
	if (arc_watch)
		ASSERT0(mprotect(buf->b_data, arc_buf_size(buf),
		    PROT_READ));
#endif
}

static arc_buf_contents_t
arc_buf_type(arc_buf_hdr_t *hdr)
{
	arc_buf_contents_t type;
	if (HDR_ISTYPE_METADATA(hdr)) {
		type = ARC_BUFC_METADATA;
	} else {
		type = ARC_BUFC_DATA;
	}
	VERIFY3U(hdr->b_type, ==, type);
	return (type);
}

boolean_t
arc_is_metadata(arc_buf_t *buf)
{
	return (HDR_ISTYPE_METADATA(buf->b_hdr) != 0);
}

static uint32_t
arc_bufc_to_flags(arc_buf_contents_t type)
{
	switch (type) {
	case ARC_BUFC_DATA:
		/* metadata field is 0 if buffer contains normal data */
		return (0);
	case ARC_BUFC_METADATA:
		return (ARC_FLAG_BUFC_METADATA);
	default:
		break;
	}
	panic("undefined ARC buffer type!");
	return ((uint32_t)-1);
}

void
arc_buf_thaw(arc_buf_t *buf)
{
	arc_buf_hdr_t *hdr = buf->b_hdr;

	ASSERT3P(hdr->b_l1hdr.b_state, ==, arc_anon);
	ASSERT(!HDR_IO_IN_PROGRESS(hdr));

	arc_cksum_verify(buf);

	/*
	 * Compressed buffers do not manipulate the b_freeze_cksum.
	 */
	if (ARC_BUF_COMPRESSED(buf))
		return;

	ASSERT(HDR_HAS_L1HDR(hdr));
	arc_cksum_free(hdr);
	arc_buf_unwatch(buf);
}

void
arc_buf_freeze(arc_buf_t *buf)
{
	if (!(zfs_flags & ZFS_DEBUG_MODIFY))
		return;

	if (ARC_BUF_COMPRESSED(buf))
		return;

	ASSERT(HDR_HAS_L1HDR(buf->b_hdr));
	arc_cksum_compute(buf);
}

/*
 * The arc_buf_hdr_t's b_flags should never be modified directly. Instead,
 * the following functions should be used to ensure that the flags are
 * updated in a thread-safe way. When manipulating the flags either
 * the hash_lock must be held or the hdr must be undiscoverable. This
 * ensures that we're not racing with any other threads when updating
 * the flags.
 */
static inline void
arc_hdr_set_flags(arc_buf_hdr_t *hdr, arc_flags_t flags)
{
	ASSERT(HDR_EMPTY_OR_LOCKED(hdr));
	hdr->b_flags |= flags;
}

static inline void
arc_hdr_clear_flags(arc_buf_hdr_t *hdr, arc_flags_t flags)
{
	ASSERT(HDR_EMPTY_OR_LOCKED(hdr));
	hdr->b_flags &= ~flags;
}

/*
 * Setting the compression bits in the arc_buf_hdr_t's b_flags is
 * done in a special way since we have to clear and set bits
 * at the same time. Consumers that wish to set the compression bits
 * must use this function to ensure that the flags are updated in
 * thread-safe manner.
 */
static void
arc_hdr_set_compress(arc_buf_hdr_t *hdr, enum zio_compress cmp)
{
	ASSERT(HDR_EMPTY_OR_LOCKED(hdr));

	/*
	 * Holes and embedded blocks will always have a psize = 0 so
	 * we ignore the compression of the blkptr and set the
	 * want to uncompress them. Mark them as uncompressed.
	 */
	if (!zfs_compressed_arc_enabled || HDR_GET_PSIZE(hdr) == 0) {
		arc_hdr_clear_flags(hdr, ARC_FLAG_COMPRESSED_ARC);
		ASSERT(!HDR_COMPRESSION_ENABLED(hdr));
	} else {
		arc_hdr_set_flags(hdr, ARC_FLAG_COMPRESSED_ARC);
		ASSERT(HDR_COMPRESSION_ENABLED(hdr));
	}

	HDR_SET_COMPRESS(hdr, cmp);
	ASSERT3U(HDR_GET_COMPRESS(hdr), ==, cmp);
}

/*
 * Looks for another buf on the same hdr which has the data decompressed, copies
 * from it, and returns true. If no such buf exists, returns false.
 */
static boolean_t
arc_buf_try_copy_decompressed_data(arc_buf_t *buf)
{
	arc_buf_hdr_t *hdr = buf->b_hdr;
	boolean_t copied = B_FALSE;

	ASSERT(HDR_HAS_L1HDR(hdr));
	ASSERT3P(buf->b_data, !=, NULL);
	ASSERT(!ARC_BUF_COMPRESSED(buf));

	for (arc_buf_t *from = hdr->b_l1hdr.b_buf; from != NULL;
	    from = from->b_next) {
		/* can't use our own data buffer */
		if (from == buf) {
			continue;
		}

		if (!ARC_BUF_COMPRESSED(from)) {
			bcopy(from->b_data, buf->b_data, arc_buf_size(buf));
			copied = B_TRUE;
			break;
		}
	}

	/*
	 * There were no decompressed bufs, so there should not be a
	 * checksum on the hdr either.
	 */
	if (zfs_flags & ZFS_DEBUG_MODIFY)
		EQUIV(!copied, hdr->b_l1hdr.b_freeze_cksum == NULL);

	return (copied);
}

/*
 * Allocates an ARC buf header that's in an evicted & L2-cached state.
 * This is used during l2arc reconstruction to make empty ARC buffers
 * which circumvent the regular disk->arc->l2arc path and instead come
 * into being in the reverse order, i.e. l2arc->arc.
 */
static arc_buf_hdr_t *
arc_buf_alloc_l2only(size_t size, arc_buf_contents_t type, l2arc_dev_t *dev,
    dva_t dva, uint64_t daddr, int32_t psize, uint64_t birth,
    enum zio_compress compress, uint8_t complevel, boolean_t protected,
    boolean_t prefetch, arc_state_type_t arcs_state)
{
	arc_buf_hdr_t	*hdr;

	ASSERT(size != 0);
	hdr = kmem_cache_alloc(hdr_l2only_cache, KM_SLEEP);
	hdr->b_birth = birth;
	hdr->b_type = type;
	hdr->b_flags = 0;
	arc_hdr_set_flags(hdr, arc_bufc_to_flags(type) | ARC_FLAG_HAS_L2HDR);
	HDR_SET_LSIZE(hdr, size);
	HDR_SET_PSIZE(hdr, psize);
	arc_hdr_set_compress(hdr, compress);
	hdr->b_complevel = complevel;
	if (protected)
		arc_hdr_set_flags(hdr, ARC_FLAG_PROTECTED);
	if (prefetch)
		arc_hdr_set_flags(hdr, ARC_FLAG_PREFETCH);
	hdr->b_spa = spa_load_guid(dev->l2ad_vdev->vdev_spa);

	hdr->b_dva = dva;

	hdr->b_l2hdr.b_dev = dev;
	hdr->b_l2hdr.b_daddr = daddr;
	hdr->b_l2hdr.b_arcs_state = arcs_state;

	return (hdr);
}

/*
 * Return the size of the block, b_pabd, that is stored in the arc_buf_hdr_t.
 */
static uint64_t
arc_hdr_size(arc_buf_hdr_t *hdr)
{
	uint64_t size;

	if (arc_hdr_get_compress(hdr) != ZIO_COMPRESS_OFF &&
	    HDR_GET_PSIZE(hdr) > 0) {
		size = HDR_GET_PSIZE(hdr);
	} else {
		ASSERT3U(HDR_GET_LSIZE(hdr), !=, 0);
		size = HDR_GET_LSIZE(hdr);
	}
	return (size);
}

static int
arc_hdr_authenticate(arc_buf_hdr_t *hdr, spa_t *spa, uint64_t dsobj)
{
	int ret;
	uint64_t csize;
	uint64_t lsize = HDR_GET_LSIZE(hdr);
	uint64_t psize = HDR_GET_PSIZE(hdr);
	void *tmpbuf = NULL;
	abd_t *abd = hdr->b_l1hdr.b_pabd;

	ASSERT(HDR_EMPTY_OR_LOCKED(hdr));
	ASSERT(HDR_AUTHENTICATED(hdr));
	ASSERT3P(hdr->b_l1hdr.b_pabd, !=, NULL);

	/*
	 * The MAC is calculated on the compressed data that is stored on disk.
	 * However, if compressed arc is disabled we will only have the
	 * decompressed data available to us now. Compress it into a temporary
	 * abd so we can verify the MAC. The performance overhead of this will
	 * be relatively low, since most objects in an encrypted objset will
	 * be encrypted (instead of authenticated) anyway.
	 */
	if (HDR_GET_COMPRESS(hdr) != ZIO_COMPRESS_OFF &&
	    !HDR_COMPRESSION_ENABLED(hdr)) {
		tmpbuf = zio_buf_alloc(lsize);
		abd = abd_get_from_buf(tmpbuf, lsize);
		abd_take_ownership_of_buf(abd, B_TRUE);
		csize = zio_compress_data(HDR_GET_COMPRESS(hdr),
		    hdr->b_l1hdr.b_pabd, tmpbuf, lsize, hdr->b_complevel);
		ASSERT3U(csize, <=, psize);
		abd_zero_off(abd, csize, psize - csize);
	}

	/*
	 * Authentication is best effort. We authenticate whenever the key is
	 * available. If we succeed we clear ARC_FLAG_NOAUTH.
	 */
	if (hdr->b_crypt_hdr.b_ot == DMU_OT_OBJSET) {
		ASSERT3U(HDR_GET_COMPRESS(hdr), ==, ZIO_COMPRESS_OFF);
		ASSERT3U(lsize, ==, psize);
		ret = spa_do_crypt_objset_mac_abd(B_FALSE, spa, dsobj, abd,
		    psize, hdr->b_l1hdr.b_byteswap != DMU_BSWAP_NUMFUNCS);
	} else {
		ret = spa_do_crypt_mac_abd(B_FALSE, spa, dsobj, abd, psize,
		    hdr->b_crypt_hdr.b_mac);
	}

	if (ret == 0)
		arc_hdr_clear_flags(hdr, ARC_FLAG_NOAUTH);
	else if (ret != ENOENT)
		goto error;

	if (tmpbuf != NULL)
		abd_free(abd);

	return (0);

error:
	if (tmpbuf != NULL)
		abd_free(abd);

	return (ret);
}

/*
 * This function will take a header that only has raw encrypted data in
 * b_crypt_hdr.b_rabd and decrypt it into a new buffer which is stored in
 * b_l1hdr.b_pabd. If designated in the header flags, this function will
 * also decompress the data.
 */
static int
arc_hdr_decrypt(arc_buf_hdr_t *hdr, spa_t *spa, const zbookmark_phys_t *zb)
{
	int ret;
	abd_t *cabd = NULL;
	void *tmp = NULL;
	boolean_t no_crypt = B_FALSE;
	boolean_t bswap = (hdr->b_l1hdr.b_byteswap != DMU_BSWAP_NUMFUNCS);

	ASSERT(HDR_EMPTY_OR_LOCKED(hdr));
	ASSERT(HDR_ENCRYPTED(hdr));

	arc_hdr_alloc_abd(hdr, ARC_HDR_DO_ADAPT);

	ret = spa_do_crypt_abd(B_FALSE, spa, zb, hdr->b_crypt_hdr.b_ot,
	    B_FALSE, bswap, hdr->b_crypt_hdr.b_salt, hdr->b_crypt_hdr.b_iv,
	    hdr->b_crypt_hdr.b_mac, HDR_GET_PSIZE(hdr), hdr->b_l1hdr.b_pabd,
	    hdr->b_crypt_hdr.b_rabd, &no_crypt);
	if (ret != 0)
		goto error;

	if (no_crypt) {
		abd_copy(hdr->b_l1hdr.b_pabd, hdr->b_crypt_hdr.b_rabd,
		    HDR_GET_PSIZE(hdr));
	}

	/*
	 * If this header has disabled arc compression but the b_pabd is
	 * compressed after decrypting it, we need to decompress the newly
	 * decrypted data.
	 */
	if (HDR_GET_COMPRESS(hdr) != ZIO_COMPRESS_OFF &&
	    !HDR_COMPRESSION_ENABLED(hdr)) {
		/*
		 * We want to make sure that we are correctly honoring the
		 * zfs_abd_scatter_enabled setting, so we allocate an abd here
		 * and then loan a buffer from it, rather than allocating a
		 * linear buffer and wrapping it in an abd later.
		 */
		cabd = arc_get_data_abd(hdr, arc_hdr_size(hdr), hdr, B_TRUE);
		tmp = abd_borrow_buf(cabd, arc_hdr_size(hdr));

		ret = zio_decompress_data(HDR_GET_COMPRESS(hdr),
		    hdr->b_l1hdr.b_pabd, tmp, HDR_GET_PSIZE(hdr),
		    HDR_GET_LSIZE(hdr), &hdr->b_complevel);
		if (ret != 0) {
			abd_return_buf(cabd, tmp, arc_hdr_size(hdr));
			goto error;
		}

		abd_return_buf_copy(cabd, tmp, arc_hdr_size(hdr));
		arc_free_data_abd(hdr, hdr->b_l1hdr.b_pabd,
		    arc_hdr_size(hdr), hdr);
		hdr->b_l1hdr.b_pabd = cabd;
	}

	return (0);

error:
	arc_hdr_free_abd(hdr, B_FALSE);
	if (cabd != NULL)
		arc_free_data_buf(hdr, cabd, arc_hdr_size(hdr), hdr);

	return (ret);
}

/*
 * This function is called during arc_buf_fill() to prepare the header's
 * abd plaintext pointer for use. This involves authenticated protected
 * data and decrypting encrypted data into the plaintext abd.
 */
static int
arc_fill_hdr_crypt(arc_buf_hdr_t *hdr, kmutex_t *hash_lock, spa_t *spa,
    const zbookmark_phys_t *zb, boolean_t noauth)
{
	int ret;

	ASSERT(HDR_PROTECTED(hdr));

	if (hash_lock != NULL)
		mutex_enter(hash_lock);

	if (HDR_NOAUTH(hdr) && !noauth) {
		/*
		 * The caller requested authenticated data but our data has
		 * not been authenticated yet. Verify the MAC now if we can.
		 */
		ret = arc_hdr_authenticate(hdr, spa, zb->zb_objset);
		if (ret != 0)
			goto error;
	} else if (HDR_HAS_RABD(hdr) && hdr->b_l1hdr.b_pabd == NULL) {
		/*
		 * If we only have the encrypted version of the data, but the
		 * unencrypted version was requested we take this opportunity
		 * to store the decrypted version in the header for future use.
		 */
		ret = arc_hdr_decrypt(hdr, spa, zb);
		if (ret != 0)
			goto error;
	}

	ASSERT3P(hdr->b_l1hdr.b_pabd, !=, NULL);

	if (hash_lock != NULL)
		mutex_exit(hash_lock);

	return (0);

error:
	if (hash_lock != NULL)
		mutex_exit(hash_lock);

	return (ret);
}

/*
 * This function is used by the dbuf code to decrypt bonus buffers in place.
 * The dbuf code itself doesn't have any locking for decrypting a shared dnode
 * block, so we use the hash lock here to protect against concurrent calls to
 * arc_buf_fill().
 */
static void
arc_buf_untransform_in_place(arc_buf_t *buf, kmutex_t *hash_lock)
{
	arc_buf_hdr_t *hdr = buf->b_hdr;

	ASSERT(HDR_ENCRYPTED(hdr));
	ASSERT3U(hdr->b_crypt_hdr.b_ot, ==, DMU_OT_DNODE);
	ASSERT(HDR_EMPTY_OR_LOCKED(hdr));
	ASSERT3P(hdr->b_l1hdr.b_pabd, !=, NULL);

	zio_crypt_copy_dnode_bonus(hdr->b_l1hdr.b_pabd, buf->b_data,
	    arc_buf_size(buf));
	buf->b_flags &= ~ARC_BUF_FLAG_ENCRYPTED;
	buf->b_flags &= ~ARC_BUF_FLAG_COMPRESSED;
	hdr->b_crypt_hdr.b_ebufcnt -= 1;
}

/*
 * Given a buf that has a data buffer attached to it, this function will
 * efficiently fill the buf with data of the specified compression setting from
 * the hdr and update the hdr's b_freeze_cksum if necessary. If the buf and hdr
 * are already sharing a data buf, no copy is performed.
 *
 * If the buf is marked as compressed but uncompressed data was requested, this
 * will allocate a new data buffer for the buf, remove that flag, and fill the
 * buf with uncompressed data. You can't request a compressed buf on a hdr with
 * uncompressed data, and (since we haven't added support for it yet) if you
 * want compressed data your buf must already be marked as compressed and have
 * the correct-sized data buffer.
 */
static int
arc_buf_fill(arc_buf_t *buf, spa_t *spa, const zbookmark_phys_t *zb,
    arc_fill_flags_t flags)
{
	int error = 0;
	arc_buf_hdr_t *hdr = buf->b_hdr;
	boolean_t hdr_compressed =
	    (arc_hdr_get_compress(hdr) != ZIO_COMPRESS_OFF);
	boolean_t compressed = (flags & ARC_FILL_COMPRESSED) != 0;
	boolean_t encrypted = (flags & ARC_FILL_ENCRYPTED) != 0;
	dmu_object_byteswap_t bswap = hdr->b_l1hdr.b_byteswap;
	kmutex_t *hash_lock = (flags & ARC_FILL_LOCKED) ? NULL : HDR_LOCK(hdr);

	ASSERT3P(buf->b_data, !=, NULL);
	IMPLY(compressed, hdr_compressed || ARC_BUF_ENCRYPTED(buf));
	IMPLY(compressed, ARC_BUF_COMPRESSED(buf));
	IMPLY(encrypted, HDR_ENCRYPTED(hdr));
	IMPLY(encrypted, ARC_BUF_ENCRYPTED(buf));
	IMPLY(encrypted, ARC_BUF_COMPRESSED(buf));
	IMPLY(encrypted, !ARC_BUF_SHARED(buf));

	/*
	 * If the caller wanted encrypted data we just need to copy it from
	 * b_rabd and potentially byteswap it. We won't be able to do any
	 * further transforms on it.
	 */
	if (encrypted) {
		ASSERT(HDR_HAS_RABD(hdr));
		abd_copy_to_buf(buf->b_data, hdr->b_crypt_hdr.b_rabd,
		    HDR_GET_PSIZE(hdr));
		goto byteswap;
	}

	/*
	 * Adjust encrypted and authenticated headers to accommodate
	 * the request if needed. Dnode blocks (ARC_FILL_IN_PLACE) are
	 * allowed to fail decryption due to keys not being loaded
	 * without being marked as an IO error.
	 */
	if (HDR_PROTECTED(hdr)) {
		error = arc_fill_hdr_crypt(hdr, hash_lock, spa,
		    zb, !!(flags & ARC_FILL_NOAUTH));
		if (error == EACCES && (flags & ARC_FILL_IN_PLACE) != 0) {
			return (error);
		} else if (error != 0) {
			if (hash_lock != NULL)
				mutex_enter(hash_lock);
			arc_hdr_set_flags(hdr, ARC_FLAG_IO_ERROR);
			if (hash_lock != NULL)
				mutex_exit(hash_lock);
			return (error);
		}
	}

	/*
	 * There is a special case here for dnode blocks which are
	 * decrypting their bonus buffers. These blocks may request to
	 * be decrypted in-place. This is necessary because there may
	 * be many dnodes pointing into this buffer and there is
	 * currently no method to synchronize replacing the backing
	 * b_data buffer and updating all of the pointers. Here we use
	 * the hash lock to ensure there are no races. If the need
	 * arises for other types to be decrypted in-place, they must
	 * add handling here as well.
	 */
	if ((flags & ARC_FILL_IN_PLACE) != 0) {
		ASSERT(!hdr_compressed);
		ASSERT(!compressed);
		ASSERT(!encrypted);

		if (HDR_ENCRYPTED(hdr) && ARC_BUF_ENCRYPTED(buf)) {
			ASSERT3U(hdr->b_crypt_hdr.b_ot, ==, DMU_OT_DNODE);

			if (hash_lock != NULL)
				mutex_enter(hash_lock);
			arc_buf_untransform_in_place(buf, hash_lock);
			if (hash_lock != NULL)
				mutex_exit(hash_lock);

			/* Compute the hdr's checksum if necessary */
			arc_cksum_compute(buf);
		}

		return (0);
	}

	if (hdr_compressed == compressed) {
		if (!arc_buf_is_shared(buf)) {
			abd_copy_to_buf(buf->b_data, hdr->b_l1hdr.b_pabd,
			    arc_buf_size(buf));
		}
	} else {
		ASSERT(hdr_compressed);
		ASSERT(!compressed);
		ASSERT3U(HDR_GET_LSIZE(hdr), !=, HDR_GET_PSIZE(hdr));

		/*
		 * If the buf is sharing its data with the hdr, unlink it and
		 * allocate a new data buffer for the buf.
		 */
		if (arc_buf_is_shared(buf)) {
			ASSERT(ARC_BUF_COMPRESSED(buf));

			/* We need to give the buf its own b_data */
			buf->b_flags &= ~ARC_BUF_FLAG_SHARED;
			buf->b_data =
			    arc_get_data_buf(hdr, HDR_GET_LSIZE(hdr), buf);
			arc_hdr_clear_flags(hdr, ARC_FLAG_SHARED_DATA);

			/* Previously overhead was 0; just add new overhead */
			ARCSTAT_INCR(arcstat_overhead_size, HDR_GET_LSIZE(hdr));
		} else if (ARC_BUF_COMPRESSED(buf)) {
			/* We need to reallocate the buf's b_data */
			arc_free_data_buf(hdr, buf->b_data, HDR_GET_PSIZE(hdr),
			    buf);
			buf->b_data =
			    arc_get_data_buf(hdr, HDR_GET_LSIZE(hdr), buf);

			/* We increased the size of b_data; update overhead */
			ARCSTAT_INCR(arcstat_overhead_size,
			    HDR_GET_LSIZE(hdr) - HDR_GET_PSIZE(hdr));
		}

		/*
		 * Regardless of the buf's previous compression settings, it
		 * should not be compressed at the end of this function.
		 */
		buf->b_flags &= ~ARC_BUF_FLAG_COMPRESSED;

		/*
		 * Try copying the data from another buf which already has a
		 * decompressed version. If that's not possible, it's time to
		 * bite the bullet and decompress the data from the hdr.
		 */
		if (arc_buf_try_copy_decompressed_data(buf)) {
			/* Skip byteswapping and checksumming (already done) */
			return (0);
		} else {
			error = zio_decompress_data(HDR_GET_COMPRESS(hdr),
			    hdr->b_l1hdr.b_pabd, buf->b_data,
			    HDR_GET_PSIZE(hdr), HDR_GET_LSIZE(hdr),
			    &hdr->b_complevel);

			/*
			 * Absent hardware errors or software bugs, this should
			 * be impossible, but log it anyway so we can debug it.
			 */
			if (error != 0) {
				zfs_dbgmsg(
				    "hdr %px, compress %d, psize %d, lsize %d",
				    hdr, arc_hdr_get_compress(hdr),
				    HDR_GET_PSIZE(hdr), HDR_GET_LSIZE(hdr));
				if (hash_lock != NULL)
					mutex_enter(hash_lock);
				arc_hdr_set_flags(hdr, ARC_FLAG_IO_ERROR);
				if (hash_lock != NULL)
					mutex_exit(hash_lock);
				return (SET_ERROR(EIO));
			}
		}
	}

byteswap:
	/* Byteswap the buf's data if necessary */
	if (bswap != DMU_BSWAP_NUMFUNCS) {
		ASSERT(!HDR_SHARED_DATA(hdr));
		ASSERT3U(bswap, <, DMU_BSWAP_NUMFUNCS);
		dmu_ot_byteswap[bswap].ob_func(buf->b_data, HDR_GET_LSIZE(hdr));
	}

	/* Compute the hdr's checksum if necessary */
	arc_cksum_compute(buf);

	return (0);
}

/*
 * If this function is being called to decrypt an encrypted buffer or verify an
 * authenticated one, the key must be loaded and a mapping must be made
 * available in the keystore via spa_keystore_create_mapping() or one of its
 * callers.
 */
int
arc_untransform(arc_buf_t *buf, spa_t *spa, const zbookmark_phys_t *zb,
    boolean_t in_place)
{
	int ret;
	arc_fill_flags_t flags = 0;

	if (in_place)
		flags |= ARC_FILL_IN_PLACE;

	ret = arc_buf_fill(buf, spa, zb, flags);
	if (ret == ECKSUM) {
		/*
		 * Convert authentication and decryption errors to EIO
		 * (and generate an ereport) before leaving the ARC.
		 */
		ret = SET_ERROR(EIO);
		spa_log_error(spa, zb);
		(void) zfs_ereport_post(FM_EREPORT_ZFS_AUTHENTICATION,
		    spa, NULL, zb, NULL, 0);
	}

	return (ret);
}

/*
 * Increment the amount of evictable space in the arc_state_t's refcount.
 * We account for the space used by the hdr and the arc buf individually
 * so that we can add and remove them from the refcount individually.
 */
static void
arc_evictable_space_increment(arc_buf_hdr_t *hdr, arc_state_t *state)
{
	arc_buf_contents_t type = arc_buf_type(hdr);

	ASSERT(HDR_HAS_L1HDR(hdr));

	if (GHOST_STATE(state)) {
		ASSERT0(hdr->b_l1hdr.b_bufcnt);
		ASSERT3P(hdr->b_l1hdr.b_buf, ==, NULL);
		ASSERT3P(hdr->b_l1hdr.b_pabd, ==, NULL);
		ASSERT(!HDR_HAS_RABD(hdr));
		(void) zfs_refcount_add_many(&state->arcs_esize[type],
		    HDR_GET_LSIZE(hdr), hdr);
		return;
	}

	ASSERT(!GHOST_STATE(state));
	if (hdr->b_l1hdr.b_pabd != NULL) {
		(void) zfs_refcount_add_many(&state->arcs_esize[type],
		    arc_hdr_size(hdr), hdr);
	}
	if (HDR_HAS_RABD(hdr)) {
		(void) zfs_refcount_add_many(&state->arcs_esize[type],
		    HDR_GET_PSIZE(hdr), hdr);
	}

	for (arc_buf_t *buf = hdr->b_l1hdr.b_buf; buf != NULL;
	    buf = buf->b_next) {
		if (arc_buf_is_shared(buf))
			continue;
		(void) zfs_refcount_add_many(&state->arcs_esize[type],
		    arc_buf_size(buf), buf);
	}
}

/*
 * Decrement the amount of evictable space in the arc_state_t's refcount.
 * We account for the space used by the hdr and the arc buf individually
 * so that we can add and remove them from the refcount individually.
 */
static void
arc_evictable_space_decrement(arc_buf_hdr_t *hdr, arc_state_t *state)
{
	arc_buf_contents_t type = arc_buf_type(hdr);

	ASSERT(HDR_HAS_L1HDR(hdr));

	if (GHOST_STATE(state)) {
		ASSERT0(hdr->b_l1hdr.b_bufcnt);
		ASSERT3P(hdr->b_l1hdr.b_buf, ==, NULL);
		ASSERT3P(hdr->b_l1hdr.b_pabd, ==, NULL);
		ASSERT(!HDR_HAS_RABD(hdr));
		(void) zfs_refcount_remove_many(&state->arcs_esize[type],
		    HDR_GET_LSIZE(hdr), hdr);
		return;
	}

	ASSERT(!GHOST_STATE(state));
	if (hdr->b_l1hdr.b_pabd != NULL) {
		(void) zfs_refcount_remove_many(&state->arcs_esize[type],
		    arc_hdr_size(hdr), hdr);
	}
	if (HDR_HAS_RABD(hdr)) {
		(void) zfs_refcount_remove_many(&state->arcs_esize[type],
		    HDR_GET_PSIZE(hdr), hdr);
	}

	for (arc_buf_t *buf = hdr->b_l1hdr.b_buf; buf != NULL;
	    buf = buf->b_next) {
		if (arc_buf_is_shared(buf))
			continue;
		(void) zfs_refcount_remove_many(&state->arcs_esize[type],
		    arc_buf_size(buf), buf);
	}
}

/*
 * Add a reference to this hdr indicating that someone is actively
 * referencing that memory. When the refcount transitions from 0 to 1,
 * we remove it from the respective arc_state_t list to indicate that
 * it is not evictable.
 */
static void
add_reference(arc_buf_hdr_t *hdr, void *tag)
{
	arc_state_t *state;

	ASSERT(HDR_HAS_L1HDR(hdr));
	if (!HDR_EMPTY(hdr) && !MUTEX_HELD(HDR_LOCK(hdr))) {
		ASSERT(hdr->b_l1hdr.b_state == arc_anon);
		ASSERT(zfs_refcount_is_zero(&hdr->b_l1hdr.b_refcnt));
		ASSERT3P(hdr->b_l1hdr.b_buf, ==, NULL);
	}

	state = hdr->b_l1hdr.b_state;

	if ((zfs_refcount_add(&hdr->b_l1hdr.b_refcnt, tag) == 1) &&
	    (state != arc_anon)) {
		/* We don't use the L2-only state list. */
		if (state != arc_l2c_only) {
			multilist_remove(state->arcs_list[arc_buf_type(hdr)],
			    hdr);
			arc_evictable_space_decrement(hdr, state);
		}
		/* remove the prefetch flag if we get a reference */
		if (HDR_HAS_L2HDR(hdr))
			l2arc_hdr_arcstats_decrement_state(hdr);
		arc_hdr_clear_flags(hdr, ARC_FLAG_PREFETCH);
		if (HDR_HAS_L2HDR(hdr))
			l2arc_hdr_arcstats_increment_state(hdr);
	}
}

/*
 * Remove a reference from this hdr. When the reference transitions from
 * 1 to 0 and we're not anonymous, then we add this hdr to the arc_state_t's
 * list making it eligible for eviction.
 */
static int
remove_reference(arc_buf_hdr_t *hdr, kmutex_t *hash_lock, void *tag)
{
	int cnt;
	arc_state_t *state = hdr->b_l1hdr.b_state;

	ASSERT(HDR_HAS_L1HDR(hdr));
	ASSERT(state == arc_anon || MUTEX_HELD(hash_lock));
	ASSERT(!GHOST_STATE(state));

	/*
	 * arc_l2c_only counts as a ghost state so we don't need to explicitly
	 * check to prevent usage of the arc_l2c_only list.
	 */
	if (((cnt = zfs_refcount_remove(&hdr->b_l1hdr.b_refcnt, tag)) == 0) &&
	    (state != arc_anon)) {
		multilist_insert(state->arcs_list[arc_buf_type(hdr)], hdr);
		ASSERT3U(hdr->b_l1hdr.b_bufcnt, >, 0);
		arc_evictable_space_increment(hdr, state);
	}
	return (cnt);
}

/*
 * Returns detailed information about a specific arc buffer.  When the
 * state_index argument is set the function will calculate the arc header
 * list position for its arc state.  Since this requires a linear traversal
 * callers are strongly encourage not to do this.  However, it can be helpful
 * for targeted analysis so the functionality is provided.
 */
void
arc_buf_info(arc_buf_t *ab, arc_buf_info_t *abi, int state_index)
{
	arc_buf_hdr_t *hdr = ab->b_hdr;
	l1arc_buf_hdr_t *l1hdr = NULL;
	l2arc_buf_hdr_t *l2hdr = NULL;
	arc_state_t *state = NULL;

	memset(abi, 0, sizeof (arc_buf_info_t));

	if (hdr == NULL)
		return;

	abi->abi_flags = hdr->b_flags;

	if (HDR_HAS_L1HDR(hdr)) {
		l1hdr = &hdr->b_l1hdr;
		state = l1hdr->b_state;
	}
	if (HDR_HAS_L2HDR(hdr))
		l2hdr = &hdr->b_l2hdr;

	if (l1hdr) {
		abi->abi_bufcnt = l1hdr->b_bufcnt;
		abi->abi_access = l1hdr->b_arc_access;
		abi->abi_mru_hits = l1hdr->b_mru_hits;
		abi->abi_mru_ghost_hits = l1hdr->b_mru_ghost_hits;
		abi->abi_mfu_hits = l1hdr->b_mfu_hits;
		abi->abi_mfu_ghost_hits = l1hdr->b_mfu_ghost_hits;
		abi->abi_holds = zfs_refcount_count(&l1hdr->b_refcnt);
	}

	if (l2hdr) {
		abi->abi_l2arc_dattr = l2hdr->b_daddr;
		abi->abi_l2arc_hits = l2hdr->b_hits;
	}

	abi->abi_state_type = state ? state->arcs_state : ARC_STATE_ANON;
	abi->abi_state_contents = arc_buf_type(hdr);
	abi->abi_size = arc_hdr_size(hdr);
}

/*
 * Move the supplied buffer to the indicated state. The hash lock
 * for the buffer must be held by the caller.
 */
static void
arc_change_state(arc_state_t *new_state, arc_buf_hdr_t *hdr,
    kmutex_t *hash_lock)
{
	arc_state_t *old_state;
	int64_t refcnt;
	uint32_t bufcnt;
	boolean_t update_old, update_new;
	arc_buf_contents_t buftype = arc_buf_type(hdr);

	/*
	 * We almost always have an L1 hdr here, since we call arc_hdr_realloc()
	 * in arc_read() when bringing a buffer out of the L2ARC.  However, the
	 * L1 hdr doesn't always exist when we change state to arc_anon before
	 * destroying a header, in which case reallocating to add the L1 hdr is
	 * pointless.
	 */
	if (HDR_HAS_L1HDR(hdr)) {
		old_state = hdr->b_l1hdr.b_state;
		refcnt = zfs_refcount_count(&hdr->b_l1hdr.b_refcnt);
		bufcnt = hdr->b_l1hdr.b_bufcnt;
		update_old = (bufcnt > 0 || hdr->b_l1hdr.b_pabd != NULL ||
		    HDR_HAS_RABD(hdr));
	} else {
		old_state = arc_l2c_only;
		refcnt = 0;
		bufcnt = 0;
		update_old = B_FALSE;
	}
	update_new = update_old;

	ASSERT(MUTEX_HELD(hash_lock));
	ASSERT3P(new_state, !=, old_state);
	ASSERT(!GHOST_STATE(new_state) || bufcnt == 0);
	ASSERT(old_state != arc_anon || bufcnt <= 1);

	/*
	 * If this buffer is evictable, transfer it from the
	 * old state list to the new state list.
	 */
	if (refcnt == 0) {
		if (old_state != arc_anon && old_state != arc_l2c_only) {
			ASSERT(HDR_HAS_L1HDR(hdr));
			multilist_remove(old_state->arcs_list[buftype], hdr);

			if (GHOST_STATE(old_state)) {
				ASSERT0(bufcnt);
				ASSERT3P(hdr->b_l1hdr.b_buf, ==, NULL);
				update_old = B_TRUE;
			}
			arc_evictable_space_decrement(hdr, old_state);
		}
		if (new_state != arc_anon && new_state != arc_l2c_only) {
			/*
			 * An L1 header always exists here, since if we're
			 * moving to some L1-cached state (i.e. not l2c_only or
			 * anonymous), we realloc the header to add an L1hdr
			 * beforehand.
			 */
			ASSERT(HDR_HAS_L1HDR(hdr));
			multilist_insert(new_state->arcs_list[buftype], hdr);

			if (GHOST_STATE(new_state)) {
				ASSERT0(bufcnt);
				ASSERT3P(hdr->b_l1hdr.b_buf, ==, NULL);
				update_new = B_TRUE;
			}
			arc_evictable_space_increment(hdr, new_state);
		}
	}

	ASSERT(!HDR_EMPTY(hdr));
	if (new_state == arc_anon && HDR_IN_HASH_TABLE(hdr))
		buf_hash_remove(hdr);

	/* adjust state sizes (ignore arc_l2c_only) */

	if (update_new && new_state != arc_l2c_only) {
		ASSERT(HDR_HAS_L1HDR(hdr));
		if (GHOST_STATE(new_state)) {
			ASSERT0(bufcnt);

			/*
			 * When moving a header to a ghost state, we first
			 * remove all arc buffers. Thus, we'll have a
			 * bufcnt of zero, and no arc buffer to use for
			 * the reference. As a result, we use the arc
			 * header pointer for the reference.
			 */
			(void) zfs_refcount_add_many(&new_state->arcs_size,
			    HDR_GET_LSIZE(hdr), hdr);
			ASSERT3P(hdr->b_l1hdr.b_pabd, ==, NULL);
			ASSERT(!HDR_HAS_RABD(hdr));
		} else {
			uint32_t buffers = 0;

			/*
			 * Each individual buffer holds a unique reference,
			 * thus we must remove each of these references one
			 * at a time.
			 */
			for (arc_buf_t *buf = hdr->b_l1hdr.b_buf; buf != NULL;
			    buf = buf->b_next) {
				ASSERT3U(bufcnt, !=, 0);
				buffers++;

				/*
				 * When the arc_buf_t is sharing the data
				 * block with the hdr, the owner of the
				 * reference belongs to the hdr. Only
				 * add to the refcount if the arc_buf_t is
				 * not shared.
				 */
				if (arc_buf_is_shared(buf))
					continue;

				(void) zfs_refcount_add_many(
				    &new_state->arcs_size,
				    arc_buf_size(buf), buf);
			}
			ASSERT3U(bufcnt, ==, buffers);

			if (hdr->b_l1hdr.b_pabd != NULL) {
				(void) zfs_refcount_add_many(
				    &new_state->arcs_size,
				    arc_hdr_size(hdr), hdr);
			}

			if (HDR_HAS_RABD(hdr)) {
				(void) zfs_refcount_add_many(
				    &new_state->arcs_size,
				    HDR_GET_PSIZE(hdr), hdr);
			}
		}
	}

	if (update_old && old_state != arc_l2c_only) {
		ASSERT(HDR_HAS_L1HDR(hdr));
		if (GHOST_STATE(old_state)) {
			ASSERT0(bufcnt);
			ASSERT3P(hdr->b_l1hdr.b_pabd, ==, NULL);
			ASSERT(!HDR_HAS_RABD(hdr));

			/*
			 * When moving a header off of a ghost state,
			 * the header will not contain any arc buffers.
			 * We use the arc header pointer for the reference
			 * which is exactly what we did when we put the
			 * header on the ghost state.
			 */

			(void) zfs_refcount_remove_many(&old_state->arcs_size,
			    HDR_GET_LSIZE(hdr), hdr);
		} else {
			uint32_t buffers = 0;

			/*
			 * Each individual buffer holds a unique reference,
			 * thus we must remove each of these references one
			 * at a time.
			 */
			for (arc_buf_t *buf = hdr->b_l1hdr.b_buf; buf != NULL;
			    buf = buf->b_next) {
				ASSERT3U(bufcnt, !=, 0);
				buffers++;

				/*
				 * When the arc_buf_t is sharing the data
				 * block with the hdr, the owner of the
				 * reference belongs to the hdr. Only
				 * add to the refcount if the arc_buf_t is
				 * not shared.
				 */
				if (arc_buf_is_shared(buf))
					continue;

				(void) zfs_refcount_remove_many(
				    &old_state->arcs_size, arc_buf_size(buf),
				    buf);
			}
			ASSERT3U(bufcnt, ==, buffers);
			ASSERT(hdr->b_l1hdr.b_pabd != NULL ||
			    HDR_HAS_RABD(hdr));

			if (hdr->b_l1hdr.b_pabd != NULL) {
				(void) zfs_refcount_remove_many(
				    &old_state->arcs_size, arc_hdr_size(hdr),
				    hdr);
			}

			if (HDR_HAS_RABD(hdr)) {
				(void) zfs_refcount_remove_many(
				    &old_state->arcs_size, HDR_GET_PSIZE(hdr),
				    hdr);
			}
		}
	}

	if (HDR_HAS_L1HDR(hdr)) {
		hdr->b_l1hdr.b_state = new_state;

		if (HDR_HAS_L2HDR(hdr) && new_state != arc_l2c_only) {
			l2arc_hdr_arcstats_decrement_state(hdr);
			hdr->b_l2hdr.b_arcs_state = new_state->arcs_state;
			l2arc_hdr_arcstats_increment_state(hdr);
		}
	}

	/*
	 * L2 headers should never be on the L2 state list since they don't
	 * have L1 headers allocated.
	 */
	ASSERT(multilist_is_empty(arc_l2c_only->arcs_list[ARC_BUFC_DATA]) &&
	    multilist_is_empty(arc_l2c_only->arcs_list[ARC_BUFC_METADATA]));
}

void
arc_space_consume(uint64_t space, arc_space_type_t type)
{
	ASSERT(type >= 0 && type < ARC_SPACE_NUMTYPES);

	switch (type) {
	default:
		break;
	case ARC_SPACE_DATA:
		aggsum_add(&astat_data_size, space);
		break;
	case ARC_SPACE_META:
		aggsum_add(&astat_metadata_size, space);
		break;
	case ARC_SPACE_BONUS:
		aggsum_add(&astat_bonus_size, space);
		break;
	case ARC_SPACE_DNODE:
		aggsum_add(&astat_dnode_size, space);
		break;
	case ARC_SPACE_DBUF:
		aggsum_add(&astat_dbuf_size, space);
		break;
	case ARC_SPACE_HDRS:
		aggsum_add(&astat_hdr_size, space);
		break;
	case ARC_SPACE_L2HDRS:
		aggsum_add(&astat_l2_hdr_size, space);
		break;
	case ARC_SPACE_ABD_CHUNK_WASTE:
		/*
		 * Note: this includes space wasted by all scatter ABD's, not
		 * just those allocated by the ARC.  But the vast majority of
		 * scatter ABD's come from the ARC, because other users are
		 * very short-lived.
		 */
		aggsum_add(&astat_abd_chunk_waste_size, space);
		break;
	}

	if (type != ARC_SPACE_DATA && type != ARC_SPACE_ABD_CHUNK_WASTE)
		aggsum_add(&arc_meta_used, space);

	aggsum_add(&arc_size, space);
}

void
arc_space_return(uint64_t space, arc_space_type_t type)
{
	ASSERT(type >= 0 && type < ARC_SPACE_NUMTYPES);

	switch (type) {
	default:
		break;
	case ARC_SPACE_DATA:
		aggsum_add(&astat_data_size, -space);
		break;
	case ARC_SPACE_META:
		aggsum_add(&astat_metadata_size, -space);
		break;
	case ARC_SPACE_BONUS:
		aggsum_add(&astat_bonus_size, -space);
		break;
	case ARC_SPACE_DNODE:
		aggsum_add(&astat_dnode_size, -space);
		break;
	case ARC_SPACE_DBUF:
		aggsum_add(&astat_dbuf_size, -space);
		break;
	case ARC_SPACE_HDRS:
		aggsum_add(&astat_hdr_size, -space);
		break;
	case ARC_SPACE_L2HDRS:
		aggsum_add(&astat_l2_hdr_size, -space);
		break;
	case ARC_SPACE_ABD_CHUNK_WASTE:
		aggsum_add(&astat_abd_chunk_waste_size, -space);
		break;
	}

	if (type != ARC_SPACE_DATA && type != ARC_SPACE_ABD_CHUNK_WASTE) {
		ASSERT(aggsum_compare(&arc_meta_used, space) >= 0);
		/*
		 * We use the upper bound here rather than the precise value
		 * because the arc_meta_max value doesn't need to be
		 * precise. It's only consumed by humans via arcstats.
		 */
		if (arc_meta_max < aggsum_upper_bound(&arc_meta_used))
			arc_meta_max = aggsum_upper_bound(&arc_meta_used);
		aggsum_add(&arc_meta_used, -space);
	}

	ASSERT(aggsum_compare(&arc_size, space) >= 0);
	aggsum_add(&arc_size, -space);
}

/*
 * Given a hdr and a buf, returns whether that buf can share its b_data buffer
 * with the hdr's b_pabd.
 */
static boolean_t
arc_can_share(arc_buf_hdr_t *hdr, arc_buf_t *buf)
{
	/*
	 * The criteria for sharing a hdr's data are:
	 * 1. the buffer is not encrypted
	 * 2. the hdr's compression matches the buf's compression
	 * 3. the hdr doesn't need to be byteswapped
	 * 4. the hdr isn't already being shared
	 * 5. the buf is either compressed or it is the last buf in the hdr list
	 *
	 * Criterion #5 maintains the invariant that shared uncompressed
	 * bufs must be the final buf in the hdr's b_buf list. Reading this, you
	 * might ask, "if a compressed buf is allocated first, won't that be the
	 * last thing in the list?", but in that case it's impossible to create
	 * a shared uncompressed buf anyway (because the hdr must be compressed
	 * to have the compressed buf). You might also think that #3 is
	 * sufficient to make this guarantee, however it's possible
	 * (specifically in the rare L2ARC write race mentioned in
	 * arc_buf_alloc_impl()) there will be an existing uncompressed buf that
	 * is shareable, but wasn't at the time of its allocation. Rather than
	 * allow a new shared uncompressed buf to be created and then shuffle
	 * the list around to make it the last element, this simply disallows
	 * sharing if the new buf isn't the first to be added.
	 */
	ASSERT3P(buf->b_hdr, ==, hdr);
	boolean_t hdr_compressed =
	    arc_hdr_get_compress(hdr) != ZIO_COMPRESS_OFF;
	boolean_t buf_compressed = ARC_BUF_COMPRESSED(buf) != 0;
	return (!ARC_BUF_ENCRYPTED(buf) &&
	    buf_compressed == hdr_compressed &&
	    hdr->b_l1hdr.b_byteswap == DMU_BSWAP_NUMFUNCS &&
	    !HDR_SHARED_DATA(hdr) &&
	    (ARC_BUF_LAST(buf) || ARC_BUF_COMPRESSED(buf)));
}

/*
 * Allocate a buf for this hdr. If you care about the data that's in the hdr,
 * or if you want a compressed buffer, pass those flags in. Returns 0 if the
 * copy was made successfully, or an error code otherwise.
 */
static int
arc_buf_alloc_impl(arc_buf_hdr_t *hdr, spa_t *spa, const zbookmark_phys_t *zb,
    void *tag, boolean_t encrypted, boolean_t compressed, boolean_t noauth,
    boolean_t fill, arc_buf_t **ret)
{
	arc_buf_t *buf;
	arc_fill_flags_t flags = ARC_FILL_LOCKED;

	ASSERT(HDR_HAS_L1HDR(hdr));
	ASSERT3U(HDR_GET_LSIZE(hdr), >, 0);
	VERIFY(hdr->b_type == ARC_BUFC_DATA ||
	    hdr->b_type == ARC_BUFC_METADATA);
	ASSERT3P(ret, !=, NULL);
	ASSERT3P(*ret, ==, NULL);
	IMPLY(encrypted, compressed);

	hdr->b_l1hdr.b_mru_hits = 0;
	hdr->b_l1hdr.b_mru_ghost_hits = 0;
	hdr->b_l1hdr.b_mfu_hits = 0;
	hdr->b_l1hdr.b_mfu_ghost_hits = 0;
	hdr->b_l1hdr.b_l2_hits = 0;

	buf = *ret = kmem_cache_alloc(buf_cache, KM_PUSHPAGE);
	buf->b_hdr = hdr;
	buf->b_data = NULL;
	buf->b_next = hdr->b_l1hdr.b_buf;
	buf->b_flags = 0;

	add_reference(hdr, tag);

	/*
	 * We're about to change the hdr's b_flags. We must either
	 * hold the hash_lock or be undiscoverable.
	 */
	ASSERT(HDR_EMPTY_OR_LOCKED(hdr));

	/*
	 * Only honor requests for compressed bufs if the hdr is actually
	 * compressed. This must be overridden if the buffer is encrypted since
	 * encrypted buffers cannot be decompressed.
	 */
	if (encrypted) {
		buf->b_flags |= ARC_BUF_FLAG_COMPRESSED;
		buf->b_flags |= ARC_BUF_FLAG_ENCRYPTED;
		flags |= ARC_FILL_COMPRESSED | ARC_FILL_ENCRYPTED;
	} else if (compressed &&
	    arc_hdr_get_compress(hdr) != ZIO_COMPRESS_OFF) {
		buf->b_flags |= ARC_BUF_FLAG_COMPRESSED;
		flags |= ARC_FILL_COMPRESSED;
	}

	if (noauth) {
		ASSERT0(encrypted);
		flags |= ARC_FILL_NOAUTH;
	}

	/*
	 * If the hdr's data can be shared then we share the data buffer and
	 * set the appropriate bit in the hdr's b_flags to indicate the hdr is
	 * sharing it's b_pabd with the arc_buf_t. Otherwise, we allocate a new
	 * buffer to store the buf's data.
	 *
	 * There are two additional restrictions here because we're sharing
	 * hdr -> buf instead of the usual buf -> hdr. First, the hdr can't be
	 * actively involved in an L2ARC write, because if this buf is used by
	 * an arc_write() then the hdr's data buffer will be released when the
	 * write completes, even though the L2ARC write might still be using it.
	 * Second, the hdr's ABD must be linear so that the buf's user doesn't
	 * need to be ABD-aware.  It must be allocated via
	 * zio_[data_]buf_alloc(), not as a page, because we need to be able
	 * to abd_release_ownership_of_buf(), which isn't allowed on "linear
	 * page" buffers because the ABD code needs to handle freeing them
	 * specially.
	 */
	boolean_t can_share = arc_can_share(hdr, buf) &&
	    !HDR_L2_WRITING(hdr) &&
	    hdr->b_l1hdr.b_pabd != NULL &&
	    abd_is_linear(hdr->b_l1hdr.b_pabd) &&
	    !abd_is_linear_page(hdr->b_l1hdr.b_pabd);

	/* Set up b_data and sharing */
	if (can_share) {
		buf->b_data = abd_to_buf(hdr->b_l1hdr.b_pabd);
		buf->b_flags |= ARC_BUF_FLAG_SHARED;
		arc_hdr_set_flags(hdr, ARC_FLAG_SHARED_DATA);
	} else {
		buf->b_data =
		    arc_get_data_buf(hdr, arc_buf_size(buf), buf);
		ARCSTAT_INCR(arcstat_overhead_size, arc_buf_size(buf));
	}
	VERIFY3P(buf->b_data, !=, NULL);

	hdr->b_l1hdr.b_buf = buf;
	hdr->b_l1hdr.b_bufcnt += 1;
	if (encrypted)
		hdr->b_crypt_hdr.b_ebufcnt += 1;

	/*
	 * If the user wants the data from the hdr, we need to either copy or
	 * decompress the data.
	 */
	if (fill) {
		ASSERT3P(zb, !=, NULL);
		return (arc_buf_fill(buf, spa, zb, flags));
	}

	return (0);
}

static char *arc_onloan_tag = "onloan";

static inline void
arc_loaned_bytes_update(int64_t delta)
{
	atomic_add_64(&arc_loaned_bytes, delta);

	/* assert that it did not wrap around */
	ASSERT3S(atomic_add_64_nv(&arc_loaned_bytes, 0), >=, 0);
}

/*
 * Loan out an anonymous arc buffer. Loaned buffers are not counted as in
 * flight data by arc_tempreserve_space() until they are "returned". Loaned
 * buffers must be returned to the arc before they can be used by the DMU or
 * freed.
 */
arc_buf_t *
arc_loan_buf(spa_t *spa, boolean_t is_metadata, int size)
{
	arc_buf_t *buf = arc_alloc_buf(spa, arc_onloan_tag,
	    is_metadata ? ARC_BUFC_METADATA : ARC_BUFC_DATA, size);

	arc_loaned_bytes_update(arc_buf_size(buf));

	return (buf);
}

arc_buf_t *
arc_loan_compressed_buf(spa_t *spa, uint64_t psize, uint64_t lsize,
    enum zio_compress compression_type, uint8_t complevel)
{
	arc_buf_t *buf = arc_alloc_compressed_buf(spa, arc_onloan_tag,
	    psize, lsize, compression_type, complevel);

	arc_loaned_bytes_update(arc_buf_size(buf));

	return (buf);
}

arc_buf_t *
arc_loan_raw_buf(spa_t *spa, uint64_t dsobj, boolean_t byteorder,
    const uint8_t *salt, const uint8_t *iv, const uint8_t *mac,
    dmu_object_type_t ot, uint64_t psize, uint64_t lsize,
    enum zio_compress compression_type, uint8_t complevel)
{
	arc_buf_t *buf = arc_alloc_raw_buf(spa, arc_onloan_tag, dsobj,
	    byteorder, salt, iv, mac, ot, psize, lsize, compression_type,
	    complevel);

	atomic_add_64(&arc_loaned_bytes, psize);
	return (buf);
}


/*
 * Return a loaned arc buffer to the arc.
 */
void
arc_return_buf(arc_buf_t *buf, void *tag)
{
	arc_buf_hdr_t *hdr = buf->b_hdr;

	ASSERT3P(buf->b_data, !=, NULL);
	ASSERT(HDR_HAS_L1HDR(hdr));
	(void) zfs_refcount_add(&hdr->b_l1hdr.b_refcnt, tag);
	(void) zfs_refcount_remove(&hdr->b_l1hdr.b_refcnt, arc_onloan_tag);

	arc_loaned_bytes_update(-arc_buf_size(buf));
}

/* Detach an arc_buf from a dbuf (tag) */
void
arc_loan_inuse_buf(arc_buf_t *buf, void *tag)
{
	arc_buf_hdr_t *hdr = buf->b_hdr;

	ASSERT3P(buf->b_data, !=, NULL);
	ASSERT(HDR_HAS_L1HDR(hdr));
	(void) zfs_refcount_add(&hdr->b_l1hdr.b_refcnt, arc_onloan_tag);
	(void) zfs_refcount_remove(&hdr->b_l1hdr.b_refcnt, tag);

	arc_loaned_bytes_update(arc_buf_size(buf));
}

static void
l2arc_free_abd_on_write(abd_t *abd, size_t size, arc_buf_contents_t type)
{
	l2arc_data_free_t *df = kmem_alloc(sizeof (*df), KM_SLEEP);

	df->l2df_abd = abd;
	df->l2df_size = size;
	df->l2df_type = type;
	mutex_enter(&l2arc_free_on_write_mtx);
	list_insert_head(l2arc_free_on_write, df);
	mutex_exit(&l2arc_free_on_write_mtx);
}

static void
arc_hdr_free_on_write(arc_buf_hdr_t *hdr, boolean_t free_rdata)
{
	arc_state_t *state = hdr->b_l1hdr.b_state;
	arc_buf_contents_t type = arc_buf_type(hdr);
	uint64_t size = (free_rdata) ? HDR_GET_PSIZE(hdr) : arc_hdr_size(hdr);

	/* protected by hash lock, if in the hash table */
	if (multilist_link_active(&hdr->b_l1hdr.b_arc_node)) {
		ASSERT(zfs_refcount_is_zero(&hdr->b_l1hdr.b_refcnt));
		ASSERT(state != arc_anon && state != arc_l2c_only);

		(void) zfs_refcount_remove_many(&state->arcs_esize[type],
		    size, hdr);
	}
	(void) zfs_refcount_remove_many(&state->arcs_size, size, hdr);
	if (type == ARC_BUFC_METADATA) {
		arc_space_return(size, ARC_SPACE_META);
	} else {
		ASSERT(type == ARC_BUFC_DATA);
		arc_space_return(size, ARC_SPACE_DATA);
	}

	if (free_rdata) {
		l2arc_free_abd_on_write(hdr->b_crypt_hdr.b_rabd, size, type);
	} else {
		l2arc_free_abd_on_write(hdr->b_l1hdr.b_pabd, size, type);
	}
}

/*
 * Share the arc_buf_t's data with the hdr. Whenever we are sharing the
 * data buffer, we transfer the refcount ownership to the hdr and update
 * the appropriate kstats.
 */
static void
arc_share_buf(arc_buf_hdr_t *hdr, arc_buf_t *buf)
{
	ASSERT(arc_can_share(hdr, buf));
	ASSERT3P(hdr->b_l1hdr.b_pabd, ==, NULL);
	ASSERT(!ARC_BUF_ENCRYPTED(buf));
	ASSERT(HDR_EMPTY_OR_LOCKED(hdr));

	/*
	 * Start sharing the data buffer. We transfer the
	 * refcount ownership to the hdr since it always owns
	 * the refcount whenever an arc_buf_t is shared.
	 */
	zfs_refcount_transfer_ownership_many(&hdr->b_l1hdr.b_state->arcs_size,
	    arc_hdr_size(hdr), buf, hdr);
	hdr->b_l1hdr.b_pabd = abd_get_from_buf(buf->b_data, arc_buf_size(buf));
	abd_take_ownership_of_buf(hdr->b_l1hdr.b_pabd,
	    HDR_ISTYPE_METADATA(hdr));
	arc_hdr_set_flags(hdr, ARC_FLAG_SHARED_DATA);
	buf->b_flags |= ARC_BUF_FLAG_SHARED;

	/*
	 * Since we've transferred ownership to the hdr we need
	 * to increment its compressed and uncompressed kstats and
	 * decrement the overhead size.
	 */
	ARCSTAT_INCR(arcstat_compressed_size, arc_hdr_size(hdr));
	ARCSTAT_INCR(arcstat_uncompressed_size, HDR_GET_LSIZE(hdr));
	ARCSTAT_INCR(arcstat_overhead_size, -arc_buf_size(buf));
}

static void
arc_unshare_buf(arc_buf_hdr_t *hdr, arc_buf_t *buf)
{
	ASSERT(arc_buf_is_shared(buf));
	ASSERT3P(hdr->b_l1hdr.b_pabd, !=, NULL);
	ASSERT(HDR_EMPTY_OR_LOCKED(hdr));

	/*
	 * We are no longer sharing this buffer so we need
	 * to transfer its ownership to the rightful owner.
	 */
	zfs_refcount_transfer_ownership_many(&hdr->b_l1hdr.b_state->arcs_size,
	    arc_hdr_size(hdr), hdr, buf);
	arc_hdr_clear_flags(hdr, ARC_FLAG_SHARED_DATA);
	abd_release_ownership_of_buf(hdr->b_l1hdr.b_pabd);
	abd_put(hdr->b_l1hdr.b_pabd);
	hdr->b_l1hdr.b_pabd = NULL;
	buf->b_flags &= ~ARC_BUF_FLAG_SHARED;

	/*
	 * Since the buffer is no longer shared between
	 * the arc buf and the hdr, count it as overhead.
	 */
	ARCSTAT_INCR(arcstat_compressed_size, -arc_hdr_size(hdr));
	ARCSTAT_INCR(arcstat_uncompressed_size, -HDR_GET_LSIZE(hdr));
	ARCSTAT_INCR(arcstat_overhead_size, arc_buf_size(buf));
}

/*
 * Remove an arc_buf_t from the hdr's buf list and return the last
 * arc_buf_t on the list. If no buffers remain on the list then return
 * NULL.
 */
static arc_buf_t *
arc_buf_remove(arc_buf_hdr_t *hdr, arc_buf_t *buf)
{
	ASSERT(HDR_HAS_L1HDR(hdr));
	ASSERT(HDR_EMPTY_OR_LOCKED(hdr));

	arc_buf_t **bufp = &hdr->b_l1hdr.b_buf;
	arc_buf_t *lastbuf = NULL;

	/*
	 * Remove the buf from the hdr list and locate the last
	 * remaining buffer on the list.
	 */
	while (*bufp != NULL) {
		if (*bufp == buf)
			*bufp = buf->b_next;

		/*
		 * If we've removed a buffer in the middle of
		 * the list then update the lastbuf and update
		 * bufp.
		 */
		if (*bufp != NULL) {
			lastbuf = *bufp;
			bufp = &(*bufp)->b_next;
		}
	}
	buf->b_next = NULL;
	ASSERT3P(lastbuf, !=, buf);
	IMPLY(hdr->b_l1hdr.b_bufcnt > 0, lastbuf != NULL);
	IMPLY(hdr->b_l1hdr.b_bufcnt > 0, hdr->b_l1hdr.b_buf != NULL);
	IMPLY(lastbuf != NULL, ARC_BUF_LAST(lastbuf));

	return (lastbuf);
}

/*
 * Free up buf->b_data and pull the arc_buf_t off of the arc_buf_hdr_t's
 * list and free it.
 */
static void
arc_buf_destroy_impl(arc_buf_t *buf)
{
	arc_buf_hdr_t *hdr = buf->b_hdr;

	/*
	 * Free up the data associated with the buf but only if we're not
	 * sharing this with the hdr. If we are sharing it with the hdr, the
	 * hdr is responsible for doing the free.
	 */
	if (buf->b_data != NULL) {
		/*
		 * We're about to change the hdr's b_flags. We must either
		 * hold the hash_lock or be undiscoverable.
		 */
		ASSERT(HDR_EMPTY_OR_LOCKED(hdr));

		arc_cksum_verify(buf);
		arc_buf_unwatch(buf);

		if (arc_buf_is_shared(buf)) {
			arc_hdr_clear_flags(hdr, ARC_FLAG_SHARED_DATA);
		} else {
			uint64_t size = arc_buf_size(buf);
			arc_free_data_buf(hdr, buf->b_data, size, buf);
			ARCSTAT_INCR(arcstat_overhead_size, -size);
		}
		buf->b_data = NULL;

		ASSERT(hdr->b_l1hdr.b_bufcnt > 0);
		hdr->b_l1hdr.b_bufcnt -= 1;

		if (ARC_BUF_ENCRYPTED(buf)) {
			hdr->b_crypt_hdr.b_ebufcnt -= 1;

			/*
			 * If we have no more encrypted buffers and we've
			 * already gotten a copy of the decrypted data we can
			 * free b_rabd to save some space.
			 */
			if (hdr->b_crypt_hdr.b_ebufcnt == 0 &&
			    HDR_HAS_RABD(hdr) && hdr->b_l1hdr.b_pabd != NULL &&
			    !HDR_IO_IN_PROGRESS(hdr)) {
				arc_hdr_free_abd(hdr, B_TRUE);
			}
		}
	}

	arc_buf_t *lastbuf = arc_buf_remove(hdr, buf);

	if (ARC_BUF_SHARED(buf) && !ARC_BUF_COMPRESSED(buf)) {
		/*
		 * If the current arc_buf_t is sharing its data buffer with the
		 * hdr, then reassign the hdr's b_pabd to share it with the new
		 * buffer at the end of the list. The shared buffer is always
		 * the last one on the hdr's buffer list.
		 *
		 * There is an equivalent case for compressed bufs, but since
		 * they aren't guaranteed to be the last buf in the list and
		 * that is an exceedingly rare case, we just allow that space be
		 * wasted temporarily. We must also be careful not to share
		 * encrypted buffers, since they cannot be shared.
		 */
		if (lastbuf != NULL && !ARC_BUF_ENCRYPTED(lastbuf)) {
			/* Only one buf can be shared at once */
			VERIFY(!arc_buf_is_shared(lastbuf));
			/* hdr is uncompressed so can't have compressed buf */
			VERIFY(!ARC_BUF_COMPRESSED(lastbuf));

			ASSERT3P(hdr->b_l1hdr.b_pabd, !=, NULL);
			arc_hdr_free_abd(hdr, B_FALSE);

			/*
			 * We must setup a new shared block between the
			 * last buffer and the hdr. The data would have
			 * been allocated by the arc buf so we need to transfer
			 * ownership to the hdr since it's now being shared.
			 */
			arc_share_buf(hdr, lastbuf);
		}
	} else if (HDR_SHARED_DATA(hdr)) {
		/*
		 * Uncompressed shared buffers are always at the end
		 * of the list. Compressed buffers don't have the
		 * same requirements. This makes it hard to
		 * simply assert that the lastbuf is shared so
		 * we rely on the hdr's compression flags to determine
		 * if we have a compressed, shared buffer.
		 */
		ASSERT3P(lastbuf, !=, NULL);
		ASSERT(arc_buf_is_shared(lastbuf) ||
		    arc_hdr_get_compress(hdr) != ZIO_COMPRESS_OFF);
	}

	/*
	 * Free the checksum if we're removing the last uncompressed buf from
	 * this hdr.
	 */
	if (!arc_hdr_has_uncompressed_buf(hdr)) {
		arc_cksum_free(hdr);
	}

	/* clean up the buf */
	buf->b_hdr = NULL;
	kmem_cache_free(buf_cache, buf);
}

static void
arc_hdr_alloc_abd(arc_buf_hdr_t *hdr, int alloc_flags)
{
	uint64_t size;
	boolean_t alloc_rdata = ((alloc_flags & ARC_HDR_ALLOC_RDATA) != 0);
	boolean_t do_adapt = ((alloc_flags & ARC_HDR_DO_ADAPT) != 0);

	ASSERT3U(HDR_GET_LSIZE(hdr), >, 0);
	ASSERT(HDR_HAS_L1HDR(hdr));
	ASSERT(!HDR_SHARED_DATA(hdr) || alloc_rdata);
	IMPLY(alloc_rdata, HDR_PROTECTED(hdr));

	if (alloc_rdata) {
		size = HDR_GET_PSIZE(hdr);
		ASSERT3P(hdr->b_crypt_hdr.b_rabd, ==, NULL);
		hdr->b_crypt_hdr.b_rabd = arc_get_data_abd(hdr, size, hdr,
		    do_adapt);
		ASSERT3P(hdr->b_crypt_hdr.b_rabd, !=, NULL);
		ARCSTAT_INCR(arcstat_raw_size, size);
	} else {
		size = arc_hdr_size(hdr);
		ASSERT3P(hdr->b_l1hdr.b_pabd, ==, NULL);
		hdr->b_l1hdr.b_pabd = arc_get_data_abd(hdr, size, hdr,
		    do_adapt);
		ASSERT3P(hdr->b_l1hdr.b_pabd, !=, NULL);
	}

	ARCSTAT_INCR(arcstat_compressed_size, size);
	ARCSTAT_INCR(arcstat_uncompressed_size, HDR_GET_LSIZE(hdr));
}

static void
arc_hdr_free_abd(arc_buf_hdr_t *hdr, boolean_t free_rdata)
{
	uint64_t size = (free_rdata) ? HDR_GET_PSIZE(hdr) : arc_hdr_size(hdr);

	ASSERT(HDR_HAS_L1HDR(hdr));
	ASSERT(hdr->b_l1hdr.b_pabd != NULL || HDR_HAS_RABD(hdr));
	IMPLY(free_rdata, HDR_HAS_RABD(hdr));

	/*
	 * If the hdr is currently being written to the l2arc then
	 * we defer freeing the data by adding it to the l2arc_free_on_write
	 * list. The l2arc will free the data once it's finished
	 * writing it to the l2arc device.
	 */
	if (HDR_L2_WRITING(hdr)) {
		arc_hdr_free_on_write(hdr, free_rdata);
		ARCSTAT_BUMP(arcstat_l2_free_on_write);
	} else if (free_rdata) {
		arc_free_data_abd(hdr, hdr->b_crypt_hdr.b_rabd, size, hdr);
	} else {
		arc_free_data_abd(hdr, hdr->b_l1hdr.b_pabd, size, hdr);
	}

	if (free_rdata) {
		hdr->b_crypt_hdr.b_rabd = NULL;
		ARCSTAT_INCR(arcstat_raw_size, -size);
	} else {
		hdr->b_l1hdr.b_pabd = NULL;
	}

	if (hdr->b_l1hdr.b_pabd == NULL && !HDR_HAS_RABD(hdr))
		hdr->b_l1hdr.b_byteswap = DMU_BSWAP_NUMFUNCS;

	ARCSTAT_INCR(arcstat_compressed_size, -size);
	ARCSTAT_INCR(arcstat_uncompressed_size, -HDR_GET_LSIZE(hdr));
}

static arc_buf_hdr_t *
arc_hdr_alloc(uint64_t spa, int32_t psize, int32_t lsize,
    boolean_t protected, enum zio_compress compression_type, uint8_t complevel,
    arc_buf_contents_t type, boolean_t alloc_rdata)
{
	arc_buf_hdr_t *hdr;
	int flags = ARC_HDR_DO_ADAPT;

	VERIFY(type == ARC_BUFC_DATA || type == ARC_BUFC_METADATA);
	if (protected) {
		hdr = kmem_cache_alloc(hdr_full_crypt_cache, KM_PUSHPAGE);
	} else {
		hdr = kmem_cache_alloc(hdr_full_cache, KM_PUSHPAGE);
	}
	flags |= alloc_rdata ? ARC_HDR_ALLOC_RDATA : 0;

	ASSERT(HDR_EMPTY(hdr));
	ASSERT3P(hdr->b_l1hdr.b_freeze_cksum, ==, NULL);
	HDR_SET_PSIZE(hdr, psize);
	HDR_SET_LSIZE(hdr, lsize);
	hdr->b_spa = spa;
	hdr->b_type = type;
	hdr->b_flags = 0;
	arc_hdr_set_flags(hdr, arc_bufc_to_flags(type) | ARC_FLAG_HAS_L1HDR);
	arc_hdr_set_compress(hdr, compression_type);
	hdr->b_complevel = complevel;
	if (protected)
		arc_hdr_set_flags(hdr, ARC_FLAG_PROTECTED);

	hdr->b_l1hdr.b_state = arc_anon;
	hdr->b_l1hdr.b_arc_access = 0;
	hdr->b_l1hdr.b_bufcnt = 0;
	hdr->b_l1hdr.b_buf = NULL;

	/*
	 * Allocate the hdr's buffer. This will contain either
	 * the compressed or uncompressed data depending on the block
	 * it references and compressed arc enablement.
	 */
	arc_hdr_alloc_abd(hdr, flags);
	ASSERT(zfs_refcount_is_zero(&hdr->b_l1hdr.b_refcnt));

	return (hdr);
}

/*
 * Transition between the two allocation states for the arc_buf_hdr struct.
 * The arc_buf_hdr struct can be allocated with (hdr_full_cache) or without
 * (hdr_l2only_cache) the fields necessary for the L1 cache - the smaller
 * version is used when a cache buffer is only in the L2ARC in order to reduce
 * memory usage.
 */
static arc_buf_hdr_t *
arc_hdr_realloc(arc_buf_hdr_t *hdr, kmem_cache_t *old, kmem_cache_t *new)
{
	ASSERT(HDR_HAS_L2HDR(hdr));

	arc_buf_hdr_t *nhdr;
	l2arc_dev_t *dev = hdr->b_l2hdr.b_dev;

	ASSERT((old == hdr_full_cache && new == hdr_l2only_cache) ||
	    (old == hdr_l2only_cache && new == hdr_full_cache));

	/*
	 * if the caller wanted a new full header and the header is to be
	 * encrypted we will actually allocate the header from the full crypt
	 * cache instead. The same applies to freeing from the old cache.
	 */
	if (HDR_PROTECTED(hdr) && new == hdr_full_cache)
		new = hdr_full_crypt_cache;
	if (HDR_PROTECTED(hdr) && old == hdr_full_cache)
		old = hdr_full_crypt_cache;

	nhdr = kmem_cache_alloc(new, KM_PUSHPAGE);

	ASSERT(MUTEX_HELD(HDR_LOCK(hdr)));
	buf_hash_remove(hdr);

	bcopy(hdr, nhdr, HDR_L2ONLY_SIZE);

	if (new == hdr_full_cache || new == hdr_full_crypt_cache) {
		arc_hdr_set_flags(nhdr, ARC_FLAG_HAS_L1HDR);
		/*
		 * arc_access and arc_change_state need to be aware that a
		 * header has just come out of L2ARC, so we set its state to
		 * l2c_only even though it's about to change.
		 */
		nhdr->b_l1hdr.b_state = arc_l2c_only;

		/* Verify previous threads set to NULL before freeing */
		ASSERT3P(nhdr->b_l1hdr.b_pabd, ==, NULL);
		ASSERT(!HDR_HAS_RABD(hdr));
	} else {
		ASSERT3P(hdr->b_l1hdr.b_buf, ==, NULL);
		ASSERT0(hdr->b_l1hdr.b_bufcnt);
		ASSERT3P(hdr->b_l1hdr.b_freeze_cksum, ==, NULL);

		/*
		 * If we've reached here, We must have been called from
		 * arc_evict_hdr(), as such we should have already been
		 * removed from any ghost list we were previously on
		 * (which protects us from racing with arc_evict_state),
		 * thus no locking is needed during this check.
		 */
		ASSERT(!multilist_link_active(&hdr->b_l1hdr.b_arc_node));

		/*
		 * A buffer must not be moved into the arc_l2c_only
		 * state if it's not finished being written out to the
		 * l2arc device. Otherwise, the b_l1hdr.b_pabd field
		 * might try to be accessed, even though it was removed.
		 */
		VERIFY(!HDR_L2_WRITING(hdr));
		VERIFY3P(hdr->b_l1hdr.b_pabd, ==, NULL);
		ASSERT(!HDR_HAS_RABD(hdr));

		arc_hdr_clear_flags(nhdr, ARC_FLAG_HAS_L1HDR);
	}
	/*
	 * The header has been reallocated so we need to re-insert it into any
	 * lists it was on.
	 */
	(void) buf_hash_insert(nhdr, NULL);

	ASSERT(list_link_active(&hdr->b_l2hdr.b_l2node));

	mutex_enter(&dev->l2ad_mtx);

	/*
	 * We must place the realloc'ed header back into the list at
	 * the same spot. Otherwise, if it's placed earlier in the list,
	 * l2arc_write_buffers() could find it during the function's
	 * write phase, and try to write it out to the l2arc.
	 */
	list_insert_after(&dev->l2ad_buflist, hdr, nhdr);
	list_remove(&dev->l2ad_buflist, hdr);

	mutex_exit(&dev->l2ad_mtx);

	/*
	 * Since we're using the pointer address as the tag when
	 * incrementing and decrementing the l2ad_alloc refcount, we
	 * must remove the old pointer (that we're about to destroy) and
	 * add the new pointer to the refcount. Otherwise we'd remove
	 * the wrong pointer address when calling arc_hdr_destroy() later.
	 */

	(void) zfs_refcount_remove_many(&dev->l2ad_alloc,
	    arc_hdr_size(hdr), hdr);
	(void) zfs_refcount_add_many(&dev->l2ad_alloc,
	    arc_hdr_size(nhdr), nhdr);

	buf_discard_identity(hdr);
	kmem_cache_free(old, hdr);

	return (nhdr);
}

/*
 * This function allows an L1 header to be reallocated as a crypt
 * header and vice versa. If we are going to a crypt header, the
 * new fields will be zeroed out.
 */
static arc_buf_hdr_t *
arc_hdr_realloc_crypt(arc_buf_hdr_t *hdr, boolean_t need_crypt)
{
	arc_buf_hdr_t *nhdr;
	arc_buf_t *buf;
	kmem_cache_t *ncache, *ocache;
	unsigned nsize, osize;

	/*
	 * This function requires that hdr is in the arc_anon state.
	 * Therefore it won't have any L2ARC data for us to worry
	 * about copying.
	 */
	ASSERT(HDR_HAS_L1HDR(hdr));
	ASSERT(!HDR_HAS_L2HDR(hdr));
	ASSERT3U(!!HDR_PROTECTED(hdr), !=, need_crypt);
	ASSERT3P(hdr->b_l1hdr.b_state, ==, arc_anon);
	ASSERT(!multilist_link_active(&hdr->b_l1hdr.b_arc_node));
	ASSERT(!list_link_active(&hdr->b_l2hdr.b_l2node));
	ASSERT3P(hdr->b_hash_next, ==, NULL);

	if (need_crypt) {
		ncache = hdr_full_crypt_cache;
		nsize = sizeof (hdr->b_crypt_hdr);
		ocache = hdr_full_cache;
		osize = HDR_FULL_SIZE;
	} else {
		ncache = hdr_full_cache;
		nsize = HDR_FULL_SIZE;
		ocache = hdr_full_crypt_cache;
		osize = sizeof (hdr->b_crypt_hdr);
	}

	nhdr = kmem_cache_alloc(ncache, KM_PUSHPAGE);

	/*
	 * Copy all members that aren't locks or condvars to the new header.
	 * No lists are pointing to us (as we asserted above), so we don't
	 * need to worry about the list nodes.
	 */
	nhdr->b_dva = hdr->b_dva;
	nhdr->b_birth = hdr->b_birth;
	nhdr->b_type = hdr->b_type;
	nhdr->b_flags = hdr->b_flags;
	nhdr->b_psize = hdr->b_psize;
	nhdr->b_lsize = hdr->b_lsize;
	nhdr->b_spa = hdr->b_spa;
	nhdr->b_l1hdr.b_freeze_cksum = hdr->b_l1hdr.b_freeze_cksum;
	nhdr->b_l1hdr.b_bufcnt = hdr->b_l1hdr.b_bufcnt;
	nhdr->b_l1hdr.b_byteswap = hdr->b_l1hdr.b_byteswap;
	nhdr->b_l1hdr.b_state = hdr->b_l1hdr.b_state;
	nhdr->b_l1hdr.b_arc_access = hdr->b_l1hdr.b_arc_access;
	nhdr->b_l1hdr.b_mru_hits = hdr->b_l1hdr.b_mru_hits;
	nhdr->b_l1hdr.b_mru_ghost_hits = hdr->b_l1hdr.b_mru_ghost_hits;
	nhdr->b_l1hdr.b_mfu_hits = hdr->b_l1hdr.b_mfu_hits;
	nhdr->b_l1hdr.b_mfu_ghost_hits = hdr->b_l1hdr.b_mfu_ghost_hits;
	nhdr->b_l1hdr.b_l2_hits = hdr->b_l1hdr.b_l2_hits;
	nhdr->b_l1hdr.b_acb = hdr->b_l1hdr.b_acb;
	nhdr->b_l1hdr.b_pabd = hdr->b_l1hdr.b_pabd;

	/*
	 * This zfs_refcount_add() exists only to ensure that the individual
	 * arc buffers always point to a header that is referenced, avoiding
	 * a small race condition that could trigger ASSERTs.
	 */
	(void) zfs_refcount_add(&nhdr->b_l1hdr.b_refcnt, FTAG);
	nhdr->b_l1hdr.b_buf = hdr->b_l1hdr.b_buf;
	for (buf = nhdr->b_l1hdr.b_buf; buf != NULL; buf = buf->b_next) {
		mutex_enter(&buf->b_evict_lock);
		buf->b_hdr = nhdr;
		mutex_exit(&buf->b_evict_lock);
	}

	zfs_refcount_transfer(&nhdr->b_l1hdr.b_refcnt, &hdr->b_l1hdr.b_refcnt);
	(void) zfs_refcount_remove(&nhdr->b_l1hdr.b_refcnt, FTAG);
	ASSERT0(zfs_refcount_count(&hdr->b_l1hdr.b_refcnt));

	if (need_crypt) {
		arc_hdr_set_flags(nhdr, ARC_FLAG_PROTECTED);
	} else {
		arc_hdr_clear_flags(nhdr, ARC_FLAG_PROTECTED);
	}

	/* unset all members of the original hdr */
	bzero(&hdr->b_dva, sizeof (dva_t));
	hdr->b_birth = 0;
	hdr->b_type = ARC_BUFC_INVALID;
	hdr->b_flags = 0;
	hdr->b_psize = 0;
	hdr->b_lsize = 0;
	hdr->b_spa = 0;
	hdr->b_l1hdr.b_freeze_cksum = NULL;
	hdr->b_l1hdr.b_buf = NULL;
	hdr->b_l1hdr.b_bufcnt = 0;
	hdr->b_l1hdr.b_byteswap = 0;
	hdr->b_l1hdr.b_state = NULL;
	hdr->b_l1hdr.b_arc_access = 0;
	hdr->b_l1hdr.b_mru_hits = 0;
	hdr->b_l1hdr.b_mru_ghost_hits = 0;
	hdr->b_l1hdr.b_mfu_hits = 0;
	hdr->b_l1hdr.b_mfu_ghost_hits = 0;
	hdr->b_l1hdr.b_l2_hits = 0;
	hdr->b_l1hdr.b_acb = NULL;
	hdr->b_l1hdr.b_pabd = NULL;

	if (ocache == hdr_full_crypt_cache) {
		ASSERT(!HDR_HAS_RABD(hdr));
		hdr->b_crypt_hdr.b_ot = DMU_OT_NONE;
		hdr->b_crypt_hdr.b_ebufcnt = 0;
		hdr->b_crypt_hdr.b_dsobj = 0;
		bzero(hdr->b_crypt_hdr.b_salt, ZIO_DATA_SALT_LEN);
		bzero(hdr->b_crypt_hdr.b_iv, ZIO_DATA_IV_LEN);
		bzero(hdr->b_crypt_hdr.b_mac, ZIO_DATA_MAC_LEN);
	}

	buf_discard_identity(hdr);
	kmem_cache_free(ocache, hdr);

	return (nhdr);
}

/*
 * This function is used by the send / receive code to convert a newly
 * allocated arc_buf_t to one that is suitable for a raw encrypted write. It
 * is also used to allow the root objset block to be updated without altering
 * its embedded MACs. Both block types will always be uncompressed so we do not
 * have to worry about compression type or psize.
 */
void
arc_convert_to_raw(arc_buf_t *buf, uint64_t dsobj, boolean_t byteorder,
    dmu_object_type_t ot, const uint8_t *salt, const uint8_t *iv,
    const uint8_t *mac)
{
	arc_buf_hdr_t *hdr = buf->b_hdr;

	ASSERT(ot == DMU_OT_DNODE || ot == DMU_OT_OBJSET);
	ASSERT(HDR_HAS_L1HDR(hdr));
	ASSERT3P(hdr->b_l1hdr.b_state, ==, arc_anon);

	buf->b_flags |= (ARC_BUF_FLAG_COMPRESSED | ARC_BUF_FLAG_ENCRYPTED);
	if (!HDR_PROTECTED(hdr))
		hdr = arc_hdr_realloc_crypt(hdr, B_TRUE);
	hdr->b_crypt_hdr.b_dsobj = dsobj;
	hdr->b_crypt_hdr.b_ot = ot;
	hdr->b_l1hdr.b_byteswap = (byteorder == ZFS_HOST_BYTEORDER) ?
	    DMU_BSWAP_NUMFUNCS : DMU_OT_BYTESWAP(ot);
	if (!arc_hdr_has_uncompressed_buf(hdr))
		arc_cksum_free(hdr);

	if (salt != NULL)
		bcopy(salt, hdr->b_crypt_hdr.b_salt, ZIO_DATA_SALT_LEN);
	if (iv != NULL)
		bcopy(iv, hdr->b_crypt_hdr.b_iv, ZIO_DATA_IV_LEN);
	if (mac != NULL)
		bcopy(mac, hdr->b_crypt_hdr.b_mac, ZIO_DATA_MAC_LEN);
}

/*
 * Allocate a new arc_buf_hdr_t and arc_buf_t and return the buf to the caller.
 * The buf is returned thawed since we expect the consumer to modify it.
 */
arc_buf_t *
arc_alloc_buf(spa_t *spa, void *tag, arc_buf_contents_t type, int32_t size)
{
	arc_buf_hdr_t *hdr = arc_hdr_alloc(spa_load_guid(spa), size, size,
	    B_FALSE, ZIO_COMPRESS_OFF, 0, type, B_FALSE);

	arc_buf_t *buf = NULL;
	VERIFY0(arc_buf_alloc_impl(hdr, spa, NULL, tag, B_FALSE, B_FALSE,
	    B_FALSE, B_FALSE, &buf));
	arc_buf_thaw(buf);

	return (buf);
}

/*
 * Allocate a compressed buf in the same manner as arc_alloc_buf. Don't use this
 * for bufs containing metadata.
 */
arc_buf_t *
arc_alloc_compressed_buf(spa_t *spa, void *tag, uint64_t psize, uint64_t lsize,
    enum zio_compress compression_type, uint8_t complevel)
{
	ASSERT3U(lsize, >, 0);
	ASSERT3U(lsize, >=, psize);
	ASSERT3U(compression_type, >, ZIO_COMPRESS_OFF);
	ASSERT3U(compression_type, <, ZIO_COMPRESS_FUNCTIONS);

	arc_buf_hdr_t *hdr = arc_hdr_alloc(spa_load_guid(spa), psize, lsize,
	    B_FALSE, compression_type, complevel, ARC_BUFC_DATA, B_FALSE);

	arc_buf_t *buf = NULL;
	VERIFY0(arc_buf_alloc_impl(hdr, spa, NULL, tag, B_FALSE,
	    B_TRUE, B_FALSE, B_FALSE, &buf));
	arc_buf_thaw(buf);
	ASSERT3P(hdr->b_l1hdr.b_freeze_cksum, ==, NULL);

	if (!arc_buf_is_shared(buf)) {
		/*
		 * To ensure that the hdr has the correct data in it if we call
		 * arc_untransform() on this buf before it's been written to
		 * disk, it's easiest if we just set up sharing between the
		 * buf and the hdr.
		 */
		arc_hdr_free_abd(hdr, B_FALSE);
		arc_share_buf(hdr, buf);
	}

	return (buf);
}

arc_buf_t *
arc_alloc_raw_buf(spa_t *spa, void *tag, uint64_t dsobj, boolean_t byteorder,
    const uint8_t *salt, const uint8_t *iv, const uint8_t *mac,
    dmu_object_type_t ot, uint64_t psize, uint64_t lsize,
    enum zio_compress compression_type, uint8_t complevel)
{
	arc_buf_hdr_t *hdr;
	arc_buf_t *buf;
	arc_buf_contents_t type = DMU_OT_IS_METADATA(ot) ?
	    ARC_BUFC_METADATA : ARC_BUFC_DATA;

	ASSERT3U(lsize, >, 0);
	ASSERT3U(lsize, >=, psize);
	ASSERT3U(compression_type, >=, ZIO_COMPRESS_OFF);
	ASSERT3U(compression_type, <, ZIO_COMPRESS_FUNCTIONS);

	hdr = arc_hdr_alloc(spa_load_guid(spa), psize, lsize, B_TRUE,
	    compression_type, complevel, type, B_TRUE);

	hdr->b_crypt_hdr.b_dsobj = dsobj;
	hdr->b_crypt_hdr.b_ot = ot;
	hdr->b_l1hdr.b_byteswap = (byteorder == ZFS_HOST_BYTEORDER) ?
	    DMU_BSWAP_NUMFUNCS : DMU_OT_BYTESWAP(ot);
	bcopy(salt, hdr->b_crypt_hdr.b_salt, ZIO_DATA_SALT_LEN);
	bcopy(iv, hdr->b_crypt_hdr.b_iv, ZIO_DATA_IV_LEN);
	bcopy(mac, hdr->b_crypt_hdr.b_mac, ZIO_DATA_MAC_LEN);

	/*
	 * This buffer will be considered encrypted even if the ot is not an
	 * encrypted type. It will become authenticated instead in
	 * arc_write_ready().
	 */
	buf = NULL;
	VERIFY0(arc_buf_alloc_impl(hdr, spa, NULL, tag, B_TRUE, B_TRUE,
	    B_FALSE, B_FALSE, &buf));
	arc_buf_thaw(buf);
	ASSERT3P(hdr->b_l1hdr.b_freeze_cksum, ==, NULL);

	return (buf);
}

static void
l2arc_hdr_arcstats_update(arc_buf_hdr_t *hdr, boolean_t incr,
    boolean_t state_only)
{
	l2arc_buf_hdr_t *l2hdr = &hdr->b_l2hdr;
	l2arc_dev_t *dev = l2hdr->b_dev;
	uint64_t lsize = HDR_GET_LSIZE(hdr);
	uint64_t psize = HDR_GET_PSIZE(hdr);
	uint64_t asize = vdev_psize_to_asize(dev->l2ad_vdev, psize);
	arc_buf_contents_t type = hdr->b_type;
	int64_t lsize_s;
	int64_t psize_s;
	int64_t asize_s;

	if (incr) {
		lsize_s = lsize;
		psize_s = psize;
		asize_s = asize;
	} else {
		lsize_s = -lsize;
		psize_s = -psize;
		asize_s = -asize;
	}

	/* If the buffer is a prefetch, count it as such. */
	if (HDR_PREFETCH(hdr)) {
		ARCSTAT_INCR(arcstat_l2_prefetch_asize, asize_s);
	} else {
		/*
		 * We use the value stored in the L2 header upon initial
		 * caching in L2ARC. This value will be updated in case
		 * an MRU/MRU_ghost buffer transitions to MFU but the L2ARC
		 * metadata (log entry) cannot currently be updated. Having
		 * the ARC state in the L2 header solves the problem of a
		 * possibly absent L1 header (apparent in buffers restored
		 * from persistent L2ARC).
		 */
		switch (hdr->b_l2hdr.b_arcs_state) {
			case ARC_STATE_MRU_GHOST:
			case ARC_STATE_MRU:
				ARCSTAT_INCR(arcstat_l2_mru_asize, asize_s);
				break;
			case ARC_STATE_MFU_GHOST:
			case ARC_STATE_MFU:
				ARCSTAT_INCR(arcstat_l2_mfu_asize, asize_s);
				break;
			default:
				break;
		}
	}

	if (state_only)
		return;

	ARCSTAT_INCR(arcstat_l2_psize, psize_s);
	ARCSTAT_INCR(arcstat_l2_lsize, lsize_s);

	switch (type) {
		case ARC_BUFC_DATA:
			ARCSTAT_INCR(arcstat_l2_bufc_data_asize, asize_s);
			break;
		case ARC_BUFC_METADATA:
			ARCSTAT_INCR(arcstat_l2_bufc_metadata_asize, asize_s);
			break;
		default:
			break;
	}
}


static void
arc_hdr_l2hdr_destroy(arc_buf_hdr_t *hdr)
{
	l2arc_buf_hdr_t *l2hdr = &hdr->b_l2hdr;
	l2arc_dev_t *dev = l2hdr->b_dev;
	uint64_t psize = HDR_GET_PSIZE(hdr);
	uint64_t asize = vdev_psize_to_asize(dev->l2ad_vdev, psize);

	ASSERT(MUTEX_HELD(&dev->l2ad_mtx));
	ASSERT(HDR_HAS_L2HDR(hdr));

	list_remove(&dev->l2ad_buflist, hdr);

	l2arc_hdr_arcstats_decrement(hdr);
	vdev_space_update(dev->l2ad_vdev, -asize, 0, 0);

	(void) zfs_refcount_remove_many(&dev->l2ad_alloc, arc_hdr_size(hdr),
	    hdr);
	arc_hdr_clear_flags(hdr, ARC_FLAG_HAS_L2HDR);
}

static void
arc_hdr_destroy(arc_buf_hdr_t *hdr)
{
	if (HDR_HAS_L1HDR(hdr)) {
		ASSERT(hdr->b_l1hdr.b_buf == NULL ||
		    hdr->b_l1hdr.b_bufcnt > 0);
		ASSERT(zfs_refcount_is_zero(&hdr->b_l1hdr.b_refcnt));
		ASSERT3P(hdr->b_l1hdr.b_state, ==, arc_anon);
	}
	ASSERT(!HDR_IO_IN_PROGRESS(hdr));
	ASSERT(!HDR_IN_HASH_TABLE(hdr));

	if (HDR_HAS_L2HDR(hdr)) {
		l2arc_dev_t *dev = hdr->b_l2hdr.b_dev;
		boolean_t buflist_held = MUTEX_HELD(&dev->l2ad_mtx);

		if (!buflist_held)
			mutex_enter(&dev->l2ad_mtx);

		/*
		 * Even though we checked this conditional above, we
		 * need to check this again now that we have the
		 * l2ad_mtx. This is because we could be racing with
		 * another thread calling l2arc_evict() which might have
		 * destroyed this header's L2 portion as we were waiting
		 * to acquire the l2ad_mtx. If that happens, we don't
		 * want to re-destroy the header's L2 portion.
		 */
		if (HDR_HAS_L2HDR(hdr))
			arc_hdr_l2hdr_destroy(hdr);

		if (!buflist_held)
			mutex_exit(&dev->l2ad_mtx);
	}

	/*
	 * The header's identify can only be safely discarded once it is no
	 * longer discoverable.  This requires removing it from the hash table
	 * and the l2arc header list.  After this point the hash lock can not
	 * be used to protect the header.
	 */
	if (!HDR_EMPTY(hdr))
		buf_discard_identity(hdr);

	if (HDR_HAS_L1HDR(hdr)) {
		arc_cksum_free(hdr);

		while (hdr->b_l1hdr.b_buf != NULL)
			arc_buf_destroy_impl(hdr->b_l1hdr.b_buf);

		if (hdr->b_l1hdr.b_pabd != NULL)
			arc_hdr_free_abd(hdr, B_FALSE);

		if (HDR_HAS_RABD(hdr))
			arc_hdr_free_abd(hdr, B_TRUE);
	}

	ASSERT3P(hdr->b_hash_next, ==, NULL);
	if (HDR_HAS_L1HDR(hdr)) {
		ASSERT(!multilist_link_active(&hdr->b_l1hdr.b_arc_node));
		ASSERT3P(hdr->b_l1hdr.b_acb, ==, NULL);

		if (!HDR_PROTECTED(hdr)) {
			kmem_cache_free(hdr_full_cache, hdr);
		} else {
			kmem_cache_free(hdr_full_crypt_cache, hdr);
		}
	} else {
		kmem_cache_free(hdr_l2only_cache, hdr);
	}
}

void
arc_buf_destroy(arc_buf_t *buf, void* tag)
{
	arc_buf_hdr_t *hdr = buf->b_hdr;

	if (hdr->b_l1hdr.b_state == arc_anon) {
		ASSERT3U(hdr->b_l1hdr.b_bufcnt, ==, 1);
		ASSERT(!HDR_IO_IN_PROGRESS(hdr));
		VERIFY0(remove_reference(hdr, NULL, tag));
		arc_hdr_destroy(hdr);
		return;
	}

	kmutex_t *hash_lock = HDR_LOCK(hdr);
	mutex_enter(hash_lock);

	ASSERT3P(hdr, ==, buf->b_hdr);
	ASSERT(hdr->b_l1hdr.b_bufcnt > 0);
	ASSERT3P(hash_lock, ==, HDR_LOCK(hdr));
	ASSERT3P(hdr->b_l1hdr.b_state, !=, arc_anon);
	ASSERT3P(buf->b_data, !=, NULL);

	(void) remove_reference(hdr, hash_lock, tag);
	arc_buf_destroy_impl(buf);
	mutex_exit(hash_lock);
}

/*
 * Evict the arc_buf_hdr that is provided as a parameter. The resultant
 * state of the header is dependent on its state prior to entering this
 * function. The following transitions are possible:
 *
 *    - arc_mru -> arc_mru_ghost
 *    - arc_mfu -> arc_mfu_ghost
 *    - arc_mru_ghost -> arc_l2c_only
 *    - arc_mru_ghost -> deleted
 *    - arc_mfu_ghost -> arc_l2c_only
 *    - arc_mfu_ghost -> deleted
 */
static int64_t
arc_evict_hdr(arc_buf_hdr_t *hdr, kmutex_t *hash_lock)
{
	arc_state_t *evicted_state, *state;
	int64_t bytes_evicted = 0;
	int min_lifetime = HDR_PRESCIENT_PREFETCH(hdr) ?
	    arc_min_prescient_prefetch_ms : arc_min_prefetch_ms;

	ASSERT(MUTEX_HELD(hash_lock));
	ASSERT(HDR_HAS_L1HDR(hdr));

	state = hdr->b_l1hdr.b_state;
	if (GHOST_STATE(state)) {
		ASSERT(!HDR_IO_IN_PROGRESS(hdr));
		ASSERT3P(hdr->b_l1hdr.b_buf, ==, NULL);

		/*
		 * l2arc_write_buffers() relies on a header's L1 portion
		 * (i.e. its b_pabd field) during it's write phase.
		 * Thus, we cannot push a header onto the arc_l2c_only
		 * state (removing its L1 piece) until the header is
		 * done being written to the l2arc.
		 */
		if (HDR_HAS_L2HDR(hdr) && HDR_L2_WRITING(hdr)) {
			ARCSTAT_BUMP(arcstat_evict_l2_skip);
			return (bytes_evicted);
		}

		ARCSTAT_BUMP(arcstat_deleted);
		bytes_evicted += HDR_GET_LSIZE(hdr);

		DTRACE_PROBE1(arc__delete, arc_buf_hdr_t *, hdr);

		if (HDR_HAS_L2HDR(hdr)) {
			ASSERT(hdr->b_l1hdr.b_pabd == NULL);
			ASSERT(!HDR_HAS_RABD(hdr));
			/*
			 * This buffer is cached on the 2nd Level ARC;
			 * don't destroy the header.
			 */
			arc_change_state(arc_l2c_only, hdr, hash_lock);
			/*
			 * dropping from L1+L2 cached to L2-only,
			 * realloc to remove the L1 header.
			 */
			hdr = arc_hdr_realloc(hdr, hdr_full_cache,
			    hdr_l2only_cache);
		} else {
			arc_change_state(arc_anon, hdr, hash_lock);
			arc_hdr_destroy(hdr);
		}
		return (bytes_evicted);
	}

	ASSERT(state == arc_mru || state == arc_mfu);
	evicted_state = (state == arc_mru) ? arc_mru_ghost : arc_mfu_ghost;

	/* prefetch buffers have a minimum lifespan */
	if (HDR_IO_IN_PROGRESS(hdr) ||
	    ((hdr->b_flags & (ARC_FLAG_PREFETCH | ARC_FLAG_INDIRECT)) &&
	    ddi_get_lbolt() - hdr->b_l1hdr.b_arc_access <
	    MSEC_TO_TICK(min_lifetime))) {
		ARCSTAT_BUMP(arcstat_evict_skip);
		return (bytes_evicted);
	}

	ASSERT0(zfs_refcount_count(&hdr->b_l1hdr.b_refcnt));
	while (hdr->b_l1hdr.b_buf) {
		arc_buf_t *buf = hdr->b_l1hdr.b_buf;
		if (!mutex_tryenter(&buf->b_evict_lock)) {
			ARCSTAT_BUMP(arcstat_mutex_miss);
			break;
		}
		if (buf->b_data != NULL)
			bytes_evicted += HDR_GET_LSIZE(hdr);
		mutex_exit(&buf->b_evict_lock);
		arc_buf_destroy_impl(buf);
	}

	if (HDR_HAS_L2HDR(hdr)) {
		ARCSTAT_INCR(arcstat_evict_l2_cached, HDR_GET_LSIZE(hdr));
	} else {
		if (l2arc_write_eligible(hdr->b_spa, hdr)) {
			ARCSTAT_INCR(arcstat_evict_l2_eligible,
			    HDR_GET_LSIZE(hdr));

			switch (state->arcs_state) {
				case ARC_STATE_MRU:
					ARCSTAT_INCR(
					    arcstat_evict_l2_eligible_mru,
					    HDR_GET_LSIZE(hdr));
					break;
				case ARC_STATE_MFU:
					ARCSTAT_INCR(
					    arcstat_evict_l2_eligible_mfu,
					    HDR_GET_LSIZE(hdr));
					break;
				default:
					break;
			}
		} else {
			ARCSTAT_INCR(arcstat_evict_l2_ineligible,
			    HDR_GET_LSIZE(hdr));
		}
	}

	if (hdr->b_l1hdr.b_bufcnt == 0) {
		arc_cksum_free(hdr);

		bytes_evicted += arc_hdr_size(hdr);

		/*
		 * If this hdr is being evicted and has a compressed
		 * buffer then we discard it here before we change states.
		 * This ensures that the accounting is updated correctly
		 * in arc_free_data_impl().
		 */
		if (hdr->b_l1hdr.b_pabd != NULL)
			arc_hdr_free_abd(hdr, B_FALSE);

		if (HDR_HAS_RABD(hdr))
			arc_hdr_free_abd(hdr, B_TRUE);

		arc_change_state(evicted_state, hdr, hash_lock);
		ASSERT(HDR_IN_HASH_TABLE(hdr));
		arc_hdr_set_flags(hdr, ARC_FLAG_IN_HASH_TABLE);
		DTRACE_PROBE1(arc__evict, arc_buf_hdr_t *, hdr);
	}

	return (bytes_evicted);
}

static void
arc_set_need_free(void)
{
	ASSERT(MUTEX_HELD(&arc_evict_lock));
	int64_t remaining = arc_free_memory() - arc_sys_free / 2;
	arc_evict_waiter_t *aw = list_tail(&arc_evict_waiters);
	if (aw == NULL) {
		arc_need_free = MAX(-remaining, 0);
	} else {
		arc_need_free =
		    MAX(-remaining, (int64_t)(aw->aew_count - arc_evict_count));
	}
}

static uint64_t
arc_evict_state_impl(multilist_t *ml, int idx, arc_buf_hdr_t *marker,
    uint64_t spa, int64_t bytes)
{
	multilist_sublist_t *mls;
	uint64_t bytes_evicted = 0;
	arc_buf_hdr_t *hdr;
	kmutex_t *hash_lock;
	int evict_count = 0;

	ASSERT3P(marker, !=, NULL);
	IMPLY(bytes < 0, bytes == ARC_EVICT_ALL);

	mls = multilist_sublist_lock(ml, idx);

	for (hdr = multilist_sublist_prev(mls, marker); hdr != NULL;
	    hdr = multilist_sublist_prev(mls, marker)) {
		if ((bytes != ARC_EVICT_ALL && bytes_evicted >= bytes) ||
		    (evict_count >= zfs_arc_evict_batch_limit))
			break;

		/*
		 * To keep our iteration location, move the marker
		 * forward. Since we're not holding hdr's hash lock, we
		 * must be very careful and not remove 'hdr' from the
		 * sublist. Otherwise, other consumers might mistake the
		 * 'hdr' as not being on a sublist when they call the
		 * multilist_link_active() function (they all rely on
		 * the hash lock protecting concurrent insertions and
		 * removals). multilist_sublist_move_forward() was
		 * specifically implemented to ensure this is the case
		 * (only 'marker' will be removed and re-inserted).
		 */
		multilist_sublist_move_forward(mls, marker);

		/*
		 * The only case where the b_spa field should ever be
		 * zero, is the marker headers inserted by
		 * arc_evict_state(). It's possible for multiple threads
		 * to be calling arc_evict_state() concurrently (e.g.
		 * dsl_pool_close() and zio_inject_fault()), so we must
		 * skip any markers we see from these other threads.
		 */
		if (hdr->b_spa == 0)
			continue;

		/* we're only interested in evicting buffers of a certain spa */
		if (spa != 0 && hdr->b_spa != spa) {
			ARCSTAT_BUMP(arcstat_evict_skip);
			continue;
		}

		hash_lock = HDR_LOCK(hdr);

		/*
		 * We aren't calling this function from any code path
		 * that would already be holding a hash lock, so we're
		 * asserting on this assumption to be defensive in case
		 * this ever changes. Without this check, it would be
		 * possible to incorrectly increment arcstat_mutex_miss
		 * below (e.g. if the code changed such that we called
		 * this function with a hash lock held).
		 */
		ASSERT(!MUTEX_HELD(hash_lock));

		if (mutex_tryenter(hash_lock)) {
			uint64_t evicted = arc_evict_hdr(hdr, hash_lock);
			mutex_exit(hash_lock);

			bytes_evicted += evicted;

			/*
			 * If evicted is zero, arc_evict_hdr() must have
			 * decided to skip this header, don't increment
			 * evict_count in this case.
			 */
			if (evicted != 0)
				evict_count++;

		} else {
			ARCSTAT_BUMP(arcstat_mutex_miss);
		}
	}

	multilist_sublist_unlock(mls);

	/*
	 * Increment the count of evicted bytes, and wake up any threads that
	 * are waiting for the count to reach this value.  Since the list is
	 * ordered by ascending aew_count, we pop off the beginning of the
	 * list until we reach the end, or a waiter that's past the current
	 * "count".  Doing this outside the loop reduces the number of times
	 * we need to acquire the global arc_evict_lock.
	 *
	 * Only wake when there's sufficient free memory in the system
<<<<<<< HEAD
	 * (specifically, arc_sys_free/2, which is 1/16th of RAM by default).
=======
	 * (specifically, arc_sys_free/2, which is 1/16th of RAM).
	 * See the comments in arc_wait_for_eviction().
>>>>>>> cab24ec5
	 */
	mutex_enter(&arc_evict_lock);
	arc_evict_count += bytes_evicted;

<<<<<<< HEAD
	int64_t remaining = arc_free_memory() - arc_sys_free / 2;
	if (remaining > 0) {
=======
	if ((int64_t)(arc_free_memory() - arc_sys_free / 2) > 0) {
>>>>>>> cab24ec5
		arc_evict_waiter_t *aw;
		while ((aw = list_head(&arc_evict_waiters)) != NULL &&
		    aw->aew_count <= arc_evict_count) {
			list_remove(&arc_evict_waiters, aw);
			cv_broadcast(&aw->aew_cv);
		}
	}
	arc_set_need_free();
	mutex_exit(&arc_evict_lock);

	/*
	 * If the ARC size is reduced from arc_c_max to arc_c_min (especially
	 * if the average cached block is small), eviction can be on-CPU for
	 * many seconds.  To ensure that other threads that may be bound to
	 * this CPU are able to make progress, make a voluntary preemption
	 * call here.
	 */
	cond_resched();

	return (bytes_evicted);
}

/*
 * Evict buffers from the given arc state, until we've removed the
 * specified number of bytes. Move the removed buffers to the
 * appropriate evict state.
 *
 * This function makes a "best effort". It skips over any buffers
 * it can't get a hash_lock on, and so, may not catch all candidates.
 * It may also return without evicting as much space as requested.
 *
 * If bytes is specified using the special value ARC_EVICT_ALL, this
 * will evict all available (i.e. unlocked and evictable) buffers from
 * the given arc state; which is used by arc_flush().
 */
static uint64_t
arc_evict_state(arc_state_t *state, uint64_t spa, int64_t bytes,
    arc_buf_contents_t type)
{
	uint64_t total_evicted = 0;
	multilist_t *ml = state->arcs_list[type];
	int num_sublists;
	arc_buf_hdr_t **markers;

	IMPLY(bytes < 0, bytes == ARC_EVICT_ALL);

	num_sublists = multilist_get_num_sublists(ml);

	/*
	 * If we've tried to evict from each sublist, made some
	 * progress, but still have not hit the target number of bytes
	 * to evict, we want to keep trying. The markers allow us to
	 * pick up where we left off for each individual sublist, rather
	 * than starting from the tail each time.
	 */
	markers = kmem_zalloc(sizeof (*markers) * num_sublists, KM_SLEEP);
	for (int i = 0; i < num_sublists; i++) {
		multilist_sublist_t *mls;

		markers[i] = kmem_cache_alloc(hdr_full_cache, KM_SLEEP);

		/*
		 * A b_spa of 0 is used to indicate that this header is
		 * a marker. This fact is used in arc_evict_type() and
		 * arc_evict_state_impl().
		 */
		markers[i]->b_spa = 0;

		mls = multilist_sublist_lock(ml, i);
		multilist_sublist_insert_tail(mls, markers[i]);
		multilist_sublist_unlock(mls);
	}

	/*
	 * While we haven't hit our target number of bytes to evict, or
	 * we're evicting all available buffers.
	 */
	while (total_evicted < bytes || bytes == ARC_EVICT_ALL) {
		int sublist_idx = multilist_get_random_index(ml);
		uint64_t scan_evicted = 0;

		/*
		 * Try to reduce pinned dnodes with a floor of arc_dnode_limit.
		 * Request that 10% of the LRUs be scanned by the superblock
		 * shrinker.
		 */
		if (type == ARC_BUFC_DATA && aggsum_compare(&astat_dnode_size,
		    arc_dnode_size_limit) > 0) {
			arc_prune_async((aggsum_upper_bound(&astat_dnode_size) -
			    arc_dnode_size_limit) / sizeof (dnode_t) /
			    zfs_arc_dnode_reduce_percent);
		}

		/*
		 * Start eviction using a randomly selected sublist,
		 * this is to try and evenly balance eviction across all
		 * sublists. Always starting at the same sublist
		 * (e.g. index 0) would cause evictions to favor certain
		 * sublists over others.
		 */
		for (int i = 0; i < num_sublists; i++) {
			uint64_t bytes_remaining;
			uint64_t bytes_evicted;

			if (bytes == ARC_EVICT_ALL)
				bytes_remaining = ARC_EVICT_ALL;
			else if (total_evicted < bytes)
				bytes_remaining = bytes - total_evicted;
			else
				break;

			bytes_evicted = arc_evict_state_impl(ml, sublist_idx,
			    markers[sublist_idx], spa, bytes_remaining);

			scan_evicted += bytes_evicted;
			total_evicted += bytes_evicted;

			/* we've reached the end, wrap to the beginning */
			if (++sublist_idx >= num_sublists)
				sublist_idx = 0;
		}

		/*
		 * If we didn't evict anything during this scan, we have
		 * no reason to believe we'll evict more during another
		 * scan, so break the loop.
		 */
		if (scan_evicted == 0) {
			/* This isn't possible, let's make that obvious */
			ASSERT3S(bytes, !=, 0);

			/*
			 * When bytes is ARC_EVICT_ALL, the only way to
			 * break the loop is when scan_evicted is zero.
			 * In that case, we actually have evicted enough,
			 * so we don't want to increment the kstat.
			 */
			if (bytes != ARC_EVICT_ALL) {
				ASSERT3S(total_evicted, <, bytes);
				ARCSTAT_BUMP(arcstat_evict_not_enough);
			}

			break;
		}
	}

	for (int i = 0; i < num_sublists; i++) {
		multilist_sublist_t *mls = multilist_sublist_lock(ml, i);
		multilist_sublist_remove(mls, markers[i]);
		multilist_sublist_unlock(mls);

		kmem_cache_free(hdr_full_cache, markers[i]);
	}
	kmem_free(markers, sizeof (*markers) * num_sublists);

	return (total_evicted);
}

/*
 * Flush all "evictable" data of the given type from the arc state
 * specified. This will not evict any "active" buffers (i.e. referenced).
 *
 * When 'retry' is set to B_FALSE, the function will make a single pass
 * over the state and evict any buffers that it can. Since it doesn't
 * continually retry the eviction, it might end up leaving some buffers
 * in the ARC due to lock misses.
 *
 * When 'retry' is set to B_TRUE, the function will continually retry the
 * eviction until *all* evictable buffers have been removed from the
 * state. As a result, if concurrent insertions into the state are
 * allowed (e.g. if the ARC isn't shutting down), this function might
 * wind up in an infinite loop, continually trying to evict buffers.
 */
static uint64_t
arc_flush_state(arc_state_t *state, uint64_t spa, arc_buf_contents_t type,
    boolean_t retry)
{
	uint64_t evicted = 0;

	while (zfs_refcount_count(&state->arcs_esize[type]) != 0) {
		evicted += arc_evict_state(state, spa, ARC_EVICT_ALL, type);

		if (!retry)
			break;
	}

	return (evicted);
}

/*
 * Evict the specified number of bytes from the state specified,
 * restricting eviction to the spa and type given. This function
 * prevents us from trying to evict more from a state's list than
 * is "evictable", and to skip evicting altogether when passed a
 * negative value for "bytes". In contrast, arc_evict_state() will
 * evict everything it can, when passed a negative value for "bytes".
 */
static uint64_t
arc_evict_impl(arc_state_t *state, uint64_t spa, int64_t bytes,
    arc_buf_contents_t type)
{
	int64_t delta;

	if (bytes > 0 && zfs_refcount_count(&state->arcs_esize[type]) > 0) {
		delta = MIN(zfs_refcount_count(&state->arcs_esize[type]),
		    bytes);
		return (arc_evict_state(state, spa, delta, type));
	}

	return (0);
}

/*
 * The goal of this function is to evict enough meta data buffers from the
 * ARC in order to enforce the arc_meta_limit.  Achieving this is slightly
 * more complicated than it appears because it is common for data buffers
 * to have holds on meta data buffers.  In addition, dnode meta data buffers
 * will be held by the dnodes in the block preventing them from being freed.
 * This means we can't simply traverse the ARC and expect to always find
 * enough unheld meta data buffer to release.
 *
 * Therefore, this function has been updated to make alternating passes
 * over the ARC releasing data buffers and then newly unheld meta data
 * buffers.  This ensures forward progress is maintained and meta_used
 * will decrease.  Normally this is sufficient, but if required the ARC
 * will call the registered prune callbacks causing dentry and inodes to
 * be dropped from the VFS cache.  This will make dnode meta data buffers
 * available for reclaim.
 */
static uint64_t
arc_evict_meta_balanced(uint64_t meta_used)
{
	int64_t delta, prune = 0, adjustmnt;
	uint64_t total_evicted = 0;
	arc_buf_contents_t type = ARC_BUFC_DATA;
	int restarts = MAX(zfs_arc_meta_adjust_restarts, 0);

restart:
	/*
	 * This slightly differs than the way we evict from the mru in
	 * arc_evict because we don't have a "target" value (i.e. no
	 * "meta" arc_p). As a result, I think we can completely
	 * cannibalize the metadata in the MRU before we evict the
	 * metadata from the MFU. I think we probably need to implement a
	 * "metadata arc_p" value to do this properly.
	 */
	adjustmnt = meta_used - arc_meta_limit;

	if (adjustmnt > 0 &&
	    zfs_refcount_count(&arc_mru->arcs_esize[type]) > 0) {
		delta = MIN(zfs_refcount_count(&arc_mru->arcs_esize[type]),
		    adjustmnt);
		total_evicted += arc_evict_impl(arc_mru, 0, delta, type);
		adjustmnt -= delta;
	}

	/*
	 * We can't afford to recalculate adjustmnt here. If we do,
	 * new metadata buffers can sneak into the MRU or ANON lists,
	 * thus penalize the MFU metadata. Although the fudge factor is
	 * small, it has been empirically shown to be significant for
	 * certain workloads (e.g. creating many empty directories). As
	 * such, we use the original calculation for adjustmnt, and
	 * simply decrement the amount of data evicted from the MRU.
	 */

	if (adjustmnt > 0 &&
	    zfs_refcount_count(&arc_mfu->arcs_esize[type]) > 0) {
		delta = MIN(zfs_refcount_count(&arc_mfu->arcs_esize[type]),
		    adjustmnt);
		total_evicted += arc_evict_impl(arc_mfu, 0, delta, type);
	}

	adjustmnt = meta_used - arc_meta_limit;

	if (adjustmnt > 0 &&
	    zfs_refcount_count(&arc_mru_ghost->arcs_esize[type]) > 0) {
		delta = MIN(adjustmnt,
		    zfs_refcount_count(&arc_mru_ghost->arcs_esize[type]));
		total_evicted += arc_evict_impl(arc_mru_ghost, 0, delta, type);
		adjustmnt -= delta;
	}

	if (adjustmnt > 0 &&
	    zfs_refcount_count(&arc_mfu_ghost->arcs_esize[type]) > 0) {
		delta = MIN(adjustmnt,
		    zfs_refcount_count(&arc_mfu_ghost->arcs_esize[type]));
		total_evicted += arc_evict_impl(arc_mfu_ghost, 0, delta, type);
	}

	/*
	 * If after attempting to make the requested adjustment to the ARC
	 * the meta limit is still being exceeded then request that the
	 * higher layers drop some cached objects which have holds on ARC
	 * meta buffers.  Requests to the upper layers will be made with
	 * increasingly large scan sizes until the ARC is below the limit.
	 */
	if (meta_used > arc_meta_limit) {
		if (type == ARC_BUFC_DATA) {
			type = ARC_BUFC_METADATA;
		} else {
			type = ARC_BUFC_DATA;

			if (zfs_arc_meta_prune) {
				prune += zfs_arc_meta_prune;
				arc_prune_async(prune);
			}
		}

		if (restarts > 0) {
			restarts--;
			goto restart;
		}
	}
	return (total_evicted);
}

/*
 * Evict metadata buffers from the cache, such that arc_meta_used is
 * capped by the arc_meta_limit tunable.
 */
static uint64_t
arc_evict_meta_only(uint64_t meta_used)
{
	uint64_t total_evicted = 0;
	int64_t target;

	/*
	 * If we're over the meta limit, we want to evict enough
	 * metadata to get back under the meta limit. We don't want to
	 * evict so much that we drop the MRU below arc_p, though. If
	 * we're over the meta limit more than we're over arc_p, we
	 * evict some from the MRU here, and some from the MFU below.
	 */
	target = MIN((int64_t)(meta_used - arc_meta_limit),
	    (int64_t)(zfs_refcount_count(&arc_anon->arcs_size) +
	    zfs_refcount_count(&arc_mru->arcs_size) - arc_p));

	total_evicted += arc_evict_impl(arc_mru, 0, target, ARC_BUFC_METADATA);

	/*
	 * Similar to the above, we want to evict enough bytes to get us
	 * below the meta limit, but not so much as to drop us below the
	 * space allotted to the MFU (which is defined as arc_c - arc_p).
	 */
	target = MIN((int64_t)(meta_used - arc_meta_limit),
	    (int64_t)(zfs_refcount_count(&arc_mfu->arcs_size) -
	    (arc_c - arc_p)));

	total_evicted += arc_evict_impl(arc_mfu, 0, target, ARC_BUFC_METADATA);

	return (total_evicted);
}

static uint64_t
arc_evict_meta(uint64_t meta_used)
{
	if (zfs_arc_meta_strategy == ARC_STRATEGY_META_ONLY)
		return (arc_evict_meta_only(meta_used));
	else
		return (arc_evict_meta_balanced(meta_used));
}

/*
 * Return the type of the oldest buffer in the given arc state
 *
 * This function will select a random sublist of type ARC_BUFC_DATA and
 * a random sublist of type ARC_BUFC_METADATA. The tail of each sublist
 * is compared, and the type which contains the "older" buffer will be
 * returned.
 */
static arc_buf_contents_t
arc_evict_type(arc_state_t *state)
{
	multilist_t *data_ml = state->arcs_list[ARC_BUFC_DATA];
	multilist_t *meta_ml = state->arcs_list[ARC_BUFC_METADATA];
	int data_idx = multilist_get_random_index(data_ml);
	int meta_idx = multilist_get_random_index(meta_ml);
	multilist_sublist_t *data_mls;
	multilist_sublist_t *meta_mls;
	arc_buf_contents_t type;
	arc_buf_hdr_t *data_hdr;
	arc_buf_hdr_t *meta_hdr;

	/*
	 * We keep the sublist lock until we're finished, to prevent
	 * the headers from being destroyed via arc_evict_state().
	 */
	data_mls = multilist_sublist_lock(data_ml, data_idx);
	meta_mls = multilist_sublist_lock(meta_ml, meta_idx);

	/*
	 * These two loops are to ensure we skip any markers that
	 * might be at the tail of the lists due to arc_evict_state().
	 */

	for (data_hdr = multilist_sublist_tail(data_mls); data_hdr != NULL;
	    data_hdr = multilist_sublist_prev(data_mls, data_hdr)) {
		if (data_hdr->b_spa != 0)
			break;
	}

	for (meta_hdr = multilist_sublist_tail(meta_mls); meta_hdr != NULL;
	    meta_hdr = multilist_sublist_prev(meta_mls, meta_hdr)) {
		if (meta_hdr->b_spa != 0)
			break;
	}

	if (data_hdr == NULL && meta_hdr == NULL) {
		type = ARC_BUFC_DATA;
	} else if (data_hdr == NULL) {
		ASSERT3P(meta_hdr, !=, NULL);
		type = ARC_BUFC_METADATA;
	} else if (meta_hdr == NULL) {
		ASSERT3P(data_hdr, !=, NULL);
		type = ARC_BUFC_DATA;
	} else {
		ASSERT3P(data_hdr, !=, NULL);
		ASSERT3P(meta_hdr, !=, NULL);

		/* The headers can't be on the sublist without an L1 header */
		ASSERT(HDR_HAS_L1HDR(data_hdr));
		ASSERT(HDR_HAS_L1HDR(meta_hdr));

		if (data_hdr->b_l1hdr.b_arc_access <
		    meta_hdr->b_l1hdr.b_arc_access) {
			type = ARC_BUFC_DATA;
		} else {
			type = ARC_BUFC_METADATA;
		}
	}

	multilist_sublist_unlock(meta_mls);
	multilist_sublist_unlock(data_mls);

	return (type);
}

/*
 * Evict buffers from the cache, such that arc_size is capped by arc_c.
 */
static uint64_t
arc_evict(void)
{
	uint64_t total_evicted = 0;
	uint64_t bytes;
	int64_t target;
	uint64_t asize = aggsum_value(&arc_size);
	uint64_t ameta = aggsum_value(&arc_meta_used);

	/*
	 * If we're over arc_meta_limit, we want to correct that before
	 * potentially evicting data buffers below.
	 */
	total_evicted += arc_evict_meta(ameta);

	/*
	 * Adjust MRU size
	 *
	 * If we're over the target cache size, we want to evict enough
	 * from the list to get back to our target size. We don't want
	 * to evict too much from the MRU, such that it drops below
	 * arc_p. So, if we're over our target cache size more than
	 * the MRU is over arc_p, we'll evict enough to get back to
	 * arc_p here, and then evict more from the MFU below.
	 */
	target = MIN((int64_t)(asize - arc_c),
	    (int64_t)(zfs_refcount_count(&arc_anon->arcs_size) +
	    zfs_refcount_count(&arc_mru->arcs_size) + ameta - arc_p));

	/*
	 * If we're below arc_meta_min, always prefer to evict data.
	 * Otherwise, try to satisfy the requested number of bytes to
	 * evict from the type which contains older buffers; in an
	 * effort to keep newer buffers in the cache regardless of their
	 * type. If we cannot satisfy the number of bytes from this
	 * type, spill over into the next type.
	 */
	if (arc_evict_type(arc_mru) == ARC_BUFC_METADATA &&
	    ameta > arc_meta_min) {
		bytes = arc_evict_impl(arc_mru, 0, target, ARC_BUFC_METADATA);
		total_evicted += bytes;

		/*
		 * If we couldn't evict our target number of bytes from
		 * metadata, we try to get the rest from data.
		 */
		target -= bytes;

		total_evicted +=
		    arc_evict_impl(arc_mru, 0, target, ARC_BUFC_DATA);
	} else {
		bytes = arc_evict_impl(arc_mru, 0, target, ARC_BUFC_DATA);
		total_evicted += bytes;

		/*
		 * If we couldn't evict our target number of bytes from
		 * data, we try to get the rest from metadata.
		 */
		target -= bytes;

		total_evicted +=
		    arc_evict_impl(arc_mru, 0, target, ARC_BUFC_METADATA);
	}

	/*
	 * Re-sum ARC stats after the first round of evictions.
	 */
	asize = aggsum_value(&arc_size);
	ameta = aggsum_value(&arc_meta_used);


	/*
	 * Adjust MFU size
	 *
	 * Now that we've tried to evict enough from the MRU to get its
	 * size back to arc_p, if we're still above the target cache
	 * size, we evict the rest from the MFU.
	 */
	target = asize - arc_c;

	if (arc_evict_type(arc_mfu) == ARC_BUFC_METADATA &&
	    ameta > arc_meta_min) {
		bytes = arc_evict_impl(arc_mfu, 0, target, ARC_BUFC_METADATA);
		total_evicted += bytes;

		/*
		 * If we couldn't evict our target number of bytes from
		 * metadata, we try to get the rest from data.
		 */
		target -= bytes;

		total_evicted +=
		    arc_evict_impl(arc_mfu, 0, target, ARC_BUFC_DATA);
	} else {
		bytes = arc_evict_impl(arc_mfu, 0, target, ARC_BUFC_DATA);
		total_evicted += bytes;

		/*
		 * If we couldn't evict our target number of bytes from
		 * data, we try to get the rest from data.
		 */
		target -= bytes;

		total_evicted +=
		    arc_evict_impl(arc_mfu, 0, target, ARC_BUFC_METADATA);
	}

	/*
	 * Adjust ghost lists
	 *
	 * In addition to the above, the ARC also defines target values
	 * for the ghost lists. The sum of the mru list and mru ghost
	 * list should never exceed the target size of the cache, and
	 * the sum of the mru list, mfu list, mru ghost list, and mfu
	 * ghost list should never exceed twice the target size of the
	 * cache. The following logic enforces these limits on the ghost
	 * caches, and evicts from them as needed.
	 */
	target = zfs_refcount_count(&arc_mru->arcs_size) +
	    zfs_refcount_count(&arc_mru_ghost->arcs_size) - arc_c;

	bytes = arc_evict_impl(arc_mru_ghost, 0, target, ARC_BUFC_DATA);
	total_evicted += bytes;

	target -= bytes;

	total_evicted +=
	    arc_evict_impl(arc_mru_ghost, 0, target, ARC_BUFC_METADATA);

	/*
	 * We assume the sum of the mru list and mfu list is less than
	 * or equal to arc_c (we enforced this above), which means we
	 * can use the simpler of the two equations below:
	 *
	 *	mru + mfu + mru ghost + mfu ghost <= 2 * arc_c
	 *		    mru ghost + mfu ghost <= arc_c
	 */
	target = zfs_refcount_count(&arc_mru_ghost->arcs_size) +
	    zfs_refcount_count(&arc_mfu_ghost->arcs_size) - arc_c;

	bytes = arc_evict_impl(arc_mfu_ghost, 0, target, ARC_BUFC_DATA);
	total_evicted += bytes;

	target -= bytes;

	total_evicted +=
	    arc_evict_impl(arc_mfu_ghost, 0, target, ARC_BUFC_METADATA);

	return (total_evicted);
}

void
arc_flush(spa_t *spa, boolean_t retry)
{
	uint64_t guid = 0;

	/*
	 * If retry is B_TRUE, a spa must not be specified since we have
	 * no good way to determine if all of a spa's buffers have been
	 * evicted from an arc state.
	 */
	ASSERT(!retry || spa == 0);

	if (spa != NULL)
		guid = spa_load_guid(spa);

	(void) arc_flush_state(arc_mru, guid, ARC_BUFC_DATA, retry);
	(void) arc_flush_state(arc_mru, guid, ARC_BUFC_METADATA, retry);

	(void) arc_flush_state(arc_mfu, guid, ARC_BUFC_DATA, retry);
	(void) arc_flush_state(arc_mfu, guid, ARC_BUFC_METADATA, retry);

	(void) arc_flush_state(arc_mru_ghost, guid, ARC_BUFC_DATA, retry);
	(void) arc_flush_state(arc_mru_ghost, guid, ARC_BUFC_METADATA, retry);

	(void) arc_flush_state(arc_mfu_ghost, guid, ARC_BUFC_DATA, retry);
	(void) arc_flush_state(arc_mfu_ghost, guid, ARC_BUFC_METADATA, retry);
}

void
arc_reduce_target_size(int64_t to_free)
{
	uint64_t asize = aggsum_value(&arc_size);

	/*
	 * All callers want the ARC to actually evict (at least) this much
<<<<<<< HEAD
	 * memory.  Therefore we reduce from the lower of the current size
	 * and the target size.  This way, even if arc_c is much higher than
	 * arc_size (as is the case the first time this is called after
	 * booting), we will immediately have arc_c < arc_size and therefore
	 * the arc_evict_zthr will evict.
=======
	 * memory.  Therefore we reduce from the lower of the current size and
	 * the target size.  This way, even if arc_c is much higher than
	 * arc_size (as can be the case after many calls to arc_freed(), we will
	 * immediately have arc_c < arc_size and therefore the arc_evict_zthr
	 * will evict.
>>>>>>> cab24ec5
	 */
	uint64_t c = MIN(arc_c, asize);

	if (c > to_free && c - to_free > arc_c_min) {
		arc_c = c - to_free;
		atomic_add_64(&arc_p, -(arc_p >> arc_shrink_shift));
		if (arc_p > arc_c)
			arc_p = (arc_c >> 1);
		ASSERT(arc_c >= arc_c_min);
		ASSERT((int64_t)arc_p >= 0);
	} else {
		arc_c = arc_c_min;
	}

	if (asize > arc_c) {
		/* See comment in arc_evict_cb_check() on why lock+flag */
		mutex_enter(&arc_evict_lock);
		arc_evict_needed = B_TRUE;
		mutex_exit(&arc_evict_lock);
		zthr_wakeup(arc_evict_zthr);
	}
<<<<<<< HEAD
}
/*
 * Return maximum amount of memory that we could possibly use.  Reduced
 * to half of all memory in user space which is primarily used for testing.
 */
uint64_t
arc_all_memory(void)
{
#ifdef _KERNEL
#ifdef CONFIG_HIGHMEM
	return (ptob(zfs_totalram_pages - zfs_totalhigh_pages));
#else
	return (ptob(zfs_totalram_pages));
#endif /* CONFIG_HIGHMEM */
#else
	return (ptob(physmem) / 2);
#endif /* _KERNEL */
}

/*
 * Return the amount of memory that is considered free.  In user space
 * which is primarily used for testing we pretend that free memory ranges
 * from 0-20% of all memory.
 */
static uint64_t
arc_free_memory(void)
{
#ifdef _KERNEL
#ifdef CONFIG_HIGHMEM
	struct sysinfo si;
	si_meminfo(&si);
	return (ptob(si.freeram - si.freehigh));
#else
	return (ptob(nr_free_pages() +
	    nr_inactive_file_pages() +
	    nr_slab_reclaimable_pages()));

#endif /* CONFIG_HIGHMEM */
#else
	return (spa_get_random(arc_all_memory() * 20 / 100));
#endif /* _KERNEL */
}

/*
 * Return the amount of memory that can be consumed before reclaim will be
 * needed.  Positive if there is sufficient free memory, negative indicates
 * the amount of memory that needs to be freed up.
 */
static int64_t
arc_available_memory(void)
{
#ifdef _KERNEL
	return (arc_free_memory() - arc_sys_free);
#else /* _KERNEL */
	int64_t lowest = INT64_MAX;

	/* Every 100 calls, free a small amount */
	if (spa_get_random(100) == 0)
		lowest = -1024;

	return (lowest);
#endif /* _KERNEL */
=======
>>>>>>> cab24ec5
}

/*
 * Determine if the system is under memory pressure and is asking
 * to reclaim memory. A return value of B_TRUE indicates that the system
 * is under memory pressure and that the arc should adjust accordingly.
 */
boolean_t
arc_reclaim_needed(void)
{
	return (arc_available_memory() < 0);
}

void
arc_kmem_reap_soon(void)
{
	size_t			i;
	kmem_cache_t		*prev_cache = NULL;
	kmem_cache_t		*prev_data_cache = NULL;
	extern kmem_cache_t	*zio_buf_cache[];
	extern kmem_cache_t	*zio_data_buf_cache[];

#ifdef _KERNEL
	if ((aggsum_compare(&arc_meta_used, arc_meta_limit) >= 0) &&
	    zfs_arc_meta_prune) {
		/*
		 * We are exceeding our meta-data cache limit.
		 * Prune some entries to release holds on meta-data.
		 */
		arc_prune_async(zfs_arc_meta_prune);
	}
#if defined(_ILP32)
	/*
	 * Reclaim unused memory from all kmem caches.
	 */
	kmem_reap();
#endif
#endif

	for (i = 0; i < SPA_MAXBLOCKSIZE >> SPA_MINBLOCKSHIFT; i++) {
#if defined(_ILP32)
		/* reach upper limit of cache size on 32-bit */
		if (zio_buf_cache[i] == NULL)
			break;
#endif
		if (zio_buf_cache[i] != prev_cache) {
			prev_cache = zio_buf_cache[i];
			kmem_cache_reap_now(zio_buf_cache[i]);
		}
		if (zio_data_buf_cache[i] != prev_data_cache) {
			prev_data_cache = zio_data_buf_cache[i];
			kmem_cache_reap_now(zio_data_buf_cache[i]);
		}
	}
	kmem_cache_reap_now(buf_cache);
	kmem_cache_reap_now(hdr_full_cache);
	kmem_cache_reap_now(hdr_l2only_cache);
	kmem_cache_reap_now(zfs_btree_leaf_cache);
	abd_cache_reap_now();
}

/* ARGSUSED */
static boolean_t
arc_evict_cb_check(void *arg, zthr_t *zthr)
{
	/*
	 * This is necessary so that any changes which may have been made to
	 * many of the zfs_arc_* module parameters will be propagated to
	 * their actual internal variable counterparts. Without this,
	 * changing those module params at runtime would have no effect.
	 */
	arc_tuning_update(B_FALSE);

	/*
	 * This is necessary in order to keep the kstat information
	 * up to date for tools that display kstat data such as the
	 * mdb ::arc dcmd and the Linux crash utility.  These tools
	 * typically do not call kstat's update function, but simply
	 * dump out stats from the most recent update.  Without
	 * this call, these commands may show stale stats for the
	 * anon, mru, mru_ghost, mfu, and mfu_ghost lists. Even
	 * with this change, the data might be up to 1 second
	 * out of date(the arc_evict_zthr has a maximum sleep
	 * time of 1 second); but that should suffice.  The
	 * arc_state_t structures can be queried directly if more
	 * accurate information is needed.
	 */
	if (arc_ksp != NULL)
		arc_ksp->ks_update(arc_ksp, KSTAT_READ);

	/*
	 * We have to rely on arc_wait_for_eviction() to tell us when to
	 * evict, rather than checking if we are overflowing here, so that we
	 * are sure to not leave arc_wait_for_eviction() waiting on aew_cv.
	 * If we have become "not overflowing" since arc_wait_for_eviction()
	 * checked, we need to wake it up.  We could broadcast the CV here,
	 * but arc_wait_for_eviction() may have not yet gone to sleep.  We
	 * would need to use a mutex to ensure that this function doesn't
	 * broadcast until arc_wait_for_eviction() has gone to sleep (e.g.
	 * the arc_evict_lock).  However, the lock ordering of such a lock
	 * would necessarily be incorrect with respect to the zthr_lock,
	 * which is held before this function is called, and is held by
	 * arc_wait_for_eviction() when it calls zthr_wakeup().
	 */
	return (arc_evict_needed);
}

/*
 * Keep arc_size under arc_c by running arc_evict which evicts data
 * from the ARC.
 */
/* ARGSUSED */
static void
arc_evict_cb(void *arg, zthr_t *zthr)
{
	uint64_t evicted = 0;
	fstrans_cookie_t cookie = spl_fstrans_mark();

	/* Evict from cache */
	evicted = arc_evict();

	/*
	 * If evicted is zero, we couldn't evict anything
	 * via arc_evict(). This could be due to hash lock
	 * collisions, but more likely due to the majority of
	 * arc buffers being unevictable. Therefore, even if
	 * arc_size is above arc_c, another pass is unlikely to
	 * be helpful and could potentially cause us to enter an
	 * infinite loop.  Additionally, zthr_iscancelled() is
	 * checked here so that if the arc is shutting down, the
	 * broadcast will wake any remaining arc evict waiters.
	 */
	mutex_enter(&arc_evict_lock);
	arc_evict_needed = !zthr_iscancelled(arc_evict_zthr) &&
	    evicted > 0 && aggsum_compare(&arc_size, arc_c) > 0;
	if (!arc_evict_needed) {
		/*
		 * We're either no longer overflowing, or we
		 * can't evict anything more, so we should wake
		 * arc_get_data_impl() sooner.
		 */
		arc_evict_waiter_t *aw;
		while ((aw = list_remove_head(&arc_evict_waiters)) != NULL) {
			cv_broadcast(&aw->aew_cv);
		}
		arc_set_need_free();
	}
	mutex_exit(&arc_evict_lock);
	spl_fstrans_unmark(cookie);
}

/* ARGSUSED */
static boolean_t
arc_reap_cb_check(void *arg, zthr_t *zthr)
{
	int64_t free_memory = arc_available_memory();

	/*
	 * If a kmem reap is already active, don't schedule more.  We must
	 * check for this because kmem_cache_reap_soon() won't actually
	 * block on the cache being reaped (this is to prevent callers from
	 * becoming implicitly blocked by a system-wide kmem reap -- which,
	 * on a system with many, many full magazines, can take minutes).
	 */
	if (!kmem_cache_reap_active() && free_memory < 0) {

		arc_no_grow = B_TRUE;
		arc_warm = B_TRUE;
		/*
		 * Wait at least zfs_grow_retry (default 5) seconds
		 * before considering growing.
		 */
		arc_growtime = gethrtime() + SEC2NSEC(arc_grow_retry);
		return (B_TRUE);
	} else if (free_memory < arc_c >> arc_no_grow_shift) {
		arc_no_grow = B_TRUE;
	} else if (gethrtime() >= arc_growtime) {
		arc_no_grow = B_FALSE;
	}

	return (B_FALSE);
}

/*
 * Keep enough free memory in the system by reaping the ARC's kmem
 * caches.  To cause more slabs to be reapable, we may reduce the
 * target size of the cache (arc_c), causing the arc_evict_cb()
 * to free more buffers.
 */
/* ARGSUSED */
static void
arc_reap_cb(void *arg, zthr_t *zthr)
{
	int64_t free_memory;
	fstrans_cookie_t cookie = spl_fstrans_mark();

	/*
	 * Kick off asynchronous kmem_reap()'s of all our caches.
	 */
	arc_kmem_reap_soon();

	/*
	 * Wait at least arc_kmem_cache_reap_retry_ms between
	 * arc_kmem_reap_soon() calls. Without this check it is possible to
	 * end up in a situation where we spend lots of time reaping
	 * caches, while we're near arc_c_min.  Waiting here also gives the
	 * subsequent free memory check a chance of finding that the
	 * asynchronous reap has already freed enough memory, and we don't
	 * need to call arc_reduce_target_size().
	 */
	delay((hz * arc_kmem_cache_reap_retry_ms + 999) / 1000);

	/*
	 * Reduce the target size as needed to maintain the amount of free
	 * memory in the system at a fraction of the arc_size (1/128th by
	 * default).  If oversubscribed (free_memory < 0) then reduce the
	 * target arc_size by the deficit amount plus the fractional
	 * amount.  If free memory is positive but less then the fractional
	 * amount, reduce by what is needed to hit the fractional amount.
	 */
	free_memory = arc_available_memory();

	int64_t to_free =
	    (arc_c >> arc_shrink_shift) - free_memory;
	if (to_free > 0) {
		arc_reduce_target_size(to_free);
	}
	spl_fstrans_unmark(cookie);
}

#ifdef _KERNEL
/*
 * Determine the amount of memory eligible for eviction contained in the
 * ARC. All clean data reported by the ghost lists can always be safely
 * evicted. Due to arc_c_min, the same does not hold for all clean data
 * contained by the regular mru and mfu lists.
 *
 * In the case of the regular mru and mfu lists, we need to report as
 * much clean data as possible, such that evicting that same reported
 * data will not bring arc_size below arc_c_min. Thus, in certain
 * circumstances, the total amount of clean data in the mru and mfu
 * lists might not actually be evictable.
 *
 * The following two distinct cases are accounted for:
 *
 * 1. The sum of the amount of dirty data contained by both the mru and
 *    mfu lists, plus the ARC's other accounting (e.g. the anon list),
 *    is greater than or equal to arc_c_min.
 *    (i.e. amount of dirty data >= arc_c_min)
 *
 *    This is the easy case; all clean data contained by the mru and mfu
 *    lists is evictable. Evicting all clean data can only drop arc_size
 *    to the amount of dirty data, which is greater than arc_c_min.
 *
 * 2. The sum of the amount of dirty data contained by both the mru and
 *    mfu lists, plus the ARC's other accounting (e.g. the anon list),
 *    is less than arc_c_min.
 *    (i.e. arc_c_min > amount of dirty data)
 *
 *    2.1. arc_size is greater than or equal arc_c_min.
 *         (i.e. arc_size >= arc_c_min > amount of dirty data)
 *
 *         In this case, not all clean data from the regular mru and mfu
 *         lists is actually evictable; we must leave enough clean data
 *         to keep arc_size above arc_c_min. Thus, the maximum amount of
 *         evictable data from the two lists combined, is exactly the
 *         difference between arc_size and arc_c_min.
 *
 *    2.2. arc_size is less than arc_c_min
 *         (i.e. arc_c_min > arc_size > amount of dirty data)
 *
 *         In this case, none of the data contained in the mru and mfu
 *         lists is evictable, even if it's clean. Since arc_size is
 *         already below arc_c_min, evicting any more would only
 *         increase this negative difference.
 */

<<<<<<< HEAD
	if (arc_dirty >= min)
		return (arc_clean);

	return (MAX((int64_t)asize - (int64_t)min, 0));
}

/*
 * The _count() function returns the number of free-able objects.
 * The _scan() function returns the number of objects that were freed.
 */
static unsigned long
arc_shrinker_count(struct shrinker *shrink, struct shrink_control *sc)
{
	/*
	 * __GFP_FS won't be set if we are called from ZFS code.  To avoid a
	 * deadlock, we don't allow evicting in this case.  We return 0
	 * rather than SHRINK_STOP so that the shrinker logic doesn't
	 * accumulate a deficit against us.
	 */
	if (!(sc->gfp_mask & __GFP_FS)) {
		return (0);
	}

	/*
	 * This code is reached in the "direct reclaim" case, were the kernel
	 * (outside ZFS) is trying to allocate a page, and the system is low
	 * on memory.
	 *
	 * The kernel's shrinker code doesn't understand how many pages the
	 * ARC's callback actually frees, so it may ask the ARC to shrink a
	 * lot for one page allocation. This is problematic because it may
	 * take a long time, thus delaying the page allocation, and because
	 * it may force the ARC to unnecessarily shrink very small.
	 *
	 * Therefore, we limit the amount of data that we say is evictable,
	 * which limits the amount that the shrinker will ask us to evict for
	 * one page allocation attempt.
	 *
	 * In practice, we may be asked to shrink 4x the limit to satisfy one
	 * page allocation, before the kernel's shrinker code gives up on us.
	 * When that happens, we rely on the kernel code to find the pages
	 * that we freed before invoking the OOM killer.  This happens in
	 * __alloc_pages_slowpath(), which retries and finds the pages we
	 * freed when it calls get_page_from_freelist().
	 *
	 * See also the comment above zfs_arc_shrinker_limit.
	 */
	return (MIN(zfs_arc_shrinker_limit,
	    btop((int64_t)arc_evictable_memory())));
}

static unsigned long
arc_shrinker_scan(struct shrinker *shrink, struct shrink_control *sc)
{
	ASSERT((sc->gfp_mask & __GFP_FS) != 0);

	/* The arc is considered warm once reclaim has occurred */
	if (unlikely(arc_warm == B_FALSE))
		arc_warm = B_TRUE;

	/*
	 * Evict the requested number of pages by reducing arc_c and waiting
	 * for the requested amount of data to be evicted.
	 */
	arc_reduce_target_size(ptob(sc->nr_to_scan));
	arc_wait_for_eviction(ptob(sc->nr_to_scan));
	if (current->reclaim_state != NULL)
		current->reclaim_state->reclaimed_slab += sc->nr_to_scan;

	/*
	 * We are experiencing memory pressure which the arc_evict_zthr was
	 * unable to keep up with. Set arc_no_grow to briefly pause arc
	 * growth to avoid compounding the memory pressure.
	 */
	arc_no_grow = B_TRUE;

	/*
	 * When direct reclaim is observed it usually indicates a rapid
	 * increase in memory pressure.  This occurs because the kswapd
	 * threads were unable to asynchronously keep enough free memory
	 * available.
	 */
	if (current_is_kswapd()) {
		ARCSTAT_BUMP(arcstat_memory_indirect_count);
	} else {
		ARCSTAT_BUMP(arcstat_memory_direct_count);
	}

	return (sc->nr_to_scan);
}

SPL_SHRINKER_DECLARE(arc_shrinker,
    arc_shrinker_count, arc_shrinker_scan, DEFAULT_SEEKS);

=======
>>>>>>> cab24ec5
#endif /* _KERNEL */

/*
 * Adapt arc info given the number of bytes we are trying to add and
 * the state that we are coming from.  This function is only called
 * when we are adding new content to the cache.
 */
static void
arc_adapt(int bytes, arc_state_t *state)
{
	int mult;
	uint64_t arc_p_min = (arc_c >> arc_p_min_shift);
	int64_t mrug_size = zfs_refcount_count(&arc_mru_ghost->arcs_size);
	int64_t mfug_size = zfs_refcount_count(&arc_mfu_ghost->arcs_size);

	ASSERT(bytes > 0);
	/*
	 * Adapt the target size of the MRU list:
	 *	- if we just hit in the MRU ghost list, then increase
	 *	  the target size of the MRU list.
	 *	- if we just hit in the MFU ghost list, then increase
	 *	  the target size of the MFU list by decreasing the
	 *	  target size of the MRU list.
	 */
	if (state == arc_mru_ghost) {
		mult = (mrug_size >= mfug_size) ? 1 : (mfug_size / mrug_size);
		if (!zfs_arc_p_dampener_disable)
			mult = MIN(mult, 10); /* avoid wild arc_p adjustment */

		arc_p = MIN(arc_c - arc_p_min, arc_p + bytes * mult);
	} else if (state == arc_mfu_ghost) {
		uint64_t delta;

		mult = (mfug_size >= mrug_size) ? 1 : (mrug_size / mfug_size);
		if (!zfs_arc_p_dampener_disable)
			mult = MIN(mult, 10);

		delta = MIN(bytes * mult, arc_p);
		arc_p = MAX(arc_p_min, arc_p - delta);
	}
	ASSERT((int64_t)arc_p >= 0);

	/*
	 * Wake reap thread if we do not have any available memory
	 */
	if (arc_reclaim_needed()) {
		zthr_wakeup(arc_reap_zthr);
		return;
	}

	if (arc_no_grow)
		return;

	if (arc_c >= arc_c_max)
		return;

	/*
	 * If we're within (2 * maxblocksize) bytes of the target
	 * cache size, increment the target cache size
	 */
	ASSERT3U(arc_c, >=, 2ULL << SPA_MAXBLOCKSHIFT);
	if (aggsum_upper_bound(&arc_size) >=
	    arc_c - (2ULL << SPA_MAXBLOCKSHIFT)) {
		atomic_add_64(&arc_c, (int64_t)bytes);
		if (arc_c > arc_c_max)
			arc_c = arc_c_max;
		else if (state == arc_anon)
			atomic_add_64(&arc_p, (int64_t)bytes);
		if (arc_p > arc_c)
			arc_p = arc_c;
	}
	ASSERT((int64_t)arc_p >= 0);
}

/*
 * Check if arc_size has grown past our upper threshold, determined by
 * zfs_arc_overflow_shift.
 */
boolean_t
arc_is_overflowing(void)
{
	/* Always allow at least one block of overflow */
	int64_t overflow = MAX(SPA_MAXBLOCKSIZE,
	    arc_c >> zfs_arc_overflow_shift);

	/*
	 * We just compare the lower bound here for performance reasons. Our
	 * primary goals are to make sure that the arc never grows without
	 * bound, and that it can reach its maximum size. This check
	 * accomplishes both goals. The maximum amount we could run over by is
	 * 2 * aggsum_borrow_multiplier * NUM_CPUS * the average size of a block
	 * in the ARC. In practice, that's in the tens of MB, which is low
	 * enough to be safe.
	 */
	return (aggsum_lower_bound(&arc_size) >= (int64_t)arc_c + overflow);
}

static abd_t *
arc_get_data_abd(arc_buf_hdr_t *hdr, uint64_t size, void *tag,
    boolean_t do_adapt)
{
	arc_buf_contents_t type = arc_buf_type(hdr);

	arc_get_data_impl(hdr, size, tag, do_adapt);
	if (type == ARC_BUFC_METADATA) {
		return (abd_alloc(size, B_TRUE));
	} else {
		ASSERT(type == ARC_BUFC_DATA);
		return (abd_alloc(size, B_FALSE));
	}
}

static void *
arc_get_data_buf(arc_buf_hdr_t *hdr, uint64_t size, void *tag)
{
	arc_buf_contents_t type = arc_buf_type(hdr);

	arc_get_data_impl(hdr, size, tag, B_TRUE);
	if (type == ARC_BUFC_METADATA) {
		return (zio_buf_alloc(size));
	} else {
		ASSERT(type == ARC_BUFC_DATA);
		return (zio_data_buf_alloc(size));
	}
}

/*
 * Wait for the specified amount of data (in bytes) to be evicted from the
<<<<<<< HEAD
 * ARC, or for the ARC to no longer be full.  If the ARC is full, we must
 * also wait for there to be sufficient free memory (based on
 * arc_free_memory()).
 */
static void
=======
 * ARC, and for there to be sufficient free memory in the system.  Waiting for
 * eviction ensures that the memory used by the ARC decreases.  Waiting for
 * free memory ensures that the system won't run out of free pages, regardless
 * of ARC behavior and settings.  See arc_lowmem_init().
 */
void
>>>>>>> cab24ec5
arc_wait_for_eviction(uint64_t amount)
{
	mutex_enter(&arc_evict_lock);
	if (arc_is_overflowing()) {
		arc_evict_needed = B_TRUE;
		zthr_wakeup(arc_evict_zthr);

		if (amount != 0) {
			arc_evict_waiter_t aw;
			list_link_init(&aw.aew_node);
			cv_init(&aw.aew_cv, NULL, CV_DEFAULT, NULL);

			arc_evict_waiter_t *last =
			    list_tail(&arc_evict_waiters);
			if (last != NULL) {
				ASSERT3U(last->aew_count, >, arc_evict_count);
				aw.aew_count = last->aew_count + amount;
			} else {
				aw.aew_count = arc_evict_count + amount;
			}

			list_insert_tail(&arc_evict_waiters, &aw);

			arc_set_need_free();

<<<<<<< HEAD
			DTRACE_PROBE4(arc__wait__for__eviction,
			    arc_evict_waiter_t *, &aw,
=======
			DTRACE_PROBE3(arc__wait__for__eviction,
>>>>>>> cab24ec5
			    uint64_t, amount,
			    uint64_t, arc_evict_count,
			    uint64_t, aw.aew_count);

			/*
			 * We will be woken up either when arc_evict_count
			 * reaches aew_count, or when the ARC is no longer
			 * overflowing and eviction completes.
			 */
			cv_wait(&aw.aew_cv, &arc_evict_lock);

			/*
			 * In case of "false" wakeup, we will still be on the
			 * list.
			 */
			if (list_link_active(&aw.aew_node))
				list_remove(&arc_evict_waiters, &aw);

			cv_destroy(&aw.aew_cv);
		}
	}
	mutex_exit(&arc_evict_lock);
}

/*
 * Allocate a block and return it to the caller. If we are hitting the
 * hard limit for the cache size, we must sleep, waiting for the eviction
 * thread to catch up. If we're past the target size but below the hard
 * limit, we'll only signal the reclaim thread and continue on.
 */
static void
arc_get_data_impl(arc_buf_hdr_t *hdr, uint64_t size, void *tag,
    boolean_t do_adapt)
{
	arc_state_t *state = hdr->b_l1hdr.b_state;
	arc_buf_contents_t type = arc_buf_type(hdr);

	if (do_adapt)
		arc_adapt(size, state);

	/*
	 * If arc_size is currently overflowing, we must be adding data
	 * faster than we are evicting.  To ensure we don't compound the
	 * problem by adding more data and forcing arc_size to grow even
	 * further past it's target size, we wait for the eviction thread to
	 * make some progress.  We also wait for there to be sufficient free
	 * memory in the system, as measured by arc_free_memory().
	 *
<<<<<<< HEAD
	 * Specifically, we wait for zfs_arc_get_data_eviction_pct percent of
	 * the requested size to be evicted.  This should be more than 100%,
	 * to ensure that that progress is also made towards getting arc_size
	 * under arc_c.  See the comment above zfs_arc_get_data_eviction_pct.
=======
	 * Specifically, we wait for zfs_arc_eviction_pct percent of the
	 * requested size to be evicted.  This should be more than 100%, to
	 * ensure that that progress is also made towards getting arc_size
	 * under arc_c.  See the comment above zfs_arc_eviction_pct.
>>>>>>> cab24ec5
	 *
	 * We do the overflowing check without holding the arc_evict_lock to
	 * reduce lock contention in this hot path.  Note that
	 * arc_wait_for_eviction() will acquire the lock and check again to
	 * ensure we are truly overflowing before blocking.
	 */
	if (arc_is_overflowing()) {
		arc_wait_for_eviction(size *
<<<<<<< HEAD
		    zfs_arc_get_data_eviction_pct / 100);
=======
		    zfs_arc_eviction_pct / 100);
>>>>>>> cab24ec5
	}

	VERIFY3U(hdr->b_type, ==, type);
	if (type == ARC_BUFC_METADATA) {
		arc_space_consume(size, ARC_SPACE_META);
	} else {
		arc_space_consume(size, ARC_SPACE_DATA);
	}

	/*
	 * Update the state size.  Note that ghost states have a
	 * "ghost size" and so don't need to be updated.
	 */
	if (!GHOST_STATE(state)) {

		(void) zfs_refcount_add_many(&state->arcs_size, size, tag);

		/*
		 * If this is reached via arc_read, the link is
		 * protected by the hash lock. If reached via
		 * arc_buf_alloc, the header should not be accessed by
		 * any other thread. And, if reached via arc_read_done,
		 * the hash lock will protect it if it's found in the
		 * hash table; otherwise no other thread should be
		 * trying to [add|remove]_reference it.
		 */
		if (multilist_link_active(&hdr->b_l1hdr.b_arc_node)) {
			ASSERT(zfs_refcount_is_zero(&hdr->b_l1hdr.b_refcnt));
			(void) zfs_refcount_add_many(&state->arcs_esize[type],
			    size, tag);
		}

		/*
		 * If we are growing the cache, and we are adding anonymous
		 * data, and we have outgrown arc_p, update arc_p
		 */
		if (aggsum_upper_bound(&arc_size) < arc_c &&
		    hdr->b_l1hdr.b_state == arc_anon &&
		    (zfs_refcount_count(&arc_anon->arcs_size) +
		    zfs_refcount_count(&arc_mru->arcs_size) > arc_p))
			arc_p = MIN(arc_c, arc_p + size);
	}
}

static void
arc_free_data_abd(arc_buf_hdr_t *hdr, abd_t *abd, uint64_t size, void *tag)
{
	arc_free_data_impl(hdr, size, tag);
	abd_free(abd);
}

static void
arc_free_data_buf(arc_buf_hdr_t *hdr, void *buf, uint64_t size, void *tag)
{
	arc_buf_contents_t type = arc_buf_type(hdr);

	arc_free_data_impl(hdr, size, tag);
	if (type == ARC_BUFC_METADATA) {
		zio_buf_free(buf, size);
	} else {
		ASSERT(type == ARC_BUFC_DATA);
		zio_data_buf_free(buf, size);
	}
}

/*
 * Free the arc data buffer.
 */
static void
arc_free_data_impl(arc_buf_hdr_t *hdr, uint64_t size, void *tag)
{
	arc_state_t *state = hdr->b_l1hdr.b_state;
	arc_buf_contents_t type = arc_buf_type(hdr);

	/* protected by hash lock, if in the hash table */
	if (multilist_link_active(&hdr->b_l1hdr.b_arc_node)) {
		ASSERT(zfs_refcount_is_zero(&hdr->b_l1hdr.b_refcnt));
		ASSERT(state != arc_anon && state != arc_l2c_only);

		(void) zfs_refcount_remove_many(&state->arcs_esize[type],
		    size, tag);
	}
	(void) zfs_refcount_remove_many(&state->arcs_size, size, tag);

	VERIFY3U(hdr->b_type, ==, type);
	if (type == ARC_BUFC_METADATA) {
		arc_space_return(size, ARC_SPACE_META);
	} else {
		ASSERT(type == ARC_BUFC_DATA);
		arc_space_return(size, ARC_SPACE_DATA);
	}
}

/*
 * This routine is called whenever a buffer is accessed.
 * NOTE: the hash lock is dropped in this function.
 */
static void
arc_access(arc_buf_hdr_t *hdr, kmutex_t *hash_lock)
{
	clock_t now;

	ASSERT(MUTEX_HELD(hash_lock));
	ASSERT(HDR_HAS_L1HDR(hdr));

	if (hdr->b_l1hdr.b_state == arc_anon) {
		/*
		 * This buffer is not in the cache, and does not
		 * appear in our "ghost" list.  Add the new buffer
		 * to the MRU state.
		 */

		ASSERT0(hdr->b_l1hdr.b_arc_access);
		hdr->b_l1hdr.b_arc_access = ddi_get_lbolt();
		DTRACE_PROBE1(new_state__mru, arc_buf_hdr_t *, hdr);
		arc_change_state(arc_mru, hdr, hash_lock);

	} else if (hdr->b_l1hdr.b_state == arc_mru) {
		now = ddi_get_lbolt();

		/*
		 * If this buffer is here because of a prefetch, then either:
		 * - clear the flag if this is a "referencing" read
		 *   (any subsequent access will bump this into the MFU state).
		 * or
		 * - move the buffer to the head of the list if this is
		 *   another prefetch (to make it less likely to be evicted).
		 */
		if (HDR_PREFETCH(hdr) || HDR_PRESCIENT_PREFETCH(hdr)) {
			if (zfs_refcount_count(&hdr->b_l1hdr.b_refcnt) == 0) {
				/* link protected by hash lock */
				ASSERT(multilist_link_active(
				    &hdr->b_l1hdr.b_arc_node));
			} else {
				if (HDR_HAS_L2HDR(hdr))
					l2arc_hdr_arcstats_decrement_state(hdr);
				arc_hdr_clear_flags(hdr,
				    ARC_FLAG_PREFETCH |
				    ARC_FLAG_PRESCIENT_PREFETCH);
				atomic_inc_32(&hdr->b_l1hdr.b_mru_hits);
				ARCSTAT_BUMP(arcstat_mru_hits);
				if (HDR_HAS_L2HDR(hdr))
					l2arc_hdr_arcstats_increment_state(hdr);
			}
			hdr->b_l1hdr.b_arc_access = now;
			return;
		}

		/*
		 * This buffer has been "accessed" only once so far,
		 * but it is still in the cache. Move it to the MFU
		 * state.
		 */
		if (ddi_time_after(now, hdr->b_l1hdr.b_arc_access +
		    ARC_MINTIME)) {
			/*
			 * More than 125ms have passed since we
			 * instantiated this buffer.  Move it to the
			 * most frequently used state.
			 */
			hdr->b_l1hdr.b_arc_access = now;
			DTRACE_PROBE1(new_state__mfu, arc_buf_hdr_t *, hdr);
			arc_change_state(arc_mfu, hdr, hash_lock);
		}
		atomic_inc_32(&hdr->b_l1hdr.b_mru_hits);
		ARCSTAT_BUMP(arcstat_mru_hits);
	} else if (hdr->b_l1hdr.b_state == arc_mru_ghost) {
		arc_state_t	*new_state;
		/*
		 * This buffer has been "accessed" recently, but
		 * was evicted from the cache.  Move it to the
		 * MFU state.
		 */
		if (HDR_PREFETCH(hdr) || HDR_PRESCIENT_PREFETCH(hdr)) {
			new_state = arc_mru;
			if (zfs_refcount_count(&hdr->b_l1hdr.b_refcnt) > 0) {
				if (HDR_HAS_L2HDR(hdr))
					l2arc_hdr_arcstats_decrement_state(hdr);
				arc_hdr_clear_flags(hdr,
				    ARC_FLAG_PREFETCH |
				    ARC_FLAG_PRESCIENT_PREFETCH);
				if (HDR_HAS_L2HDR(hdr))
					l2arc_hdr_arcstats_increment_state(hdr);
			}
			DTRACE_PROBE1(new_state__mru, arc_buf_hdr_t *, hdr);
		} else {
			new_state = arc_mfu;
			DTRACE_PROBE1(new_state__mfu, arc_buf_hdr_t *, hdr);
		}

		hdr->b_l1hdr.b_arc_access = ddi_get_lbolt();
		arc_change_state(new_state, hdr, hash_lock);

		atomic_inc_32(&hdr->b_l1hdr.b_mru_ghost_hits);
		ARCSTAT_BUMP(arcstat_mru_ghost_hits);
	} else if (hdr->b_l1hdr.b_state == arc_mfu) {
		/*
		 * This buffer has been accessed more than once and is
		 * still in the cache.  Keep it in the MFU state.
		 *
		 * NOTE: an add_reference() that occurred when we did
		 * the arc_read() will have kicked this off the list.
		 * If it was a prefetch, we will explicitly move it to
		 * the head of the list now.
		 */

		atomic_inc_32(&hdr->b_l1hdr.b_mfu_hits);
		ARCSTAT_BUMP(arcstat_mfu_hits);
		hdr->b_l1hdr.b_arc_access = ddi_get_lbolt();
	} else if (hdr->b_l1hdr.b_state == arc_mfu_ghost) {
		arc_state_t	*new_state = arc_mfu;
		/*
		 * This buffer has been accessed more than once but has
		 * been evicted from the cache.  Move it back to the
		 * MFU state.
		 */

		if (HDR_PREFETCH(hdr) || HDR_PRESCIENT_PREFETCH(hdr)) {
			/*
			 * This is a prefetch access...
			 * move this block back to the MRU state.
			 */
			new_state = arc_mru;
		}

		hdr->b_l1hdr.b_arc_access = ddi_get_lbolt();
		DTRACE_PROBE1(new_state__mfu, arc_buf_hdr_t *, hdr);
		arc_change_state(new_state, hdr, hash_lock);

		atomic_inc_32(&hdr->b_l1hdr.b_mfu_ghost_hits);
		ARCSTAT_BUMP(arcstat_mfu_ghost_hits);
	} else if (hdr->b_l1hdr.b_state == arc_l2c_only) {
		/*
		 * This buffer is on the 2nd Level ARC.
		 */

		hdr->b_l1hdr.b_arc_access = ddi_get_lbolt();
		DTRACE_PROBE1(new_state__mfu, arc_buf_hdr_t *, hdr);
		arc_change_state(arc_mfu, hdr, hash_lock);
	} else {
		cmn_err(CE_PANIC, "invalid arc state 0x%p",
		    hdr->b_l1hdr.b_state);
	}
}

/*
 * This routine is called by dbuf_hold() to update the arc_access() state
 * which otherwise would be skipped for entries in the dbuf cache.
 */
void
arc_buf_access(arc_buf_t *buf)
{
	mutex_enter(&buf->b_evict_lock);
	arc_buf_hdr_t *hdr = buf->b_hdr;

	/*
	 * Avoid taking the hash_lock when possible as an optimization.
	 * The header must be checked again under the hash_lock in order
	 * to handle the case where it is concurrently being released.
	 */
	if (hdr->b_l1hdr.b_state == arc_anon || HDR_EMPTY(hdr)) {
		mutex_exit(&buf->b_evict_lock);
		return;
	}

	kmutex_t *hash_lock = HDR_LOCK(hdr);
	mutex_enter(hash_lock);

	if (hdr->b_l1hdr.b_state == arc_anon || HDR_EMPTY(hdr)) {
		mutex_exit(hash_lock);
		mutex_exit(&buf->b_evict_lock);
		ARCSTAT_BUMP(arcstat_access_skip);
		return;
	}

	mutex_exit(&buf->b_evict_lock);

	ASSERT(hdr->b_l1hdr.b_state == arc_mru ||
	    hdr->b_l1hdr.b_state == arc_mfu);

	DTRACE_PROBE1(arc__hit, arc_buf_hdr_t *, hdr);
	arc_access(hdr, hash_lock);
	mutex_exit(hash_lock);

	ARCSTAT_BUMP(arcstat_hits);
	ARCSTAT_CONDSTAT(!HDR_PREFETCH(hdr) && !HDR_PRESCIENT_PREFETCH(hdr),
	    demand, prefetch, !HDR_ISTYPE_METADATA(hdr), data, metadata, hits);
}

/* a generic arc_read_done_func_t which you can use */
/* ARGSUSED */
void
arc_bcopy_func(zio_t *zio, const zbookmark_phys_t *zb, const blkptr_t *bp,
    arc_buf_t *buf, void *arg)
{
	if (buf == NULL)
		return;

	bcopy(buf->b_data, arg, arc_buf_size(buf));
	arc_buf_destroy(buf, arg);
}

/* a generic arc_read_done_func_t */
/* ARGSUSED */
void
arc_getbuf_func(zio_t *zio, const zbookmark_phys_t *zb, const blkptr_t *bp,
    arc_buf_t *buf, void *arg)
{
	arc_buf_t **bufp = arg;

	if (buf == NULL) {
		ASSERT(zio == NULL || zio->io_error != 0);
		*bufp = NULL;
	} else {
		ASSERT(zio == NULL || zio->io_error == 0);
		*bufp = buf;
		ASSERT(buf->b_data != NULL);
	}
}

static void
arc_hdr_verify(arc_buf_hdr_t *hdr, blkptr_t *bp)
{
	if (BP_IS_HOLE(bp) || BP_IS_EMBEDDED(bp)) {
		ASSERT3U(HDR_GET_PSIZE(hdr), ==, 0);
		ASSERT3U(arc_hdr_get_compress(hdr), ==, ZIO_COMPRESS_OFF);
	} else {
		if (HDR_COMPRESSION_ENABLED(hdr)) {
			ASSERT3U(arc_hdr_get_compress(hdr), ==,
			    BP_GET_COMPRESS(bp));
		}
		ASSERT3U(HDR_GET_LSIZE(hdr), ==, BP_GET_LSIZE(bp));
		ASSERT3U(HDR_GET_PSIZE(hdr), ==, BP_GET_PSIZE(bp));
		ASSERT3U(!!HDR_PROTECTED(hdr), ==, BP_IS_PROTECTED(bp));
	}
}

static void
arc_read_done(zio_t *zio)
{
	blkptr_t 	*bp = zio->io_bp;
	arc_buf_hdr_t	*hdr = zio->io_private;
	kmutex_t	*hash_lock = NULL;
	arc_callback_t	*callback_list;
	arc_callback_t	*acb;
	boolean_t	freeable = B_FALSE;

	/*
	 * The hdr was inserted into hash-table and removed from lists
	 * prior to starting I/O.  We should find this header, since
	 * it's in the hash table, and it should be legit since it's
	 * not possible to evict it during the I/O.  The only possible
	 * reason for it not to be found is if we were freed during the
	 * read.
	 */
	if (HDR_IN_HASH_TABLE(hdr)) {
		arc_buf_hdr_t *found;

		ASSERT3U(hdr->b_birth, ==, BP_PHYSICAL_BIRTH(zio->io_bp));
		ASSERT3U(hdr->b_dva.dva_word[0], ==,
		    BP_IDENTITY(zio->io_bp)->dva_word[0]);
		ASSERT3U(hdr->b_dva.dva_word[1], ==,
		    BP_IDENTITY(zio->io_bp)->dva_word[1]);

		found = buf_hash_find(hdr->b_spa, zio->io_bp, &hash_lock);

		ASSERT((found == hdr &&
		    DVA_EQUAL(&hdr->b_dva, BP_IDENTITY(zio->io_bp))) ||
		    (found == hdr && HDR_L2_READING(hdr)));
		ASSERT3P(hash_lock, !=, NULL);
	}

	if (BP_IS_PROTECTED(bp)) {
		hdr->b_crypt_hdr.b_ot = BP_GET_TYPE(bp);
		hdr->b_crypt_hdr.b_dsobj = zio->io_bookmark.zb_objset;
		zio_crypt_decode_params_bp(bp, hdr->b_crypt_hdr.b_salt,
		    hdr->b_crypt_hdr.b_iv);

		if (BP_GET_TYPE(bp) == DMU_OT_INTENT_LOG) {
			void *tmpbuf;

			tmpbuf = abd_borrow_buf_copy(zio->io_abd,
			    sizeof (zil_chain_t));
			zio_crypt_decode_mac_zil(tmpbuf,
			    hdr->b_crypt_hdr.b_mac);
			abd_return_buf(zio->io_abd, tmpbuf,
			    sizeof (zil_chain_t));
		} else {
			zio_crypt_decode_mac_bp(bp, hdr->b_crypt_hdr.b_mac);
		}
	}

	if (zio->io_error == 0) {
		/* byteswap if necessary */
		if (BP_SHOULD_BYTESWAP(zio->io_bp)) {
			if (BP_GET_LEVEL(zio->io_bp) > 0) {
				hdr->b_l1hdr.b_byteswap = DMU_BSWAP_UINT64;
			} else {
				hdr->b_l1hdr.b_byteswap =
				    DMU_OT_BYTESWAP(BP_GET_TYPE(zio->io_bp));
			}
		} else {
			hdr->b_l1hdr.b_byteswap = DMU_BSWAP_NUMFUNCS;
		}
		if (!HDR_L2_READING(hdr)) {
			hdr->b_complevel = zio->io_prop.zp_complevel;
		}
	}

	arc_hdr_clear_flags(hdr, ARC_FLAG_L2_EVICTED);

	callback_list = hdr->b_l1hdr.b_acb;
	ASSERT3P(callback_list, !=, NULL);

	if (hash_lock && zio->io_error == 0 &&
	    hdr->b_l1hdr.b_state == arc_anon) {
		/*
		 * Only call arc_access on anonymous buffers.  This is because
		 * if we've issued an I/O for an evicted buffer, we've already
		 * called arc_access (to prevent any simultaneous readers from
		 * getting confused).
		 */
		arc_access(hdr, hash_lock);
	}

	/*
	 * If a read request has a callback (i.e. acb_done is not NULL), then we
	 * make a buf containing the data according to the parameters which were
	 * passed in. The implementation of arc_buf_alloc_impl() ensures that we
	 * aren't needlessly decompressing the data multiple times.
	 */
	int callback_cnt = 0;
	for (acb = callback_list; acb != NULL; acb = acb->acb_next) {
		if (!acb->acb_done)
			continue;

		callback_cnt++;

		if (zio->io_error != 0)
			continue;

		int error = arc_buf_alloc_impl(hdr, zio->io_spa,
		    &acb->acb_zb, acb->acb_private, acb->acb_encrypted,
		    acb->acb_compressed, acb->acb_noauth, B_TRUE,
		    &acb->acb_buf);

		/*
		 * Assert non-speculative zios didn't fail because an
		 * encryption key wasn't loaded
		 */
		ASSERT((zio->io_flags & ZIO_FLAG_SPECULATIVE) ||
		    error != EACCES);

		/*
		 * If we failed to decrypt, report an error now (as the zio
		 * layer would have done if it had done the transforms).
		 */
		if (error == ECKSUM) {
			ASSERT(BP_IS_PROTECTED(bp));
			error = SET_ERROR(EIO);
			if ((zio->io_flags & ZIO_FLAG_SPECULATIVE) == 0) {
				spa_log_error(zio->io_spa, &acb->acb_zb);
				(void) zfs_ereport_post(
				    FM_EREPORT_ZFS_AUTHENTICATION,
				    zio->io_spa, NULL, &acb->acb_zb, zio, 0);
			}
		}

		if (error != 0) {
			/*
			 * Decompression or decryption failed.  Set
			 * io_error so that when we call acb_done
			 * (below), we will indicate that the read
			 * failed. Note that in the unusual case
			 * where one callback is compressed and another
			 * uncompressed, we will mark all of them
			 * as failed, even though the uncompressed
			 * one can't actually fail.  In this case,
			 * the hdr will not be anonymous, because
			 * if there are multiple callbacks, it's
			 * because multiple threads found the same
			 * arc buf in the hash table.
			 */
			zio->io_error = error;
		}
	}

	/*
	 * If there are multiple callbacks, we must have the hash lock,
	 * because the only way for multiple threads to find this hdr is
	 * in the hash table.  This ensures that if there are multiple
	 * callbacks, the hdr is not anonymous.  If it were anonymous,
	 * we couldn't use arc_buf_destroy() in the error case below.
	 */
	ASSERT(callback_cnt < 2 || hash_lock != NULL);

	hdr->b_l1hdr.b_acb = NULL;
	arc_hdr_clear_flags(hdr, ARC_FLAG_IO_IN_PROGRESS);
	if (callback_cnt == 0)
		ASSERT(hdr->b_l1hdr.b_pabd != NULL || HDR_HAS_RABD(hdr));

	ASSERT(zfs_refcount_is_zero(&hdr->b_l1hdr.b_refcnt) ||
	    callback_list != NULL);

	if (zio->io_error == 0) {
		arc_hdr_verify(hdr, zio->io_bp);
	} else {
		arc_hdr_set_flags(hdr, ARC_FLAG_IO_ERROR);
		if (hdr->b_l1hdr.b_state != arc_anon)
			arc_change_state(arc_anon, hdr, hash_lock);
		if (HDR_IN_HASH_TABLE(hdr))
			buf_hash_remove(hdr);
		freeable = zfs_refcount_is_zero(&hdr->b_l1hdr.b_refcnt);
	}

	/*
	 * Broadcast before we drop the hash_lock to avoid the possibility
	 * that the hdr (and hence the cv) might be freed before we get to
	 * the cv_broadcast().
	 */
	cv_broadcast(&hdr->b_l1hdr.b_cv);

	if (hash_lock != NULL) {
		mutex_exit(hash_lock);
	} else {
		/*
		 * This block was freed while we waited for the read to
		 * complete.  It has been removed from the hash table and
		 * moved to the anonymous state (so that it won't show up
		 * in the cache).
		 */
		ASSERT3P(hdr->b_l1hdr.b_state, ==, arc_anon);
		freeable = zfs_refcount_is_zero(&hdr->b_l1hdr.b_refcnt);
	}

	/* execute each callback and free its structure */
	while ((acb = callback_list) != NULL) {
		if (acb->acb_done != NULL) {
			if (zio->io_error != 0 && acb->acb_buf != NULL) {
				/*
				 * If arc_buf_alloc_impl() fails during
				 * decompression, the buf will still be
				 * allocated, and needs to be freed here.
				 */
				arc_buf_destroy(acb->acb_buf,
				    acb->acb_private);
				acb->acb_buf = NULL;
			}
			acb->acb_done(zio, &zio->io_bookmark, zio->io_bp,
			    acb->acb_buf, acb->acb_private);
		}

		if (acb->acb_zio_dummy != NULL) {
			acb->acb_zio_dummy->io_error = zio->io_error;
			zio_nowait(acb->acb_zio_dummy);
		}

		callback_list = acb->acb_next;
		kmem_free(acb, sizeof (arc_callback_t));
	}

	if (freeable)
		arc_hdr_destroy(hdr);
}

/*
 * "Read" the block at the specified DVA (in bp) via the
 * cache.  If the block is found in the cache, invoke the provided
 * callback immediately and return.  Note that the `zio' parameter
 * in the callback will be NULL in this case, since no IO was
 * required.  If the block is not in the cache pass the read request
 * on to the spa with a substitute callback function, so that the
 * requested block will be added to the cache.
 *
 * If a read request arrives for a block that has a read in-progress,
 * either wait for the in-progress read to complete (and return the
 * results); or, if this is a read with a "done" func, add a record
 * to the read to invoke the "done" func when the read completes,
 * and return; or just return.
 *
 * arc_read_done() will invoke all the requested "done" functions
 * for readers of this block.
 */
int
arc_read(zio_t *pio, spa_t *spa, const blkptr_t *bp,
    arc_read_done_func_t *done, void *private, zio_priority_t priority,
    int zio_flags, arc_flags_t *arc_flags, const zbookmark_phys_t *zb)
{
	arc_buf_hdr_t *hdr = NULL;
	kmutex_t *hash_lock = NULL;
	zio_t *rzio;
	uint64_t guid = spa_load_guid(spa);
	boolean_t compressed_read = (zio_flags & ZIO_FLAG_RAW_COMPRESS) != 0;
	boolean_t encrypted_read = BP_IS_ENCRYPTED(bp) &&
	    (zio_flags & ZIO_FLAG_RAW_ENCRYPT) != 0;
	boolean_t noauth_read = BP_IS_AUTHENTICATED(bp) &&
	    (zio_flags & ZIO_FLAG_RAW_ENCRYPT) != 0;
	boolean_t embedded_bp = !!BP_IS_EMBEDDED(bp);
	int rc = 0;

	ASSERT(!embedded_bp ||
	    BPE_GET_ETYPE(bp) == BP_EMBEDDED_TYPE_DATA);
	ASSERT(!BP_IS_HOLE(bp));
	ASSERT(!BP_IS_REDACTED(bp));

	/*
	 * Normally SPL_FSTRANS will already be set since kernel threads which
	 * expect to call the DMU interfaces will set it when created.  System
	 * calls are similarly handled by setting/cleaning the bit in the
	 * registered callback (module/os/.../zfs/zpl_*).
	 *
	 * External consumers such as Lustre which call the exported DMU
	 * interfaces may not have set SPL_FSTRANS.  To avoid a deadlock
	 * on the hash_lock always set and clear the bit.
	 */
	fstrans_cookie_t cookie = spl_fstrans_mark();
top:
	if (!embedded_bp) {
		/*
		 * Embedded BP's have no DVA and require no I/O to "read".
		 * Create an anonymous arc buf to back it.
		 */
		hdr = buf_hash_find(guid, bp, &hash_lock);
	}

	/*
	 * Determine if we have an L1 cache hit or a cache miss. For simplicity
	 * we maintain encrypted data separately from compressed / uncompressed
	 * data. If the user is requesting raw encrypted data and we don't have
	 * that in the header we will read from disk to guarantee that we can
	 * get it even if the encryption keys aren't loaded.
	 */
	if (hdr != NULL && HDR_HAS_L1HDR(hdr) && (HDR_HAS_RABD(hdr) ||
	    (hdr->b_l1hdr.b_pabd != NULL && !encrypted_read))) {
		arc_buf_t *buf = NULL;
		*arc_flags |= ARC_FLAG_CACHED;

		if (HDR_IO_IN_PROGRESS(hdr)) {
			zio_t *head_zio = hdr->b_l1hdr.b_acb->acb_zio_head;

			if (*arc_flags & ARC_FLAG_CACHED_ONLY) {
				mutex_exit(hash_lock);
				ARCSTAT_BUMP(arcstat_cached_only_in_progress);
				rc = SET_ERROR(ENOENT);
				goto out;
			}

			ASSERT3P(head_zio, !=, NULL);
			if ((hdr->b_flags & ARC_FLAG_PRIO_ASYNC_READ) &&
			    priority == ZIO_PRIORITY_SYNC_READ) {
				/*
				 * This is a sync read that needs to wait for
				 * an in-flight async read. Request that the
				 * zio have its priority upgraded.
				 */
				zio_change_priority(head_zio, priority);
				DTRACE_PROBE1(arc__async__upgrade__sync,
				    arc_buf_hdr_t *, hdr);
				ARCSTAT_BUMP(arcstat_async_upgrade_sync);
			}
			if (hdr->b_flags & ARC_FLAG_PREDICTIVE_PREFETCH) {
				arc_hdr_clear_flags(hdr,
				    ARC_FLAG_PREDICTIVE_PREFETCH);
			}

			if (*arc_flags & ARC_FLAG_WAIT) {
				cv_wait(&hdr->b_l1hdr.b_cv, hash_lock);
				mutex_exit(hash_lock);
				goto top;
			}
			ASSERT(*arc_flags & ARC_FLAG_NOWAIT);

			if (done) {
				arc_callback_t *acb = NULL;

				acb = kmem_zalloc(sizeof (arc_callback_t),
				    KM_SLEEP);
				acb->acb_done = done;
				acb->acb_private = private;
				acb->acb_compressed = compressed_read;
				acb->acb_encrypted = encrypted_read;
				acb->acb_noauth = noauth_read;
				acb->acb_zb = *zb;
				if (pio != NULL)
					acb->acb_zio_dummy = zio_null(pio,
					    spa, NULL, NULL, NULL, zio_flags);

				ASSERT3P(acb->acb_done, !=, NULL);
				acb->acb_zio_head = head_zio;
				acb->acb_next = hdr->b_l1hdr.b_acb;
				hdr->b_l1hdr.b_acb = acb;
				mutex_exit(hash_lock);
				goto out;
			}
			mutex_exit(hash_lock);
			goto out;
		}

		ASSERT(hdr->b_l1hdr.b_state == arc_mru ||
		    hdr->b_l1hdr.b_state == arc_mfu);

		if (done) {
			if (hdr->b_flags & ARC_FLAG_PREDICTIVE_PREFETCH) {
				/*
				 * This is a demand read which does not have to
				 * wait for i/o because we did a predictive
				 * prefetch i/o for it, which has completed.
				 */
				DTRACE_PROBE1(
				    arc__demand__hit__predictive__prefetch,
				    arc_buf_hdr_t *, hdr);
				ARCSTAT_BUMP(
				    arcstat_demand_hit_predictive_prefetch);
				arc_hdr_clear_flags(hdr,
				    ARC_FLAG_PREDICTIVE_PREFETCH);
			}

			if (hdr->b_flags & ARC_FLAG_PRESCIENT_PREFETCH) {
				ARCSTAT_BUMP(
				    arcstat_demand_hit_prescient_prefetch);
				arc_hdr_clear_flags(hdr,
				    ARC_FLAG_PRESCIENT_PREFETCH);
			}

			ASSERT(!embedded_bp || !BP_IS_HOLE(bp));

			/* Get a buf with the desired data in it. */
			rc = arc_buf_alloc_impl(hdr, spa, zb, private,
			    encrypted_read, compressed_read, noauth_read,
			    B_TRUE, &buf);
			if (rc == ECKSUM) {
				/*
				 * Convert authentication and decryption errors
				 * to EIO (and generate an ereport if needed)
				 * before leaving the ARC.
				 */
				rc = SET_ERROR(EIO);
				if ((zio_flags & ZIO_FLAG_SPECULATIVE) == 0) {
					spa_log_error(spa, zb);
					(void) zfs_ereport_post(
					    FM_EREPORT_ZFS_AUTHENTICATION,
					    spa, NULL, zb, NULL, 0);
				}
			}
			if (rc != 0) {
				(void) remove_reference(hdr, hash_lock,
				    private);
				arc_buf_destroy_impl(buf);
				buf = NULL;
			}

			/* assert any errors weren't due to unloaded keys */
			ASSERT((zio_flags & ZIO_FLAG_SPECULATIVE) ||
			    rc != EACCES);
		} else if (*arc_flags & ARC_FLAG_PREFETCH &&
		    zfs_refcount_is_zero(&hdr->b_l1hdr.b_refcnt)) {
			if (HDR_HAS_L2HDR(hdr))
				l2arc_hdr_arcstats_decrement_state(hdr);
			arc_hdr_set_flags(hdr, ARC_FLAG_PREFETCH);
			if (HDR_HAS_L2HDR(hdr))
				l2arc_hdr_arcstats_increment_state(hdr);
		}
		DTRACE_PROBE1(arc__hit, arc_buf_hdr_t *, hdr);
		arc_access(hdr, hash_lock);
		if (*arc_flags & ARC_FLAG_PRESCIENT_PREFETCH)
			arc_hdr_set_flags(hdr, ARC_FLAG_PRESCIENT_PREFETCH);
		if (*arc_flags & ARC_FLAG_L2CACHE)
			arc_hdr_set_flags(hdr, ARC_FLAG_L2CACHE);
		mutex_exit(hash_lock);
		ARCSTAT_BUMP(arcstat_hits);
		ARCSTAT_CONDSTAT(!HDR_PREFETCH(hdr),
		    demand, prefetch, !HDR_ISTYPE_METADATA(hdr),
		    data, metadata, hits);

		if (done)
			done(NULL, zb, bp, buf, private);
	} else {
		uint64_t lsize = BP_GET_LSIZE(bp);
		uint64_t psize = BP_GET_PSIZE(bp);
		arc_callback_t *acb;
		vdev_t *vd = NULL;
		uint64_t addr = 0;
		boolean_t devw = B_FALSE;
		uint64_t size;
		abd_t *hdr_abd;
		int alloc_flags = encrypted_read ? ARC_HDR_ALLOC_RDATA : 0;

		if (*arc_flags & ARC_FLAG_CACHED_ONLY) {
			rc = SET_ERROR(ENOENT);
			if (hash_lock != NULL)
				mutex_exit(hash_lock);
			goto out;
		}

		if (*arc_flags & ARC_FLAG_CACHED_ONLY) {
			rc = SET_ERROR(ENOENT);
			if (hash_lock != NULL)
				mutex_exit(hash_lock);
			goto out;
		}

		/*
		 * Gracefully handle a damaged logical block size as a
		 * checksum error.
		 */
		if (lsize > spa_maxblocksize(spa)) {
			rc = SET_ERROR(ECKSUM);
			if (hash_lock != NULL)
				mutex_exit(hash_lock);
			goto out;
		}

		if (hdr == NULL) {
			/*
			 * This block is not in the cache or it has
			 * embedded data.
			 */
			arc_buf_hdr_t *exists = NULL;
			arc_buf_contents_t type = BP_GET_BUFC_TYPE(bp);
			hdr = arc_hdr_alloc(spa_load_guid(spa), psize, lsize,
			    BP_IS_PROTECTED(bp), BP_GET_COMPRESS(bp), 0, type,
			    encrypted_read);

			if (!embedded_bp) {
				hdr->b_dva = *BP_IDENTITY(bp);
				hdr->b_birth = BP_PHYSICAL_BIRTH(bp);
				exists = buf_hash_insert(hdr, &hash_lock);
			}
			if (exists != NULL) {
				/* somebody beat us to the hash insert */
				mutex_exit(hash_lock);
				buf_discard_identity(hdr);
				arc_hdr_destroy(hdr);
				goto top; /* restart the IO request */
			}
		} else {
			/*
			 * This block is in the ghost cache or encrypted data
			 * was requested and we didn't have it. If it was
			 * L2-only (and thus didn't have an L1 hdr),
			 * we realloc the header to add an L1 hdr.
			 */
			if (!HDR_HAS_L1HDR(hdr)) {
				hdr = arc_hdr_realloc(hdr, hdr_l2only_cache,
				    hdr_full_cache);
			}

			if (GHOST_STATE(hdr->b_l1hdr.b_state)) {
				ASSERT3P(hdr->b_l1hdr.b_pabd, ==, NULL);
				ASSERT(!HDR_HAS_RABD(hdr));
				ASSERT(!HDR_IO_IN_PROGRESS(hdr));
				ASSERT0(zfs_refcount_count(
				    &hdr->b_l1hdr.b_refcnt));
				ASSERT3P(hdr->b_l1hdr.b_buf, ==, NULL);
				ASSERT3P(hdr->b_l1hdr.b_freeze_cksum, ==, NULL);
			} else if (HDR_IO_IN_PROGRESS(hdr)) {
				/*
				 * If this header already had an IO in progress
				 * and we are performing another IO to fetch
				 * encrypted data we must wait until the first
				 * IO completes so as not to confuse
				 * arc_read_done(). This should be very rare
				 * and so the performance impact shouldn't
				 * matter.
				 */
				cv_wait(&hdr->b_l1hdr.b_cv, hash_lock);
				mutex_exit(hash_lock);
				goto top;
			}

			/*
			 * This is a delicate dance that we play here.
			 * This hdr might be in the ghost list so we access
			 * it to move it out of the ghost list before we
			 * initiate the read. If it's a prefetch then
			 * it won't have a callback so we'll remove the
			 * reference that arc_buf_alloc_impl() created. We
			 * do this after we've called arc_access() to
			 * avoid hitting an assert in remove_reference().
			 */
			arc_adapt(arc_hdr_size(hdr), hdr->b_l1hdr.b_state);
			arc_access(hdr, hash_lock);
			arc_hdr_alloc_abd(hdr, alloc_flags);
		}

		if (encrypted_read) {
			ASSERT(HDR_HAS_RABD(hdr));
			size = HDR_GET_PSIZE(hdr);
			hdr_abd = hdr->b_crypt_hdr.b_rabd;
			zio_flags |= ZIO_FLAG_RAW;
		} else {
			ASSERT3P(hdr->b_l1hdr.b_pabd, !=, NULL);
			size = arc_hdr_size(hdr);
			hdr_abd = hdr->b_l1hdr.b_pabd;

			if (arc_hdr_get_compress(hdr) != ZIO_COMPRESS_OFF) {
				zio_flags |= ZIO_FLAG_RAW_COMPRESS;
			}

			/*
			 * For authenticated bp's, we do not ask the ZIO layer
			 * to authenticate them since this will cause the entire
			 * IO to fail if the key isn't loaded. Instead, we
			 * defer authentication until arc_buf_fill(), which will
			 * verify the data when the key is available.
			 */
			if (BP_IS_AUTHENTICATED(bp))
				zio_flags |= ZIO_FLAG_RAW_ENCRYPT;
		}

		if (*arc_flags & ARC_FLAG_PREFETCH &&
		    zfs_refcount_is_zero(&hdr->b_l1hdr.b_refcnt)) {
			if (HDR_HAS_L2HDR(hdr))
				l2arc_hdr_arcstats_decrement_state(hdr);
			arc_hdr_set_flags(hdr, ARC_FLAG_PREFETCH);
			if (HDR_HAS_L2HDR(hdr))
				l2arc_hdr_arcstats_increment_state(hdr);
		}
		if (*arc_flags & ARC_FLAG_PRESCIENT_PREFETCH)
			arc_hdr_set_flags(hdr, ARC_FLAG_PRESCIENT_PREFETCH);
		if (*arc_flags & ARC_FLAG_L2CACHE)
			arc_hdr_set_flags(hdr, ARC_FLAG_L2CACHE);
		if (BP_IS_AUTHENTICATED(bp))
			arc_hdr_set_flags(hdr, ARC_FLAG_NOAUTH);
		if (BP_GET_LEVEL(bp) > 0)
			arc_hdr_set_flags(hdr, ARC_FLAG_INDIRECT);
		if (*arc_flags & ARC_FLAG_PREDICTIVE_PREFETCH)
			arc_hdr_set_flags(hdr, ARC_FLAG_PREDICTIVE_PREFETCH);
		ASSERT(!GHOST_STATE(hdr->b_l1hdr.b_state));

		acb = kmem_zalloc(sizeof (arc_callback_t), KM_SLEEP);
		acb->acb_done = done;
		acb->acb_private = private;
		acb->acb_compressed = compressed_read;
		acb->acb_encrypted = encrypted_read;
		acb->acb_noauth = noauth_read;
		acb->acb_zb = *zb;

		ASSERT3P(hdr->b_l1hdr.b_acb, ==, NULL);
		hdr->b_l1hdr.b_acb = acb;
		arc_hdr_set_flags(hdr, ARC_FLAG_IO_IN_PROGRESS);

		if (HDR_HAS_L2HDR(hdr) &&
		    (vd = hdr->b_l2hdr.b_dev->l2ad_vdev) != NULL) {
			devw = hdr->b_l2hdr.b_dev->l2ad_writing;
			addr = hdr->b_l2hdr.b_daddr;
			/*
			 * Lock out L2ARC device removal.
			 */
			if (vdev_is_dead(vd) ||
			    !spa_config_tryenter(spa, SCL_L2ARC, vd, RW_READER))
				vd = NULL;
		}

		/*
		 * We count both async reads and scrub IOs as asynchronous so
		 * that both can be upgraded in the event of a cache hit while
		 * the read IO is still in-flight.
		 */
		if (priority == ZIO_PRIORITY_ASYNC_READ ||
		    priority == ZIO_PRIORITY_SCRUB)
			arc_hdr_set_flags(hdr, ARC_FLAG_PRIO_ASYNC_READ);
		else
			arc_hdr_clear_flags(hdr, ARC_FLAG_PRIO_ASYNC_READ);

		/*
		 * At this point, we have a level 1 cache miss or a blkptr
		 * with embedded data.  Try again in L2ARC if possible.
		 */
		ASSERT3U(HDR_GET_LSIZE(hdr), ==, lsize);

		/*
		 * Skip ARC stat bump for block pointers with embedded
		 * data. The data are read from the blkptr itself via
		 * decode_embedded_bp_compressed().
		 */
		if (!embedded_bp) {
			DTRACE_PROBE4(arc__miss, arc_buf_hdr_t *, hdr,
			    blkptr_t *, bp, uint64_t, lsize,
			    zbookmark_phys_t *, zb);
			ARCSTAT_BUMP(arcstat_misses);
			ARCSTAT_CONDSTAT(!HDR_PREFETCH(hdr),
			    demand, prefetch, !HDR_ISTYPE_METADATA(hdr), data,
			    metadata, misses);
		}

		if (vd != NULL && l2arc_ndev != 0 && !(l2arc_norw && devw)) {
			/*
			 * Read from the L2ARC if the following are true:
			 * 1. The L2ARC vdev was previously cached.
			 * 2. This buffer still has L2ARC metadata.
			 * 3. This buffer isn't currently writing to the L2ARC.
			 * 4. The L2ARC entry wasn't evicted, which may
			 *    also have invalidated the vdev.
			 * 5. This isn't prefetch or l2arc_noprefetch is 0.
			 */
			if (HDR_HAS_L2HDR(hdr) &&
			    !HDR_L2_WRITING(hdr) && !HDR_L2_EVICTED(hdr) &&
			    !(l2arc_noprefetch && HDR_PREFETCH(hdr))) {
				l2arc_read_callback_t *cb;
				abd_t *abd;
				uint64_t asize;

				DTRACE_PROBE1(l2arc__hit, arc_buf_hdr_t *, hdr);
				ARCSTAT_BUMP(arcstat_l2_hits);
				atomic_inc_32(&hdr->b_l2hdr.b_hits);

				cb = kmem_zalloc(sizeof (l2arc_read_callback_t),
				    KM_SLEEP);
				cb->l2rcb_hdr = hdr;
				cb->l2rcb_bp = *bp;
				cb->l2rcb_zb = *zb;
				cb->l2rcb_flags = zio_flags;

				/*
				 * When Compressed ARC is disabled, but the
				 * L2ARC block is compressed, arc_hdr_size()
				 * will have returned LSIZE rather than PSIZE.
				 */
				if (HDR_GET_COMPRESS(hdr) != ZIO_COMPRESS_OFF &&
				    !HDR_COMPRESSION_ENABLED(hdr) &&
				    HDR_GET_PSIZE(hdr) != 0) {
					size = HDR_GET_PSIZE(hdr);
				}

				asize = vdev_psize_to_asize(vd, size);
				if (asize != size) {
					abd = abd_alloc_for_io(asize,
					    HDR_ISTYPE_METADATA(hdr));
					cb->l2rcb_abd = abd;
				} else {
					abd = hdr_abd;
				}

				ASSERT(addr >= VDEV_LABEL_START_SIZE &&
				    addr + asize <= vd->vdev_psize -
				    VDEV_LABEL_END_SIZE);

				/*
				 * l2arc read.  The SCL_L2ARC lock will be
				 * released by l2arc_read_done().
				 * Issue a null zio if the underlying buffer
				 * was squashed to zero size by compression.
				 */
				ASSERT3U(arc_hdr_get_compress(hdr), !=,
				    ZIO_COMPRESS_EMPTY);
				rzio = zio_read_phys(pio, vd, addr,
				    asize, abd,
				    ZIO_CHECKSUM_OFF,
				    l2arc_read_done, cb, priority,
				    zio_flags | ZIO_FLAG_DONT_CACHE |
				    ZIO_FLAG_CANFAIL |
				    ZIO_FLAG_DONT_PROPAGATE |
				    ZIO_FLAG_DONT_RETRY, B_FALSE);
				acb->acb_zio_head = rzio;

				if (hash_lock != NULL)
					mutex_exit(hash_lock);

				DTRACE_PROBE2(l2arc__read, vdev_t *, vd,
				    zio_t *, rzio);
				ARCSTAT_INCR(arcstat_l2_read_bytes,
				    HDR_GET_PSIZE(hdr));

				if (*arc_flags & ARC_FLAG_NOWAIT) {
					zio_nowait(rzio);
					goto out;
				}

				ASSERT(*arc_flags & ARC_FLAG_WAIT);
				if (zio_wait(rzio) == 0)
					goto out;

				/* l2arc read error; goto zio_read() */
				if (hash_lock != NULL)
					mutex_enter(hash_lock);
			} else {
				DTRACE_PROBE1(l2arc__miss,
				    arc_buf_hdr_t *, hdr);
				ARCSTAT_BUMP(arcstat_l2_misses);
				if (HDR_L2_WRITING(hdr))
					ARCSTAT_BUMP(arcstat_l2_rw_clash);
				spa_config_exit(spa, SCL_L2ARC, vd);
			}
		} else {
			if (vd != NULL)
				spa_config_exit(spa, SCL_L2ARC, vd);
			/*
			 * Skip ARC stat bump for block pointers with
			 * embedded data. The data are read from the blkptr
			 * itself via decode_embedded_bp_compressed().
			 */
			if (l2arc_ndev != 0 && !embedded_bp) {
				DTRACE_PROBE1(l2arc__miss,
				    arc_buf_hdr_t *, hdr);
				ARCSTAT_BUMP(arcstat_l2_misses);
			}
		}

		rzio = zio_read(pio, spa, bp, hdr_abd, size,
		    arc_read_done, hdr, priority, zio_flags, zb);
		acb->acb_zio_head = rzio;

		if (hash_lock != NULL)
			mutex_exit(hash_lock);

		if (*arc_flags & ARC_FLAG_WAIT) {
			rc = zio_wait(rzio);
			goto out;
		}

		ASSERT(*arc_flags & ARC_FLAG_NOWAIT);
		zio_nowait(rzio);
	}

out:
	/* embedded bps don't actually go to disk */
	if (!embedded_bp)
		spa_read_history_add(spa, zb, *arc_flags);
	spl_fstrans_unmark(cookie);
	return (rc);
}

arc_prune_t *
arc_add_prune_callback(arc_prune_func_t *func, void *private)
{
	arc_prune_t *p;

	p = kmem_alloc(sizeof (*p), KM_SLEEP);
	p->p_pfunc = func;
	p->p_private = private;
	list_link_init(&p->p_node);
	zfs_refcount_create(&p->p_refcnt);

	mutex_enter(&arc_prune_mtx);
	zfs_refcount_add(&p->p_refcnt, &arc_prune_list);
	list_insert_head(&arc_prune_list, p);
	mutex_exit(&arc_prune_mtx);

	return (p);
}

void
arc_remove_prune_callback(arc_prune_t *p)
{
	boolean_t wait = B_FALSE;
	mutex_enter(&arc_prune_mtx);
	list_remove(&arc_prune_list, p);
	if (zfs_refcount_remove(&p->p_refcnt, &arc_prune_list) > 0)
		wait = B_TRUE;
	mutex_exit(&arc_prune_mtx);

	/* wait for arc_prune_task to finish */
	if (wait)
		taskq_wait_outstanding(arc_prune_taskq, 0);
	ASSERT0(zfs_refcount_count(&p->p_refcnt));
	zfs_refcount_destroy(&p->p_refcnt);
	kmem_free(p, sizeof (*p));
}

/*
 * Notify the arc that a block was freed, and thus will never be used again.
 */
void
arc_freed(spa_t *spa, const blkptr_t *bp)
{
	arc_buf_hdr_t *hdr;
	kmutex_t *hash_lock;
	uint64_t guid = spa_load_guid(spa);

	ASSERT(!BP_IS_EMBEDDED(bp));

	hdr = buf_hash_find(guid, bp, &hash_lock);
	if (hdr == NULL)
		return;

	/*
	 * We might be trying to free a block that is still doing I/O
	 * (i.e. prefetch) or has a reference (i.e. a dedup-ed,
	 * dmu_sync-ed block). If this block is being prefetched, then it
	 * would still have the ARC_FLAG_IO_IN_PROGRESS flag set on the hdr
	 * until the I/O completes. A block may also have a reference if it is
	 * part of a dedup-ed, dmu_synced write. The dmu_sync() function would
	 * have written the new block to its final resting place on disk but
	 * without the dedup flag set. This would have left the hdr in the MRU
	 * state and discoverable. When the txg finally syncs it detects that
	 * the block was overridden in open context and issues an override I/O.
	 * Since this is a dedup block, the override I/O will determine if the
	 * block is already in the DDT. If so, then it will replace the io_bp
	 * with the bp from the DDT and allow the I/O to finish. When the I/O
	 * reaches the done callback, dbuf_write_override_done, it will
	 * check to see if the io_bp and io_bp_override are identical.
	 * If they are not, then it indicates that the bp was replaced with
	 * the bp in the DDT and the override bp is freed. This allows
	 * us to arrive here with a reference on a block that is being
	 * freed. So if we have an I/O in progress, or a reference to
	 * this hdr, then we don't destroy the hdr.
	 */
	if (!HDR_HAS_L1HDR(hdr) || (!HDR_IO_IN_PROGRESS(hdr) &&
	    zfs_refcount_is_zero(&hdr->b_l1hdr.b_refcnt))) {
		arc_change_state(arc_anon, hdr, hash_lock);
		arc_hdr_destroy(hdr);
		mutex_exit(hash_lock);
	} else {
		mutex_exit(hash_lock);
	}

}

/*
 * Release this buffer from the cache, making it an anonymous buffer.  This
 * must be done after a read and prior to modifying the buffer contents.
 * If the buffer has more than one reference, we must make
 * a new hdr for the buffer.
 */
void
arc_release(arc_buf_t *buf, void *tag)
{
	arc_buf_hdr_t *hdr = buf->b_hdr;

	/*
	 * It would be nice to assert that if its DMU metadata (level >
	 * 0 || it's the dnode file), then it must be syncing context.
	 * But we don't know that information at this level.
	 */

	mutex_enter(&buf->b_evict_lock);

	ASSERT(HDR_HAS_L1HDR(hdr));

	/*
	 * We don't grab the hash lock prior to this check, because if
	 * the buffer's header is in the arc_anon state, it won't be
	 * linked into the hash table.
	 */
	if (hdr->b_l1hdr.b_state == arc_anon) {
		mutex_exit(&buf->b_evict_lock);
		ASSERT(!HDR_IO_IN_PROGRESS(hdr));
		ASSERT(!HDR_IN_HASH_TABLE(hdr));
		ASSERT(!HDR_HAS_L2HDR(hdr));
		ASSERT(HDR_EMPTY(hdr));

		ASSERT3U(hdr->b_l1hdr.b_bufcnt, ==, 1);
		ASSERT3S(zfs_refcount_count(&hdr->b_l1hdr.b_refcnt), ==, 1);
		ASSERT(!list_link_active(&hdr->b_l1hdr.b_arc_node));

		hdr->b_l1hdr.b_arc_access = 0;

		/*
		 * If the buf is being overridden then it may already
		 * have a hdr that is not empty.
		 */
		buf_discard_identity(hdr);
		arc_buf_thaw(buf);

		return;
	}

	kmutex_t *hash_lock = HDR_LOCK(hdr);
	mutex_enter(hash_lock);

	/*
	 * This assignment is only valid as long as the hash_lock is
	 * held, we must be careful not to reference state or the
	 * b_state field after dropping the lock.
	 */
	arc_state_t *state = hdr->b_l1hdr.b_state;
	ASSERT3P(hash_lock, ==, HDR_LOCK(hdr));
	ASSERT3P(state, !=, arc_anon);

	/* this buffer is not on any list */
	ASSERT3S(zfs_refcount_count(&hdr->b_l1hdr.b_refcnt), >, 0);

	if (HDR_HAS_L2HDR(hdr)) {
		mutex_enter(&hdr->b_l2hdr.b_dev->l2ad_mtx);

		/*
		 * We have to recheck this conditional again now that
		 * we're holding the l2ad_mtx to prevent a race with
		 * another thread which might be concurrently calling
		 * l2arc_evict(). In that case, l2arc_evict() might have
		 * destroyed the header's L2 portion as we were waiting
		 * to acquire the l2ad_mtx.
		 */
		if (HDR_HAS_L2HDR(hdr))
			arc_hdr_l2hdr_destroy(hdr);

		mutex_exit(&hdr->b_l2hdr.b_dev->l2ad_mtx);
	}

	/*
	 * Do we have more than one buf?
	 */
	if (hdr->b_l1hdr.b_bufcnt > 1) {
		arc_buf_hdr_t *nhdr;
		uint64_t spa = hdr->b_spa;
		uint64_t psize = HDR_GET_PSIZE(hdr);
		uint64_t lsize = HDR_GET_LSIZE(hdr);
		boolean_t protected = HDR_PROTECTED(hdr);
		enum zio_compress compress = arc_hdr_get_compress(hdr);
		arc_buf_contents_t type = arc_buf_type(hdr);
		VERIFY3U(hdr->b_type, ==, type);

		ASSERT(hdr->b_l1hdr.b_buf != buf || buf->b_next != NULL);
		(void) remove_reference(hdr, hash_lock, tag);

		if (arc_buf_is_shared(buf) && !ARC_BUF_COMPRESSED(buf)) {
			ASSERT3P(hdr->b_l1hdr.b_buf, !=, buf);
			ASSERT(ARC_BUF_LAST(buf));
		}

		/*
		 * Pull the data off of this hdr and attach it to
		 * a new anonymous hdr. Also find the last buffer
		 * in the hdr's buffer list.
		 */
		arc_buf_t *lastbuf = arc_buf_remove(hdr, buf);
		ASSERT3P(lastbuf, !=, NULL);

		/*
		 * If the current arc_buf_t and the hdr are sharing their data
		 * buffer, then we must stop sharing that block.
		 */
		if (arc_buf_is_shared(buf)) {
			ASSERT3P(hdr->b_l1hdr.b_buf, !=, buf);
			VERIFY(!arc_buf_is_shared(lastbuf));

			/*
			 * First, sever the block sharing relationship between
			 * buf and the arc_buf_hdr_t.
			 */
			arc_unshare_buf(hdr, buf);

			/*
			 * Now we need to recreate the hdr's b_pabd. Since we
			 * have lastbuf handy, we try to share with it, but if
			 * we can't then we allocate a new b_pabd and copy the
			 * data from buf into it.
			 */
			if (arc_can_share(hdr, lastbuf)) {
				arc_share_buf(hdr, lastbuf);
			} else {
				arc_hdr_alloc_abd(hdr, ARC_HDR_DO_ADAPT);
				abd_copy_from_buf(hdr->b_l1hdr.b_pabd,
				    buf->b_data, psize);
			}
			VERIFY3P(lastbuf->b_data, !=, NULL);
		} else if (HDR_SHARED_DATA(hdr)) {
			/*
			 * Uncompressed shared buffers are always at the end
			 * of the list. Compressed buffers don't have the
			 * same requirements. This makes it hard to
			 * simply assert that the lastbuf is shared so
			 * we rely on the hdr's compression flags to determine
			 * if we have a compressed, shared buffer.
			 */
			ASSERT(arc_buf_is_shared(lastbuf) ||
			    arc_hdr_get_compress(hdr) != ZIO_COMPRESS_OFF);
			ASSERT(!ARC_BUF_SHARED(buf));
		}

		ASSERT(hdr->b_l1hdr.b_pabd != NULL || HDR_HAS_RABD(hdr));
		ASSERT3P(state, !=, arc_l2c_only);

		(void) zfs_refcount_remove_many(&state->arcs_size,
		    arc_buf_size(buf), buf);

		if (zfs_refcount_is_zero(&hdr->b_l1hdr.b_refcnt)) {
			ASSERT3P(state, !=, arc_l2c_only);
			(void) zfs_refcount_remove_many(
			    &state->arcs_esize[type],
			    arc_buf_size(buf), buf);
		}

		hdr->b_l1hdr.b_bufcnt -= 1;
		if (ARC_BUF_ENCRYPTED(buf))
			hdr->b_crypt_hdr.b_ebufcnt -= 1;

		arc_cksum_verify(buf);
		arc_buf_unwatch(buf);

		/* if this is the last uncompressed buf free the checksum */
		if (!arc_hdr_has_uncompressed_buf(hdr))
			arc_cksum_free(hdr);

		mutex_exit(hash_lock);

		/*
		 * Allocate a new hdr. The new hdr will contain a b_pabd
		 * buffer which will be freed in arc_write().
		 */
		nhdr = arc_hdr_alloc(spa, psize, lsize, protected,
		    compress, hdr->b_complevel, type, HDR_HAS_RABD(hdr));
		ASSERT3P(nhdr->b_l1hdr.b_buf, ==, NULL);
		ASSERT0(nhdr->b_l1hdr.b_bufcnt);
		ASSERT0(zfs_refcount_count(&nhdr->b_l1hdr.b_refcnt));
		VERIFY3U(nhdr->b_type, ==, type);
		ASSERT(!HDR_SHARED_DATA(nhdr));

		nhdr->b_l1hdr.b_buf = buf;
		nhdr->b_l1hdr.b_bufcnt = 1;
		if (ARC_BUF_ENCRYPTED(buf))
			nhdr->b_crypt_hdr.b_ebufcnt = 1;
		nhdr->b_l1hdr.b_mru_hits = 0;
		nhdr->b_l1hdr.b_mru_ghost_hits = 0;
		nhdr->b_l1hdr.b_mfu_hits = 0;
		nhdr->b_l1hdr.b_mfu_ghost_hits = 0;
		nhdr->b_l1hdr.b_l2_hits = 0;
		(void) zfs_refcount_add(&nhdr->b_l1hdr.b_refcnt, tag);
		buf->b_hdr = nhdr;

		mutex_exit(&buf->b_evict_lock);
		(void) zfs_refcount_add_many(&arc_anon->arcs_size,
		    arc_buf_size(buf), buf);
	} else {
		mutex_exit(&buf->b_evict_lock);
		ASSERT(zfs_refcount_count(&hdr->b_l1hdr.b_refcnt) == 1);
		/* protected by hash lock, or hdr is on arc_anon */
		ASSERT(!multilist_link_active(&hdr->b_l1hdr.b_arc_node));
		ASSERT(!HDR_IO_IN_PROGRESS(hdr));
		hdr->b_l1hdr.b_mru_hits = 0;
		hdr->b_l1hdr.b_mru_ghost_hits = 0;
		hdr->b_l1hdr.b_mfu_hits = 0;
		hdr->b_l1hdr.b_mfu_ghost_hits = 0;
		hdr->b_l1hdr.b_l2_hits = 0;
		arc_change_state(arc_anon, hdr, hash_lock);
		hdr->b_l1hdr.b_arc_access = 0;

		mutex_exit(hash_lock);
		buf_discard_identity(hdr);
		arc_buf_thaw(buf);
	}
}

int
arc_released(arc_buf_t *buf)
{
	int released;

	mutex_enter(&buf->b_evict_lock);
	released = (buf->b_data != NULL &&
	    buf->b_hdr->b_l1hdr.b_state == arc_anon);
	mutex_exit(&buf->b_evict_lock);
	return (released);
}

#ifdef ZFS_DEBUG
int
arc_referenced(arc_buf_t *buf)
{
	int referenced;

	mutex_enter(&buf->b_evict_lock);
	referenced = (zfs_refcount_count(&buf->b_hdr->b_l1hdr.b_refcnt));
	mutex_exit(&buf->b_evict_lock);
	return (referenced);
}
#endif

static void
arc_write_ready(zio_t *zio)
{
	arc_write_callback_t *callback = zio->io_private;
	arc_buf_t *buf = callback->awcb_buf;
	arc_buf_hdr_t *hdr = buf->b_hdr;
	blkptr_t *bp = zio->io_bp;
	uint64_t psize = BP_IS_HOLE(bp) ? 0 : BP_GET_PSIZE(bp);
	fstrans_cookie_t cookie = spl_fstrans_mark();

	ASSERT(HDR_HAS_L1HDR(hdr));
	ASSERT(!zfs_refcount_is_zero(&buf->b_hdr->b_l1hdr.b_refcnt));
	ASSERT(hdr->b_l1hdr.b_bufcnt > 0);

	/*
	 * If we're reexecuting this zio because the pool suspended, then
	 * cleanup any state that was previously set the first time the
	 * callback was invoked.
	 */
	if (zio->io_flags & ZIO_FLAG_REEXECUTED) {
		arc_cksum_free(hdr);
		arc_buf_unwatch(buf);
		if (hdr->b_l1hdr.b_pabd != NULL) {
			if (arc_buf_is_shared(buf)) {
				arc_unshare_buf(hdr, buf);
			} else {
				arc_hdr_free_abd(hdr, B_FALSE);
			}
		}

		if (HDR_HAS_RABD(hdr))
			arc_hdr_free_abd(hdr, B_TRUE);
	}
	ASSERT3P(hdr->b_l1hdr.b_pabd, ==, NULL);
	ASSERT(!HDR_HAS_RABD(hdr));
	ASSERT(!HDR_SHARED_DATA(hdr));
	ASSERT(!arc_buf_is_shared(buf));

	callback->awcb_ready(zio, buf, callback->awcb_private);

	if (HDR_IO_IN_PROGRESS(hdr))
		ASSERT(zio->io_flags & ZIO_FLAG_REEXECUTED);

	arc_hdr_set_flags(hdr, ARC_FLAG_IO_IN_PROGRESS);

	if (BP_IS_PROTECTED(bp) != !!HDR_PROTECTED(hdr))
		hdr = arc_hdr_realloc_crypt(hdr, BP_IS_PROTECTED(bp));

	if (BP_IS_PROTECTED(bp)) {
		/* ZIL blocks are written through zio_rewrite */
		ASSERT3U(BP_GET_TYPE(bp), !=, DMU_OT_INTENT_LOG);
		ASSERT(HDR_PROTECTED(hdr));

		if (BP_SHOULD_BYTESWAP(bp)) {
			if (BP_GET_LEVEL(bp) > 0) {
				hdr->b_l1hdr.b_byteswap = DMU_BSWAP_UINT64;
			} else {
				hdr->b_l1hdr.b_byteswap =
				    DMU_OT_BYTESWAP(BP_GET_TYPE(bp));
			}
		} else {
			hdr->b_l1hdr.b_byteswap = DMU_BSWAP_NUMFUNCS;
		}

		hdr->b_crypt_hdr.b_ot = BP_GET_TYPE(bp);
		hdr->b_crypt_hdr.b_dsobj = zio->io_bookmark.zb_objset;
		zio_crypt_decode_params_bp(bp, hdr->b_crypt_hdr.b_salt,
		    hdr->b_crypt_hdr.b_iv);
		zio_crypt_decode_mac_bp(bp, hdr->b_crypt_hdr.b_mac);
	}

	/*
	 * If this block was written for raw encryption but the zio layer
	 * ended up only authenticating it, adjust the buffer flags now.
	 */
	if (BP_IS_AUTHENTICATED(bp) && ARC_BUF_ENCRYPTED(buf)) {
		arc_hdr_set_flags(hdr, ARC_FLAG_NOAUTH);
		buf->b_flags &= ~ARC_BUF_FLAG_ENCRYPTED;
		if (BP_GET_COMPRESS(bp) == ZIO_COMPRESS_OFF)
			buf->b_flags &= ~ARC_BUF_FLAG_COMPRESSED;
	} else if (BP_IS_HOLE(bp) && ARC_BUF_ENCRYPTED(buf)) {
		buf->b_flags &= ~ARC_BUF_FLAG_ENCRYPTED;
		buf->b_flags &= ~ARC_BUF_FLAG_COMPRESSED;
	}

	/* this must be done after the buffer flags are adjusted */
	arc_cksum_compute(buf);

	enum zio_compress compress;
	if (BP_IS_HOLE(bp) || BP_IS_EMBEDDED(bp)) {
		compress = ZIO_COMPRESS_OFF;
	} else {
		ASSERT3U(HDR_GET_LSIZE(hdr), ==, BP_GET_LSIZE(bp));
		compress = BP_GET_COMPRESS(bp);
	}
	HDR_SET_PSIZE(hdr, psize);
	arc_hdr_set_compress(hdr, compress);
	hdr->b_complevel = zio->io_prop.zp_complevel;

	if (zio->io_error != 0 || psize == 0)
		goto out;

	/*
	 * Fill the hdr with data. If the buffer is encrypted we have no choice
	 * but to copy the data into b_radb. If the hdr is compressed, the data
	 * we want is available from the zio, otherwise we can take it from
	 * the buf.
	 *
	 * We might be able to share the buf's data with the hdr here. However,
	 * doing so would cause the ARC to be full of linear ABDs if we write a
	 * lot of shareable data. As a compromise, we check whether scattered
	 * ABDs are allowed, and assume that if they are then the user wants
	 * the ARC to be primarily filled with them regardless of the data being
	 * written. Therefore, if they're allowed then we allocate one and copy
	 * the data into it; otherwise, we share the data directly if we can.
	 */
	if (ARC_BUF_ENCRYPTED(buf)) {
		ASSERT3U(psize, >, 0);
		ASSERT(ARC_BUF_COMPRESSED(buf));
		arc_hdr_alloc_abd(hdr, ARC_HDR_DO_ADAPT|ARC_HDR_ALLOC_RDATA);
		abd_copy(hdr->b_crypt_hdr.b_rabd, zio->io_abd, psize);
	} else if (zfs_abd_scatter_enabled || !arc_can_share(hdr, buf)) {
		/*
		 * Ideally, we would always copy the io_abd into b_pabd, but the
		 * user may have disabled compressed ARC, thus we must check the
		 * hdr's compression setting rather than the io_bp's.
		 */
		if (BP_IS_ENCRYPTED(bp)) {
			ASSERT3U(psize, >, 0);
			arc_hdr_alloc_abd(hdr,
			    ARC_HDR_DO_ADAPT|ARC_HDR_ALLOC_RDATA);
			abd_copy(hdr->b_crypt_hdr.b_rabd, zio->io_abd, psize);
		} else if (arc_hdr_get_compress(hdr) != ZIO_COMPRESS_OFF &&
		    !ARC_BUF_COMPRESSED(buf)) {
			ASSERT3U(psize, >, 0);
			arc_hdr_alloc_abd(hdr, ARC_HDR_DO_ADAPT);
			abd_copy(hdr->b_l1hdr.b_pabd, zio->io_abd, psize);
		} else {
			ASSERT3U(zio->io_orig_size, ==, arc_hdr_size(hdr));
			arc_hdr_alloc_abd(hdr, ARC_HDR_DO_ADAPT);
			abd_copy_from_buf(hdr->b_l1hdr.b_pabd, buf->b_data,
			    arc_buf_size(buf));
		}
	} else {
		ASSERT3P(buf->b_data, ==, abd_to_buf(zio->io_orig_abd));
		ASSERT3U(zio->io_orig_size, ==, arc_buf_size(buf));
		ASSERT3U(hdr->b_l1hdr.b_bufcnt, ==, 1);

		arc_share_buf(hdr, buf);
	}

out:
	arc_hdr_verify(hdr, bp);
	spl_fstrans_unmark(cookie);
}

static void
arc_write_children_ready(zio_t *zio)
{
	arc_write_callback_t *callback = zio->io_private;
	arc_buf_t *buf = callback->awcb_buf;

	callback->awcb_children_ready(zio, buf, callback->awcb_private);
}

/*
 * The SPA calls this callback for each physical write that happens on behalf
 * of a logical write.  See the comment in dbuf_write_physdone() for details.
 */
static void
arc_write_physdone(zio_t *zio)
{
	arc_write_callback_t *cb = zio->io_private;
	if (cb->awcb_physdone != NULL)
		cb->awcb_physdone(zio, cb->awcb_buf, cb->awcb_private);
}

static void
arc_write_done(zio_t *zio)
{
	arc_write_callback_t *callback = zio->io_private;
	arc_buf_t *buf = callback->awcb_buf;
	arc_buf_hdr_t *hdr = buf->b_hdr;

	ASSERT3P(hdr->b_l1hdr.b_acb, ==, NULL);

	if (zio->io_error == 0) {
		arc_hdr_verify(hdr, zio->io_bp);

		if (BP_IS_HOLE(zio->io_bp) || BP_IS_EMBEDDED(zio->io_bp)) {
			buf_discard_identity(hdr);
		} else {
			hdr->b_dva = *BP_IDENTITY(zio->io_bp);
			hdr->b_birth = BP_PHYSICAL_BIRTH(zio->io_bp);
		}
	} else {
		ASSERT(HDR_EMPTY(hdr));
	}

	/*
	 * If the block to be written was all-zero or compressed enough to be
	 * embedded in the BP, no write was performed so there will be no
	 * dva/birth/checksum.  The buffer must therefore remain anonymous
	 * (and uncached).
	 */
	if (!HDR_EMPTY(hdr)) {
		arc_buf_hdr_t *exists;
		kmutex_t *hash_lock;

		ASSERT3U(zio->io_error, ==, 0);

		arc_cksum_verify(buf);

		exists = buf_hash_insert(hdr, &hash_lock);
		if (exists != NULL) {
			/*
			 * This can only happen if we overwrite for
			 * sync-to-convergence, because we remove
			 * buffers from the hash table when we arc_free().
			 */
			if (zio->io_flags & ZIO_FLAG_IO_REWRITE) {
				if (!BP_EQUAL(&zio->io_bp_orig, zio->io_bp))
					panic("bad overwrite, hdr=%p exists=%p",
					    (void *)hdr, (void *)exists);
				ASSERT(zfs_refcount_is_zero(
				    &exists->b_l1hdr.b_refcnt));
				arc_change_state(arc_anon, exists, hash_lock);
				arc_hdr_destroy(exists);
				mutex_exit(hash_lock);
				exists = buf_hash_insert(hdr, &hash_lock);
				ASSERT3P(exists, ==, NULL);
			} else if (zio->io_flags & ZIO_FLAG_NOPWRITE) {
				/* nopwrite */
				ASSERT(zio->io_prop.zp_nopwrite);
				if (!BP_EQUAL(&zio->io_bp_orig, zio->io_bp))
					panic("bad nopwrite, hdr=%p exists=%p",
					    (void *)hdr, (void *)exists);
			} else {
				/* Dedup */
				ASSERT(hdr->b_l1hdr.b_bufcnt == 1);
				ASSERT(hdr->b_l1hdr.b_state == arc_anon);
				ASSERT(BP_GET_DEDUP(zio->io_bp));
				ASSERT(BP_GET_LEVEL(zio->io_bp) == 0);
			}
		}
		arc_hdr_clear_flags(hdr, ARC_FLAG_IO_IN_PROGRESS);
		/* if it's not anon, we are doing a scrub */
		if (exists == NULL && hdr->b_l1hdr.b_state == arc_anon)
			arc_access(hdr, hash_lock);
		mutex_exit(hash_lock);
	} else {
		arc_hdr_clear_flags(hdr, ARC_FLAG_IO_IN_PROGRESS);
	}

	ASSERT(!zfs_refcount_is_zero(&hdr->b_l1hdr.b_refcnt));
	callback->awcb_done(zio, buf, callback->awcb_private);

	abd_put(zio->io_abd);
	kmem_free(callback, sizeof (arc_write_callback_t));
}

zio_t *
arc_write(zio_t *pio, spa_t *spa, uint64_t txg,
    blkptr_t *bp, arc_buf_t *buf, boolean_t l2arc,
    const zio_prop_t *zp, arc_write_done_func_t *ready,
    arc_write_done_func_t *children_ready, arc_write_done_func_t *physdone,
    arc_write_done_func_t *done, void *private, zio_priority_t priority,
    int zio_flags, const zbookmark_phys_t *zb)
{
	arc_buf_hdr_t *hdr = buf->b_hdr;
	arc_write_callback_t *callback;
	zio_t *zio;
	zio_prop_t localprop = *zp;

	ASSERT3P(ready, !=, NULL);
	ASSERT3P(done, !=, NULL);
	ASSERT(!HDR_IO_ERROR(hdr));
	ASSERT(!HDR_IO_IN_PROGRESS(hdr));
	ASSERT3P(hdr->b_l1hdr.b_acb, ==, NULL);
	ASSERT3U(hdr->b_l1hdr.b_bufcnt, >, 0);
	if (l2arc)
		arc_hdr_set_flags(hdr, ARC_FLAG_L2CACHE);

	if (ARC_BUF_ENCRYPTED(buf)) {
		ASSERT(ARC_BUF_COMPRESSED(buf));
		localprop.zp_encrypt = B_TRUE;
		localprop.zp_compress = HDR_GET_COMPRESS(hdr);
		localprop.zp_complevel = hdr->b_complevel;
		localprop.zp_byteorder =
		    (hdr->b_l1hdr.b_byteswap == DMU_BSWAP_NUMFUNCS) ?
		    ZFS_HOST_BYTEORDER : !ZFS_HOST_BYTEORDER;
		bcopy(hdr->b_crypt_hdr.b_salt, localprop.zp_salt,
		    ZIO_DATA_SALT_LEN);
		bcopy(hdr->b_crypt_hdr.b_iv, localprop.zp_iv,
		    ZIO_DATA_IV_LEN);
		bcopy(hdr->b_crypt_hdr.b_mac, localprop.zp_mac,
		    ZIO_DATA_MAC_LEN);
		if (DMU_OT_IS_ENCRYPTED(localprop.zp_type)) {
			localprop.zp_nopwrite = B_FALSE;
			localprop.zp_copies =
			    MIN(localprop.zp_copies, SPA_DVAS_PER_BP - 1);
		}
		zio_flags |= ZIO_FLAG_RAW;
	} else if (ARC_BUF_COMPRESSED(buf)) {
		ASSERT3U(HDR_GET_LSIZE(hdr), !=, arc_buf_size(buf));
		localprop.zp_compress = HDR_GET_COMPRESS(hdr);
		localprop.zp_complevel = hdr->b_complevel;
		zio_flags |= ZIO_FLAG_RAW_COMPRESS;
	}
	callback = kmem_zalloc(sizeof (arc_write_callback_t), KM_SLEEP);
	callback->awcb_ready = ready;
	callback->awcb_children_ready = children_ready;
	callback->awcb_physdone = physdone;
	callback->awcb_done = done;
	callback->awcb_private = private;
	callback->awcb_buf = buf;

	/*
	 * The hdr's b_pabd is now stale, free it now. A new data block
	 * will be allocated when the zio pipeline calls arc_write_ready().
	 */
	if (hdr->b_l1hdr.b_pabd != NULL) {
		/*
		 * If the buf is currently sharing the data block with
		 * the hdr then we need to break that relationship here.
		 * The hdr will remain with a NULL data pointer and the
		 * buf will take sole ownership of the block.
		 */
		if (arc_buf_is_shared(buf)) {
			arc_unshare_buf(hdr, buf);
		} else {
			arc_hdr_free_abd(hdr, B_FALSE);
		}
		VERIFY3P(buf->b_data, !=, NULL);
	}

	if (HDR_HAS_RABD(hdr))
		arc_hdr_free_abd(hdr, B_TRUE);

	if (!(zio_flags & ZIO_FLAG_RAW))
		arc_hdr_set_compress(hdr, ZIO_COMPRESS_OFF);

	ASSERT(!arc_buf_is_shared(buf));
	ASSERT3P(hdr->b_l1hdr.b_pabd, ==, NULL);

	zio = zio_write(pio, spa, txg, bp,
	    abd_get_from_buf(buf->b_data, HDR_GET_LSIZE(hdr)),
	    HDR_GET_LSIZE(hdr), arc_buf_size(buf), &localprop, arc_write_ready,
	    (children_ready != NULL) ? arc_write_children_ready : NULL,
	    arc_write_physdone, arc_write_done, callback,
	    priority, zio_flags, zb);

	return (zio);
}

void
arc_tempreserve_clear(uint64_t reserve)
{
	atomic_add_64(&arc_tempreserve, -reserve);
	ASSERT((int64_t)arc_tempreserve >= 0);
}

int
arc_tempreserve_space(spa_t *spa, uint64_t reserve, uint64_t txg)
{
	int error;
	uint64_t anon_size;

	if (!arc_no_grow &&
	    reserve > arc_c/4 &&
	    reserve * 4 > (2ULL << SPA_MAXBLOCKSHIFT))
		arc_c = MIN(arc_c_max, reserve * 4);

	/*
	 * Throttle when the calculated memory footprint for the TXG
	 * exceeds the target ARC size.
	 */
	if (reserve > arc_c) {
		DMU_TX_STAT_BUMP(dmu_tx_memory_reserve);
		return (SET_ERROR(ERESTART));
	}

	/*
	 * Don't count loaned bufs as in flight dirty data to prevent long
	 * network delays from blocking transactions that are ready to be
	 * assigned to a txg.
	 */

	/* assert that it has not wrapped around */
	ASSERT3S(atomic_add_64_nv(&arc_loaned_bytes, 0), >=, 0);

	anon_size = MAX((int64_t)(zfs_refcount_count(&arc_anon->arcs_size) -
	    arc_loaned_bytes), 0);

	/*
	 * Writes will, almost always, require additional memory allocations
	 * in order to compress/encrypt/etc the data.  We therefore need to
	 * make sure that there is sufficient available memory for this.
	 */
	error = arc_memory_throttle(spa, reserve, txg);
	if (error != 0)
		return (error);

	/*
	 * Throttle writes when the amount of dirty data in the cache
	 * gets too large.  We try to keep the cache less than half full
	 * of dirty blocks so that our sync times don't grow too large.
	 *
	 * In the case of one pool being built on another pool, we want
	 * to make sure we don't end up throttling the lower (backing)
	 * pool when the upper pool is the majority contributor to dirty
	 * data. To insure we make forward progress during throttling, we
	 * also check the current pool's net dirty data and only throttle
	 * if it exceeds zfs_arc_pool_dirty_percent of the anonymous dirty
	 * data in the cache.
	 *
	 * Note: if two requests come in concurrently, we might let them
	 * both succeed, when one of them should fail.  Not a huge deal.
	 */
	uint64_t total_dirty = reserve + arc_tempreserve + anon_size;
	uint64_t spa_dirty_anon = spa_dirty_data(spa);

	if (total_dirty > arc_c * zfs_arc_dirty_limit_percent / 100 &&
	    anon_size > arc_c * zfs_arc_anon_limit_percent / 100 &&
	    spa_dirty_anon > anon_size * zfs_arc_pool_dirty_percent / 100) {
#ifdef ZFS_DEBUG
		uint64_t meta_esize = zfs_refcount_count(
		    &arc_anon->arcs_esize[ARC_BUFC_METADATA]);
		uint64_t data_esize =
		    zfs_refcount_count(&arc_anon->arcs_esize[ARC_BUFC_DATA]);
		dprintf("failing, arc_tempreserve=%lluK anon_meta=%lluK "
		    "anon_data=%lluK tempreserve=%lluK arc_c=%lluK\n",
		    arc_tempreserve >> 10, meta_esize >> 10,
		    data_esize >> 10, reserve >> 10, arc_c >> 10);
#endif
		DMU_TX_STAT_BUMP(dmu_tx_dirty_throttle);
		return (SET_ERROR(ERESTART));
	}
	atomic_add_64(&arc_tempreserve, reserve);
	return (0);
}

static void
arc_kstat_update_state(arc_state_t *state, kstat_named_t *size,
    kstat_named_t *evict_data, kstat_named_t *evict_metadata)
{
	size->value.ui64 = zfs_refcount_count(&state->arcs_size);
	evict_data->value.ui64 =
	    zfs_refcount_count(&state->arcs_esize[ARC_BUFC_DATA]);
	evict_metadata->value.ui64 =
	    zfs_refcount_count(&state->arcs_esize[ARC_BUFC_METADATA]);
}

static int
arc_kstat_update(kstat_t *ksp, int rw)
{
	arc_stats_t *as = ksp->ks_data;

	if (rw == KSTAT_WRITE) {
		return (SET_ERROR(EACCES));
	} else {
		arc_kstat_update_state(arc_anon,
		    &as->arcstat_anon_size,
		    &as->arcstat_anon_evictable_data,
		    &as->arcstat_anon_evictable_metadata);
		arc_kstat_update_state(arc_mru,
		    &as->arcstat_mru_size,
		    &as->arcstat_mru_evictable_data,
		    &as->arcstat_mru_evictable_metadata);
		arc_kstat_update_state(arc_mru_ghost,
		    &as->arcstat_mru_ghost_size,
		    &as->arcstat_mru_ghost_evictable_data,
		    &as->arcstat_mru_ghost_evictable_metadata);
		arc_kstat_update_state(arc_mfu,
		    &as->arcstat_mfu_size,
		    &as->arcstat_mfu_evictable_data,
		    &as->arcstat_mfu_evictable_metadata);
		arc_kstat_update_state(arc_mfu_ghost,
		    &as->arcstat_mfu_ghost_size,
		    &as->arcstat_mfu_ghost_evictable_data,
		    &as->arcstat_mfu_ghost_evictable_metadata);

		ARCSTAT(arcstat_size) = aggsum_value(&arc_size);
		ARCSTAT(arcstat_meta_used) = aggsum_value(&arc_meta_used);
		ARCSTAT(arcstat_data_size) = aggsum_value(&astat_data_size);
		ARCSTAT(arcstat_metadata_size) =
		    aggsum_value(&astat_metadata_size);
		ARCSTAT(arcstat_hdr_size) = aggsum_value(&astat_hdr_size);
		ARCSTAT(arcstat_l2_hdr_size) = aggsum_value(&astat_l2_hdr_size);
		ARCSTAT(arcstat_dbuf_size) = aggsum_value(&astat_dbuf_size);
#if defined(COMPAT_FREEBSD11)
		ARCSTAT(arcstat_other_size) = aggsum_value(&astat_bonus_size) +
		    aggsum_value(&astat_dnode_size) +
		    aggsum_value(&astat_dbuf_size);
#endif
		ARCSTAT(arcstat_dnode_size) = aggsum_value(&astat_dnode_size);
		ARCSTAT(arcstat_bonus_size) = aggsum_value(&astat_bonus_size);
		ARCSTAT(arcstat_abd_chunk_waste_size) =
		    aggsum_value(&astat_abd_chunk_waste_size);

		as->arcstat_memory_all_bytes.value.ui64 =
		    arc_all_memory();
		as->arcstat_memory_free_bytes.value.ui64 =
		    arc_free_memory();
		as->arcstat_memory_available_bytes.value.i64 =
		    arc_available_memory();
	}

	return (0);
}

/*
 * This function *must* return indices evenly distributed between all
 * sublists of the multilist. This is needed due to how the ARC eviction
 * code is laid out; arc_evict_state() assumes ARC buffers are evenly
 * distributed between all sublists and uses this assumption when
 * deciding which sublist to evict from and how much to evict from it.
 */
static unsigned int
arc_state_multilist_index_func(multilist_t *ml, void *obj)
{
	arc_buf_hdr_t *hdr = obj;

	/*
	 * We rely on b_dva to generate evenly distributed index
	 * numbers using buf_hash below. So, as an added precaution,
	 * let's make sure we never add empty buffers to the arc lists.
	 */
	ASSERT(!HDR_EMPTY(hdr));

	/*
	 * The assumption here, is the hash value for a given
	 * arc_buf_hdr_t will remain constant throughout its lifetime
	 * (i.e. its b_spa, b_dva, and b_birth fields don't change).
	 * Thus, we don't need to store the header's sublist index
	 * on insertion, as this index can be recalculated on removal.
	 *
	 * Also, the low order bits of the hash value are thought to be
	 * distributed evenly. Otherwise, in the case that the multilist
	 * has a power of two number of sublists, each sublists' usage
	 * would not be evenly distributed.
	 */
	return (buf_hash(hdr->b_spa, &hdr->b_dva, hdr->b_birth) %
	    multilist_get_num_sublists(ml));
}

#define	WARN_IF_TUNING_IGNORED(tuning, value, do_warn) do {	\
	if ((do_warn) && (tuning) && ((tuning) != (value))) {	\
		cmn_err(CE_WARN,				\
		    "ignoring tunable %s (using %llu instead)",	\
		    (#tuning), (value));			\
	}							\
} while (0)

/*
 * Called during module initialization and periodically thereafter to
 * apply reasonable changes to the exposed performance tunings.  Can also be
 * called explicitly by param_set_arc_*() functions when ARC tunables are
 * updated manually.  Non-zero zfs_* values which differ from the currently set
 * values will be applied.
 */
void
arc_tuning_update(boolean_t verbose)
{
	uint64_t allmem = arc_all_memory();
	unsigned long limit;

	/* Valid range: 32M - <arc_c_max> */
	if ((zfs_arc_min) && (zfs_arc_min != arc_c_min) &&
	    (zfs_arc_min >= 2ULL << SPA_MAXBLOCKSHIFT) &&
	    (zfs_arc_min <= arc_c_max)) {
		arc_c_min = zfs_arc_min;
		arc_c = MAX(arc_c, arc_c_min);
	}
	WARN_IF_TUNING_IGNORED(zfs_arc_min, arc_c_min, verbose);

	/* Valid range: 64M - <all physical memory> */
	if ((zfs_arc_max) && (zfs_arc_max != arc_c_max) &&
	    (zfs_arc_max >= 64 << 20) && (zfs_arc_max < allmem) &&
	    (zfs_arc_max > arc_c_min)) {
		arc_c_max = zfs_arc_max;
		arc_c = MIN(arc_c, arc_c_max);
		arc_p = (arc_c >> 1);
		if (arc_meta_limit > arc_c_max)
			arc_meta_limit = arc_c_max;
		if (arc_dnode_size_limit > arc_meta_limit)
			arc_dnode_size_limit = arc_meta_limit;
	}
	WARN_IF_TUNING_IGNORED(zfs_arc_max, arc_c_max, verbose);

	/* Valid range: 16M - <arc_c_max> */
	if ((zfs_arc_meta_min) && (zfs_arc_meta_min != arc_meta_min) &&
	    (zfs_arc_meta_min >= 1ULL << SPA_MAXBLOCKSHIFT) &&
	    (zfs_arc_meta_min <= arc_c_max)) {
		arc_meta_min = zfs_arc_meta_min;
		if (arc_meta_limit < arc_meta_min)
			arc_meta_limit = arc_meta_min;
		if (arc_dnode_size_limit < arc_meta_min)
			arc_dnode_size_limit = arc_meta_min;
	}
	WARN_IF_TUNING_IGNORED(zfs_arc_meta_min, arc_meta_min, verbose);

	/* Valid range: <arc_meta_min> - <arc_c_max> */
	limit = zfs_arc_meta_limit ? zfs_arc_meta_limit :
	    MIN(zfs_arc_meta_limit_percent, 100) * arc_c_max / 100;
	if ((limit != arc_meta_limit) &&
	    (limit >= arc_meta_min) &&
	    (limit <= arc_c_max))
		arc_meta_limit = limit;
	WARN_IF_TUNING_IGNORED(zfs_arc_meta_limit, arc_meta_limit, verbose);

	/* Valid range: <arc_meta_min> - <arc_meta_limit> */
	limit = zfs_arc_dnode_limit ? zfs_arc_dnode_limit :
	    MIN(zfs_arc_dnode_limit_percent, 100) * arc_meta_limit / 100;
	if ((limit != arc_dnode_size_limit) &&
	    (limit >= arc_meta_min) &&
	    (limit <= arc_meta_limit))
		arc_dnode_size_limit = limit;
	WARN_IF_TUNING_IGNORED(zfs_arc_dnode_limit, arc_dnode_size_limit,
	    verbose);

	/* Valid range: 1 - N */
	if (zfs_arc_grow_retry)
		arc_grow_retry = zfs_arc_grow_retry;

	/* Valid range: 1 - N */
	if (zfs_arc_shrink_shift) {
		arc_shrink_shift = zfs_arc_shrink_shift;
		arc_no_grow_shift = MIN(arc_no_grow_shift, arc_shrink_shift -1);
	}

	/* Valid range: 1 - N */
	if (zfs_arc_p_min_shift)
		arc_p_min_shift = zfs_arc_p_min_shift;

	/* Valid range: 1 - N ms */
	if (zfs_arc_min_prefetch_ms)
		arc_min_prefetch_ms = zfs_arc_min_prefetch_ms;

	/* Valid range: 1 - N ms */
	if (zfs_arc_min_prescient_prefetch_ms) {
		arc_min_prescient_prefetch_ms =
		    zfs_arc_min_prescient_prefetch_ms;
	}

	/* Valid range: 0 - 100 */
	if ((zfs_arc_lotsfree_percent >= 0) &&
	    (zfs_arc_lotsfree_percent <= 100))
		arc_lotsfree_percent = zfs_arc_lotsfree_percent;
	WARN_IF_TUNING_IGNORED(zfs_arc_lotsfree_percent, arc_lotsfree_percent,
	    verbose);

	/* Valid range: 0 - <all physical memory> */
	if ((zfs_arc_sys_free) && (zfs_arc_sys_free != arc_sys_free))
		arc_sys_free = MIN(MAX(zfs_arc_sys_free, 0), allmem);
	WARN_IF_TUNING_IGNORED(zfs_arc_sys_free, arc_sys_free, verbose);
}

static void
arc_state_init(void)
{
	arc_anon = &ARC_anon;
	arc_mru = &ARC_mru;
	arc_mru_ghost = &ARC_mru_ghost;
	arc_mfu = &ARC_mfu;
	arc_mfu_ghost = &ARC_mfu_ghost;
	arc_l2c_only = &ARC_l2c_only;

	arc_mru->arcs_list[ARC_BUFC_METADATA] =
	    multilist_create(sizeof (arc_buf_hdr_t),
	    offsetof(arc_buf_hdr_t, b_l1hdr.b_arc_node),
	    arc_state_multilist_index_func);
	arc_mru->arcs_list[ARC_BUFC_DATA] =
	    multilist_create(sizeof (arc_buf_hdr_t),
	    offsetof(arc_buf_hdr_t, b_l1hdr.b_arc_node),
	    arc_state_multilist_index_func);
	arc_mru_ghost->arcs_list[ARC_BUFC_METADATA] =
	    multilist_create(sizeof (arc_buf_hdr_t),
	    offsetof(arc_buf_hdr_t, b_l1hdr.b_arc_node),
	    arc_state_multilist_index_func);
	arc_mru_ghost->arcs_list[ARC_BUFC_DATA] =
	    multilist_create(sizeof (arc_buf_hdr_t),
	    offsetof(arc_buf_hdr_t, b_l1hdr.b_arc_node),
	    arc_state_multilist_index_func);
	arc_mfu->arcs_list[ARC_BUFC_METADATA] =
	    multilist_create(sizeof (arc_buf_hdr_t),
	    offsetof(arc_buf_hdr_t, b_l1hdr.b_arc_node),
	    arc_state_multilist_index_func);
	arc_mfu->arcs_list[ARC_BUFC_DATA] =
	    multilist_create(sizeof (arc_buf_hdr_t),
	    offsetof(arc_buf_hdr_t, b_l1hdr.b_arc_node),
	    arc_state_multilist_index_func);
	arc_mfu_ghost->arcs_list[ARC_BUFC_METADATA] =
	    multilist_create(sizeof (arc_buf_hdr_t),
	    offsetof(arc_buf_hdr_t, b_l1hdr.b_arc_node),
	    arc_state_multilist_index_func);
	arc_mfu_ghost->arcs_list[ARC_BUFC_DATA] =
	    multilist_create(sizeof (arc_buf_hdr_t),
	    offsetof(arc_buf_hdr_t, b_l1hdr.b_arc_node),
	    arc_state_multilist_index_func);
	arc_l2c_only->arcs_list[ARC_BUFC_METADATA] =
	    multilist_create(sizeof (arc_buf_hdr_t),
	    offsetof(arc_buf_hdr_t, b_l1hdr.b_arc_node),
	    arc_state_multilist_index_func);
	arc_l2c_only->arcs_list[ARC_BUFC_DATA] =
	    multilist_create(sizeof (arc_buf_hdr_t),
	    offsetof(arc_buf_hdr_t, b_l1hdr.b_arc_node),
	    arc_state_multilist_index_func);

	zfs_refcount_create(&arc_anon->arcs_esize[ARC_BUFC_METADATA]);
	zfs_refcount_create(&arc_anon->arcs_esize[ARC_BUFC_DATA]);
	zfs_refcount_create(&arc_mru->arcs_esize[ARC_BUFC_METADATA]);
	zfs_refcount_create(&arc_mru->arcs_esize[ARC_BUFC_DATA]);
	zfs_refcount_create(&arc_mru_ghost->arcs_esize[ARC_BUFC_METADATA]);
	zfs_refcount_create(&arc_mru_ghost->arcs_esize[ARC_BUFC_DATA]);
	zfs_refcount_create(&arc_mfu->arcs_esize[ARC_BUFC_METADATA]);
	zfs_refcount_create(&arc_mfu->arcs_esize[ARC_BUFC_DATA]);
	zfs_refcount_create(&arc_mfu_ghost->arcs_esize[ARC_BUFC_METADATA]);
	zfs_refcount_create(&arc_mfu_ghost->arcs_esize[ARC_BUFC_DATA]);
	zfs_refcount_create(&arc_l2c_only->arcs_esize[ARC_BUFC_METADATA]);
	zfs_refcount_create(&arc_l2c_only->arcs_esize[ARC_BUFC_DATA]);

	zfs_refcount_create(&arc_anon->arcs_size);
	zfs_refcount_create(&arc_mru->arcs_size);
	zfs_refcount_create(&arc_mru_ghost->arcs_size);
	zfs_refcount_create(&arc_mfu->arcs_size);
	zfs_refcount_create(&arc_mfu_ghost->arcs_size);
	zfs_refcount_create(&arc_l2c_only->arcs_size);

	aggsum_init(&arc_meta_used, 0);
	aggsum_init(&arc_size, 0);
	aggsum_init(&astat_data_size, 0);
	aggsum_init(&astat_metadata_size, 0);
	aggsum_init(&astat_hdr_size, 0);
	aggsum_init(&astat_l2_hdr_size, 0);
	aggsum_init(&astat_bonus_size, 0);
	aggsum_init(&astat_dnode_size, 0);
	aggsum_init(&astat_dbuf_size, 0);
	aggsum_init(&astat_abd_chunk_waste_size, 0);

	arc_anon->arcs_state = ARC_STATE_ANON;
	arc_mru->arcs_state = ARC_STATE_MRU;
	arc_mru_ghost->arcs_state = ARC_STATE_MRU_GHOST;
	arc_mfu->arcs_state = ARC_STATE_MFU;
	arc_mfu_ghost->arcs_state = ARC_STATE_MFU_GHOST;
	arc_l2c_only->arcs_state = ARC_STATE_L2C_ONLY;
}

static void
arc_state_fini(void)
{
	zfs_refcount_destroy(&arc_anon->arcs_esize[ARC_BUFC_METADATA]);
	zfs_refcount_destroy(&arc_anon->arcs_esize[ARC_BUFC_DATA]);
	zfs_refcount_destroy(&arc_mru->arcs_esize[ARC_BUFC_METADATA]);
	zfs_refcount_destroy(&arc_mru->arcs_esize[ARC_BUFC_DATA]);
	zfs_refcount_destroy(&arc_mru_ghost->arcs_esize[ARC_BUFC_METADATA]);
	zfs_refcount_destroy(&arc_mru_ghost->arcs_esize[ARC_BUFC_DATA]);
	zfs_refcount_destroy(&arc_mfu->arcs_esize[ARC_BUFC_METADATA]);
	zfs_refcount_destroy(&arc_mfu->arcs_esize[ARC_BUFC_DATA]);
	zfs_refcount_destroy(&arc_mfu_ghost->arcs_esize[ARC_BUFC_METADATA]);
	zfs_refcount_destroy(&arc_mfu_ghost->arcs_esize[ARC_BUFC_DATA]);
	zfs_refcount_destroy(&arc_l2c_only->arcs_esize[ARC_BUFC_METADATA]);
	zfs_refcount_destroy(&arc_l2c_only->arcs_esize[ARC_BUFC_DATA]);

	zfs_refcount_destroy(&arc_anon->arcs_size);
	zfs_refcount_destroy(&arc_mru->arcs_size);
	zfs_refcount_destroy(&arc_mru_ghost->arcs_size);
	zfs_refcount_destroy(&arc_mfu->arcs_size);
	zfs_refcount_destroy(&arc_mfu_ghost->arcs_size);
	zfs_refcount_destroy(&arc_l2c_only->arcs_size);

	multilist_destroy(arc_mru->arcs_list[ARC_BUFC_METADATA]);
	multilist_destroy(arc_mru_ghost->arcs_list[ARC_BUFC_METADATA]);
	multilist_destroy(arc_mfu->arcs_list[ARC_BUFC_METADATA]);
	multilist_destroy(arc_mfu_ghost->arcs_list[ARC_BUFC_METADATA]);
	multilist_destroy(arc_mru->arcs_list[ARC_BUFC_DATA]);
	multilist_destroy(arc_mru_ghost->arcs_list[ARC_BUFC_DATA]);
	multilist_destroy(arc_mfu->arcs_list[ARC_BUFC_DATA]);
	multilist_destroy(arc_mfu_ghost->arcs_list[ARC_BUFC_DATA]);
	multilist_destroy(arc_l2c_only->arcs_list[ARC_BUFC_METADATA]);
	multilist_destroy(arc_l2c_only->arcs_list[ARC_BUFC_DATA]);

	aggsum_fini(&arc_meta_used);
	aggsum_fini(&arc_size);
	aggsum_fini(&astat_data_size);
	aggsum_fini(&astat_metadata_size);
	aggsum_fini(&astat_hdr_size);
	aggsum_fini(&astat_l2_hdr_size);
	aggsum_fini(&astat_bonus_size);
	aggsum_fini(&astat_dnode_size);
	aggsum_fini(&astat_dbuf_size);
	aggsum_fini(&astat_abd_chunk_waste_size);
}

uint64_t
arc_target_bytes(void)
{
	return (arc_c);
}

void
arc_init(void)
{
	uint64_t percent, allmem = arc_all_memory();
	mutex_init(&arc_evict_lock, NULL, MUTEX_DEFAULT, NULL);
	list_create(&arc_evict_waiters, sizeof (arc_evict_waiter_t),
	    offsetof(arc_evict_waiter_t, aew_node));

	arc_min_prefetch_ms = 1000;
	arc_min_prescient_prefetch_ms = 6000;

<<<<<<< HEAD
#ifdef _KERNEL
	/*
	 * Register a shrinker to support synchronous (direct) memory
	 * reclaim from the arc.  This is done to prevent kswapd from
	 * swapping out pages when it is preferable to shrink the arc.
	 */
	spl_register_shrinker(&arc_shrinker);

	/*
	 * The ARC tries to keep at least this much memory available for the
	 * system.  This gives the ARC time to shrink in response to memory
	 * pressure, before running completely out of memory and invoking the
	 * direct-reclaim ARC shrinker.
	 *
	 * This should be more than twice high_wmark_pages(), so that
	 * arc_wait_for_eviction() will wait until at least the
	 * high_wmark_pages() are free (see arc_evict_state_impl()).
	 *
	 * It's hard to iterate the zones from a linux kernel module, which
	 * makes it difficult to determine the watermark dynamically. Instead
	 * we consider the maximum high watermark for any system, assuming
	 * default parameters on Linux kernel 5.3.  The maximum low watermark
	 * is 64MB, the max high watermark is 64MB + 0.2% of RAM, and the
	 * maximum boost is 150% of the high watermark.  So the maximum
	 * boosted high watermark is 160MB + 0.5% of RAM.
	 *
	 * The default arc_sys_free is 1/8th (12.5%) of RAM, which is
	 * more than the highest high_wmark (160MB + 0.5% of RAM).
	 */
	arc_sys_free = allmem / 8;
#endif

	/* Set min cache to 1/32 of all memory, or 32MB, whichever is more */
	arc_c_min = MAX(allmem / 32, 2ULL << SPA_MAXBLOCKSHIFT);
	/* set max to 3/4 of all memory, or all but 1GB, whichever is more */
	if (allmem >= 1 << 30)
		arc_c_max = allmem - (1 << 30);
	else
		arc_c_max = arc_c_min;
	arc_c_max = MAX(allmem * 3 / 4, arc_c_max);
=======
#if defined(_KERNEL)
	arc_lowmem_init();
#endif

	/* Set min cache to 1/32 of all memory, or 32MB, whichever is more. */
	arc_c_min = MAX(allmem / 32, 2ULL << SPA_MAXBLOCKSHIFT);

	/* How to set default max varies by platform. */
	arc_c_max = arc_default_max(arc_c_min, allmem);
>>>>>>> cab24ec5

	/*
	 * In userland, there's only the memory pressure that we artificially
	 * create (see arc_available_memory()).  Don't let arc_c get too
	 * small, because it can cause transactions to be larger than
	 * arc_c, causing arc_tempreserve_space() to fail.
	 */
#ifndef _KERNEL
	arc_c_min = MAX(arc_c_max / 2, 2ULL << SPA_MAXBLOCKSHIFT);
#endif

	arc_c = arc_c_min;
	arc_p = (arc_c >> 1);

	/* Set min to 1/2 of arc_c_min */
	arc_meta_min = 1ULL << SPA_MAXBLOCKSHIFT;
	/* Initialize maximum observed usage to zero */
	arc_meta_max = 0;
	/*
	 * Set arc_meta_limit to a percent of arc_c_max with a floor of
	 * arc_meta_min, and a ceiling of arc_c_max.
	 */
	percent = MIN(zfs_arc_meta_limit_percent, 100);
	arc_meta_limit = MAX(arc_meta_min, (percent * arc_c_max) / 100);
	percent = MIN(zfs_arc_dnode_limit_percent, 100);
	arc_dnode_size_limit = (percent * arc_meta_limit) / 100;

	/* Apply user specified tunings */
	arc_tuning_update(B_TRUE);

	/* if kmem_flags are set, lets try to use less memory */
	if (kmem_debugging())
		arc_c = arc_c / 2;
	if (arc_c < arc_c_min)
		arc_c = arc_c_min;

	arc_state_init();

	buf_init();

	list_create(&arc_prune_list, sizeof (arc_prune_t),
	    offsetof(arc_prune_t, p_node));
	mutex_init(&arc_prune_mtx, NULL, MUTEX_DEFAULT, NULL);

	arc_prune_taskq = taskq_create("arc_prune", boot_ncpus, defclsyspri,
	    boot_ncpus, INT_MAX, TASKQ_PREPOPULATE | TASKQ_DYNAMIC);

	arc_ksp = kstat_create("zfs", 0, "arcstats", "misc", KSTAT_TYPE_NAMED,
	    sizeof (arc_stats) / sizeof (kstat_named_t), KSTAT_FLAG_VIRTUAL);

	if (arc_ksp != NULL) {
		arc_ksp->ks_data = &arc_stats;
		arc_ksp->ks_update = arc_kstat_update;
		kstat_install(arc_ksp);
	}

<<<<<<< HEAD
	arc_evict_zthr = zthr_create(arc_evict_cb_check,
	    arc_evict_cb, NULL);
	arc_reap_zthr = zthr_create_timer(arc_reap_cb_check,
	    arc_reap_cb, NULL, SEC2NSEC(1));
=======
	arc_evict_zthr = zthr_create_timer("arc_evict",
	    arc_evict_cb_check, arc_evict_cb, NULL, SEC2NSEC(1));
	arc_reap_zthr = zthr_create_timer("arc_reap",
	    arc_reap_cb_check, arc_reap_cb, NULL, SEC2NSEC(1));
>>>>>>> cab24ec5

	arc_warm = B_FALSE;

	/*
	 * Calculate maximum amount of dirty data per pool.
	 *
	 * If it has been set by a module parameter, take that.
	 * Otherwise, use a percentage of physical memory defined by
	 * zfs_dirty_data_max_percent (default 10%) with a cap at
	 * zfs_dirty_data_max_max (default 4G or 25% of physical memory).
	 */
#ifdef __LP64__
	if (zfs_dirty_data_max_max == 0)
		zfs_dirty_data_max_max = MIN(4ULL * 1024 * 1024 * 1024,
		    allmem * zfs_dirty_data_max_max_percent / 100);
#else
	if (zfs_dirty_data_max_max == 0)
		zfs_dirty_data_max_max = MIN(1ULL * 1024 * 1024 * 1024,
		    allmem * zfs_dirty_data_max_max_percent / 100);
#endif

	if (zfs_dirty_data_max == 0) {
		zfs_dirty_data_max = allmem *
		    zfs_dirty_data_max_percent / 100;
		zfs_dirty_data_max = MIN(zfs_dirty_data_max,
		    zfs_dirty_data_max_max);
	}
}

void
arc_fini(void)
{
	arc_prune_t *p;

#ifdef _KERNEL
	arc_lowmem_fini();
#endif /* _KERNEL */

	/* Use B_TRUE to ensure *all* buffers are evicted */
	arc_flush(NULL, B_TRUE);

	if (arc_ksp != NULL) {
		kstat_delete(arc_ksp);
		arc_ksp = NULL;
	}

	taskq_wait(arc_prune_taskq);
	taskq_destroy(arc_prune_taskq);

	mutex_enter(&arc_prune_mtx);
	while ((p = list_head(&arc_prune_list)) != NULL) {
		list_remove(&arc_prune_list, p);
		zfs_refcount_remove(&p->p_refcnt, &arc_prune_list);
		zfs_refcount_destroy(&p->p_refcnt);
		kmem_free(p, sizeof (*p));
	}
	mutex_exit(&arc_prune_mtx);

	list_destroy(&arc_prune_list);
	mutex_destroy(&arc_prune_mtx);

	(void) zthr_cancel(arc_evict_zthr);
	(void) zthr_cancel(arc_reap_zthr);

	mutex_destroy(&arc_evict_lock);
	list_destroy(&arc_evict_waiters);
<<<<<<< HEAD
=======

	/*
	 * Free any buffers that were tagged for destruction.  This needs
	 * to occur before arc_state_fini() runs and destroys the aggsum
	 * values which are updated when freeing scatter ABDs.
	 */
	l2arc_do_free_on_write();
>>>>>>> cab24ec5

	/*
	 * buf_fini() must proceed arc_state_fini() because buf_fin() may
	 * trigger the release of kmem magazines, which can callback to
	 * arc_space_return() which accesses aggsums freed in act_state_fini().
	 */
	buf_fini();
	arc_state_fini();

	/*
	 * We destroy the zthrs after all the ARC state has been
	 * torn down to avoid the case of them receiving any
	 * wakeup() signals after they are destroyed.
	 */
	zthr_destroy(arc_evict_zthr);
	zthr_destroy(arc_reap_zthr);

	ASSERT0(arc_loaned_bytes);
}

/*
 * Level 2 ARC
 *
 * The level 2 ARC (L2ARC) is a cache layer in-between main memory and disk.
 * It uses dedicated storage devices to hold cached data, which are populated
 * using large infrequent writes.  The main role of this cache is to boost
 * the performance of random read workloads.  The intended L2ARC devices
 * include short-stroked disks, solid state disks, and other media with
 * substantially faster read latency than disk.
 *
 *                 +-----------------------+
 *                 |         ARC           |
 *                 +-----------------------+
 *                    |         ^     ^
 *                    |         |     |
 *      l2arc_feed_thread()    arc_read()
 *                    |         |     |
 *                    |  l2arc read   |
 *                    V         |     |
 *               +---------------+    |
 *               |     L2ARC     |    |
 *               +---------------+    |
 *                   |    ^           |
 *          l2arc_write() |           |
 *                   |    |           |
 *                   V    |           |
 *                 +-------+      +-------+
 *                 | vdev  |      | vdev  |
 *                 | cache |      | cache |
 *                 +-------+      +-------+
 *                 +=========+     .-----.
 *                 :  L2ARC  :    |-_____-|
 *                 : devices :    | Disks |
 *                 +=========+    `-_____-'
 *
 * Read requests are satisfied from the following sources, in order:
 *
 *	1) ARC
 *	2) vdev cache of L2ARC devices
 *	3) L2ARC devices
 *	4) vdev cache of disks
 *	5) disks
 *
 * Some L2ARC device types exhibit extremely slow write performance.
 * To accommodate for this there are some significant differences between
 * the L2ARC and traditional cache design:
 *
 * 1. There is no eviction path from the ARC to the L2ARC.  Evictions from
 * the ARC behave as usual, freeing buffers and placing headers on ghost
 * lists.  The ARC does not send buffers to the L2ARC during eviction as
 * this would add inflated write latencies for all ARC memory pressure.
 *
 * 2. The L2ARC attempts to cache data from the ARC before it is evicted.
 * It does this by periodically scanning buffers from the eviction-end of
 * the MFU and MRU ARC lists, copying them to the L2ARC devices if they are
 * not already there. It scans until a headroom of buffers is satisfied,
 * which itself is a buffer for ARC eviction. If a compressible buffer is
 * found during scanning and selected for writing to an L2ARC device, we
 * temporarily boost scanning headroom during the next scan cycle to make
 * sure we adapt to compression effects (which might significantly reduce
 * the data volume we write to L2ARC). The thread that does this is
 * l2arc_feed_thread(), illustrated below; example sizes are included to
 * provide a better sense of ratio than this diagram:
 *
 *	       head -->                        tail
 *	        +---------------------+----------+
 *	ARC_mfu |:::::#:::::::::::::::|o#o###o###|-->.   # already on L2ARC
 *	        +---------------------+----------+   |   o L2ARC eligible
 *	ARC_mru |:#:::::::::::::::::::|#o#ooo####|-->|   : ARC buffer
 *	        +---------------------+----------+   |
 *	             15.9 Gbytes      ^ 32 Mbytes    |
 *	                           headroom          |
 *	                                      l2arc_feed_thread()
 *	                                             |
 *	                 l2arc write hand <--[oooo]--'
 *	                         |           8 Mbyte
 *	                         |          write max
 *	                         V
 *		  +==============================+
 *	L2ARC dev |####|#|###|###|    |####| ... |
 *	          +==============================+
 *	                     32 Gbytes
 *
 * 3. If an ARC buffer is copied to the L2ARC but then hit instead of
 * evicted, then the L2ARC has cached a buffer much sooner than it probably
 * needed to, potentially wasting L2ARC device bandwidth and storage.  It is
 * safe to say that this is an uncommon case, since buffers at the end of
 * the ARC lists have moved there due to inactivity.
 *
 * 4. If the ARC evicts faster than the L2ARC can maintain a headroom,
 * then the L2ARC simply misses copying some buffers.  This serves as a
 * pressure valve to prevent heavy read workloads from both stalling the ARC
 * with waits and clogging the L2ARC with writes.  This also helps prevent
 * the potential for the L2ARC to churn if it attempts to cache content too
 * quickly, such as during backups of the entire pool.
 *
 * 5. After system boot and before the ARC has filled main memory, there are
 * no evictions from the ARC and so the tails of the ARC_mfu and ARC_mru
 * lists can remain mostly static.  Instead of searching from tail of these
 * lists as pictured, the l2arc_feed_thread() will search from the list heads
 * for eligible buffers, greatly increasing its chance of finding them.
 *
 * The L2ARC device write speed is also boosted during this time so that
 * the L2ARC warms up faster.  Since there have been no ARC evictions yet,
 * there are no L2ARC reads, and no fear of degrading read performance
 * through increased writes.
 *
 * 6. Writes to the L2ARC devices are grouped and sent in-sequence, so that
 * the vdev queue can aggregate them into larger and fewer writes.  Each
 * device is written to in a rotor fashion, sweeping writes through
 * available space then repeating.
 *
 * 7. The L2ARC does not store dirty content.  It never needs to flush
 * write buffers back to disk based storage.
 *
 * 8. If an ARC buffer is written (and dirtied) which also exists in the
 * L2ARC, the now stale L2ARC buffer is immediately dropped.
 *
 * The performance of the L2ARC can be tweaked by a number of tunables, which
 * may be necessary for different workloads:
 *
 *	l2arc_write_max		max write bytes per interval
 *	l2arc_write_boost	extra write bytes during device warmup
 *	l2arc_noprefetch	skip caching prefetched buffers
 *	l2arc_headroom		number of max device writes to precache
 *	l2arc_headroom_boost	when we find compressed buffers during ARC
 *				scanning, we multiply headroom by this
 *				percentage factor for the next scan cycle,
 *				since more compressed buffers are likely to
 *				be present
 *	l2arc_feed_secs		seconds between L2ARC writing
 *
 * Tunables may be removed or added as future performance improvements are
 * integrated, and also may become zpool properties.
 *
 * There are three key functions that control how the L2ARC warms up:
 *
 *	l2arc_write_eligible()	check if a buffer is eligible to cache
 *	l2arc_write_size()	calculate how much to write
 *	l2arc_write_interval()	calculate sleep delay between writes
 *
 * These three functions determine what to write, how much, and how quickly
 * to send writes.
 *
 * L2ARC persistence:
 *
 * When writing buffers to L2ARC, we periodically add some metadata to
 * make sure we can pick them up after reboot, thus dramatically reducing
 * the impact that any downtime has on the performance of storage systems
 * with large caches.
 *
 * The implementation works fairly simply by integrating the following two
 * modifications:
 *
 * *) When writing to the L2ARC, we occasionally write a "l2arc log block",
 *    which is an additional piece of metadata which describes what's been
 *    written. This allows us to rebuild the arc_buf_hdr_t structures of the
 *    main ARC buffers. There are 2 linked-lists of log blocks headed by
 *    dh_start_lbps[2]. We alternate which chain we append to, so they are
 *    time-wise and offset-wise interleaved, but that is an optimization rather
 *    than for correctness. The log block also includes a pointer to the
 *    previous block in its chain.
 *
 * *) We reserve SPA_MINBLOCKSIZE of space at the start of each L2ARC device
 *    for our header bookkeeping purposes. This contains a device header,
 *    which contains our top-level reference structures. We update it each
 *    time we write a new log block, so that we're able to locate it in the
 *    L2ARC device. If this write results in an inconsistent device header
 *    (e.g. due to power failure), we detect this by verifying the header's
 *    checksum and simply fail to reconstruct the L2ARC after reboot.
 *
 * Implementation diagram:
 *
 * +=== L2ARC device (not to scale) ======================================+
 * |       ___two newest log block pointers__.__________                  |
 * |      /                                   \dh_start_lbps[1]           |
 * |	 /				       \         \dh_start_lbps[0]|
 * |.___/__.                                    V         V               |
 * ||L2 dev|....|lb |bufs |lb |bufs |lb |bufs |lb |bufs |lb |---(empty)---|
 * ||   hdr|      ^         /^       /^        /         /                |
 * |+------+  ...--\-------/  \-----/--\------/         /                 |
 * |                \--------------/    \--------------/                  |
 * +======================================================================+
 *
 * As can be seen on the diagram, rather than using a simple linked list,
 * we use a pair of linked lists with alternating elements. This is a
 * performance enhancement due to the fact that we only find out the
 * address of the next log block access once the current block has been
 * completely read in. Obviously, this hurts performance, because we'd be
 * keeping the device's I/O queue at only a 1 operation deep, thus
 * incurring a large amount of I/O round-trip latency. Having two lists
 * allows us to fetch two log blocks ahead of where we are currently
 * rebuilding L2ARC buffers.
 *
 * On-device data structures:
 *
 * L2ARC device header:	l2arc_dev_hdr_phys_t
 * L2ARC log block:	l2arc_log_blk_phys_t
 *
 * L2ARC reconstruction:
 *
 * When writing data, we simply write in the standard rotary fashion,
 * evicting buffers as we go and simply writing new data over them (writing
 * a new log block every now and then). This obviously means that once we
 * loop around the end of the device, we will start cutting into an already
 * committed log block (and its referenced data buffers), like so:
 *
 *    current write head__       __old tail
 *                        \     /
 *                        V    V
 * <--|bufs |lb |bufs |lb |    |bufs |lb |bufs |lb |-->
 *                         ^    ^^^^^^^^^___________________________________
 *                         |                                                \
 *                   <<nextwrite>> may overwrite this blk and/or its bufs --'
 *
 * When importing the pool, we detect this situation and use it to stop
 * our scanning process (see l2arc_rebuild).
 *
 * There is one significant caveat to consider when rebuilding ARC contents
 * from an L2ARC device: what about invalidated buffers? Given the above
 * construction, we cannot update blocks which we've already written to amend
 * them to remove buffers which were invalidated. Thus, during reconstruction,
 * we might be populating the cache with buffers for data that's not on the
 * main pool anymore, or may have been overwritten!
 *
 * As it turns out, this isn't a problem. Every arc_read request includes
 * both the DVA and, crucially, the birth TXG of the BP the caller is
 * looking for. So even if the cache were populated by completely rotten
 * blocks for data that had been long deleted and/or overwritten, we'll
 * never actually return bad data from the cache, since the DVA with the
 * birth TXG uniquely identify a block in space and time - once created,
 * a block is immutable on disk. The worst thing we have done is wasted
 * some time and memory at l2arc rebuild to reconstruct outdated ARC
 * entries that will get dropped from the l2arc as it is being updated
 * with new blocks.
 *
 * L2ARC buffers that have been evicted by l2arc_evict() ahead of the write
 * hand are not restored. This is done by saving the offset (in bytes)
 * l2arc_evict() has evicted to in the L2ARC device header and taking it
 * into account when restoring buffers.
 */

static boolean_t
l2arc_write_eligible(uint64_t spa_guid, arc_buf_hdr_t *hdr)
{
	/*
	 * A buffer is *not* eligible for the L2ARC if it:
	 * 1. belongs to a different spa.
	 * 2. is already cached on the L2ARC.
	 * 3. has an I/O in progress (it may be an incomplete read).
	 * 4. is flagged not eligible (zfs property).
	 * 5. is a prefetch and l2arc_noprefetch is set.
	 */
	if (hdr->b_spa != spa_guid || HDR_HAS_L2HDR(hdr) ||
	    HDR_IO_IN_PROGRESS(hdr) || !HDR_L2CACHE(hdr) ||
	    (l2arc_noprefetch && HDR_PREFETCH(hdr)))
		return (B_FALSE);

	return (B_TRUE);
}

static uint64_t
l2arc_write_size(l2arc_dev_t *dev)
{
	uint64_t size, dev_size, tsize;

	/*
	 * Make sure our globals have meaningful values in case the user
	 * altered them.
	 */
	size = l2arc_write_max;
	if (size == 0) {
		cmn_err(CE_NOTE, "Bad value for l2arc_write_max, value must "
		    "be greater than zero, resetting it to the default (%d)",
		    L2ARC_WRITE_SIZE);
		size = l2arc_write_max = L2ARC_WRITE_SIZE;
	}

	if (arc_warm == B_FALSE)
		size += l2arc_write_boost;

	/*
	 * Make sure the write size does not exceed the size of the cache
	 * device. This is important in l2arc_evict(), otherwise infinite
	 * iteration can occur.
	 */
	dev_size = dev->l2ad_end - dev->l2ad_start;
	tsize = size + l2arc_log_blk_overhead(size, dev);
	if (dev->l2ad_vdev->vdev_has_trim && l2arc_trim_ahead > 0)
		tsize += MAX(64 * 1024 * 1024,
		    (tsize * l2arc_trim_ahead) / 100);

	if (tsize >= dev_size) {
		cmn_err(CE_NOTE, "l2arc_write_max or l2arc_write_boost "
		    "plus the overhead of log blocks (persistent L2ARC, "
		    "%llu bytes) exceeds the size of the cache device "
		    "(guid %llu), resetting them to the default (%d)",
		    l2arc_log_blk_overhead(size, dev),
		    dev->l2ad_vdev->vdev_guid, L2ARC_WRITE_SIZE);
		size = l2arc_write_max = l2arc_write_boost = L2ARC_WRITE_SIZE;

		if (arc_warm == B_FALSE)
			size += l2arc_write_boost;
	}

	return (size);

}

static clock_t
l2arc_write_interval(clock_t began, uint64_t wanted, uint64_t wrote)
{
	clock_t interval, next, now;

	/*
	 * If the ARC lists are busy, increase our write rate; if the
	 * lists are stale, idle back.  This is achieved by checking
	 * how much we previously wrote - if it was more than half of
	 * what we wanted, schedule the next write much sooner.
	 */
	if (l2arc_feed_again && wrote > (wanted / 2))
		interval = (hz * l2arc_feed_min_ms) / 1000;
	else
		interval = hz * l2arc_feed_secs;

	now = ddi_get_lbolt();
	next = MAX(now, MIN(now + interval, began + interval));

	return (next);
}

/*
 * Cycle through L2ARC devices.  This is how L2ARC load balances.
 * If a device is returned, this also returns holding the spa config lock.
 */
static l2arc_dev_t *
l2arc_dev_get_next(void)
{
	l2arc_dev_t *first, *next = NULL;

	/*
	 * Lock out the removal of spas (spa_namespace_lock), then removal
	 * of cache devices (l2arc_dev_mtx).  Once a device has been selected,
	 * both locks will be dropped and a spa config lock held instead.
	 */
	mutex_enter(&spa_namespace_lock);
	mutex_enter(&l2arc_dev_mtx);

	/* if there are no vdevs, there is nothing to do */
	if (l2arc_ndev == 0)
		goto out;

	first = NULL;
	next = l2arc_dev_last;
	do {
		/* loop around the list looking for a non-faulted vdev */
		if (next == NULL) {
			next = list_head(l2arc_dev_list);
		} else {
			next = list_next(l2arc_dev_list, next);
			if (next == NULL)
				next = list_head(l2arc_dev_list);
		}

		/* if we have come back to the start, bail out */
		if (first == NULL)
			first = next;
		else if (next == first)
			break;

	} while (vdev_is_dead(next->l2ad_vdev) || next->l2ad_rebuild ||
	    next->l2ad_trim_all);

	/* if we were unable to find any usable vdevs, return NULL */
	if (vdev_is_dead(next->l2ad_vdev) || next->l2ad_rebuild ||
	    next->l2ad_trim_all)
		next = NULL;

	l2arc_dev_last = next;

out:
	mutex_exit(&l2arc_dev_mtx);

	/*
	 * Grab the config lock to prevent the 'next' device from being
	 * removed while we are writing to it.
	 */
	if (next != NULL)
		spa_config_enter(next->l2ad_spa, SCL_L2ARC, next, RW_READER);
	mutex_exit(&spa_namespace_lock);

	return (next);
}

/*
 * Free buffers that were tagged for destruction.
 */
static void
l2arc_do_free_on_write(void)
{
	list_t *buflist;
	l2arc_data_free_t *df, *df_prev;

	mutex_enter(&l2arc_free_on_write_mtx);
	buflist = l2arc_free_on_write;

	for (df = list_tail(buflist); df; df = df_prev) {
		df_prev = list_prev(buflist, df);
		ASSERT3P(df->l2df_abd, !=, NULL);
		abd_free(df->l2df_abd);
		list_remove(buflist, df);
		kmem_free(df, sizeof (l2arc_data_free_t));
	}

	mutex_exit(&l2arc_free_on_write_mtx);
}

/*
 * A write to a cache device has completed.  Update all headers to allow
 * reads from these buffers to begin.
 */
static void
l2arc_write_done(zio_t *zio)
{
	l2arc_write_callback_t	*cb;
	l2arc_lb_abd_buf_t	*abd_buf;
	l2arc_lb_ptr_buf_t	*lb_ptr_buf;
	l2arc_dev_t		*dev;
	l2arc_dev_hdr_phys_t	*l2dhdr;
	list_t			*buflist;
	arc_buf_hdr_t		*head, *hdr, *hdr_prev;
	kmutex_t		*hash_lock;
	int64_t			bytes_dropped = 0;

	cb = zio->io_private;
	ASSERT3P(cb, !=, NULL);
	dev = cb->l2wcb_dev;
	l2dhdr = dev->l2ad_dev_hdr;
	ASSERT3P(dev, !=, NULL);
	head = cb->l2wcb_head;
	ASSERT3P(head, !=, NULL);
	buflist = &dev->l2ad_buflist;
	ASSERT3P(buflist, !=, NULL);
	DTRACE_PROBE2(l2arc__iodone, zio_t *, zio,
	    l2arc_write_callback_t *, cb);

	/*
	 * All writes completed, or an error was hit.
	 */
top:
	mutex_enter(&dev->l2ad_mtx);
	for (hdr = list_prev(buflist, head); hdr; hdr = hdr_prev) {
		hdr_prev = list_prev(buflist, hdr);

		hash_lock = HDR_LOCK(hdr);

		/*
		 * We cannot use mutex_enter or else we can deadlock
		 * with l2arc_write_buffers (due to swapping the order
		 * the hash lock and l2ad_mtx are taken).
		 */
		if (!mutex_tryenter(hash_lock)) {
			/*
			 * Missed the hash lock. We must retry so we
			 * don't leave the ARC_FLAG_L2_WRITING bit set.
			 */
			ARCSTAT_BUMP(arcstat_l2_writes_lock_retry);

			/*
			 * We don't want to rescan the headers we've
			 * already marked as having been written out, so
			 * we reinsert the head node so we can pick up
			 * where we left off.
			 */
			list_remove(buflist, head);
			list_insert_after(buflist, hdr, head);

			mutex_exit(&dev->l2ad_mtx);

			/*
			 * We wait for the hash lock to become available
			 * to try and prevent busy waiting, and increase
			 * the chance we'll be able to acquire the lock
			 * the next time around.
			 */
			mutex_enter(hash_lock);
			mutex_exit(hash_lock);
			goto top;
		}

		/*
		 * We could not have been moved into the arc_l2c_only
		 * state while in-flight due to our ARC_FLAG_L2_WRITING
		 * bit being set. Let's just ensure that's being enforced.
		 */
		ASSERT(HDR_HAS_L1HDR(hdr));

		/*
		 * Skipped - drop L2ARC entry and mark the header as no
		 * longer L2 eligibile.
		 */
		if (zio->io_error != 0) {
			/*
			 * Error - drop L2ARC entry.
			 */
			list_remove(buflist, hdr);
			arc_hdr_clear_flags(hdr, ARC_FLAG_HAS_L2HDR);

			uint64_t psize = HDR_GET_PSIZE(hdr);
			l2arc_hdr_arcstats_decrement(hdr);

			bytes_dropped +=
			    vdev_psize_to_asize(dev->l2ad_vdev, psize);
			(void) zfs_refcount_remove_many(&dev->l2ad_alloc,
			    arc_hdr_size(hdr), hdr);
		}

		/*
		 * Allow ARC to begin reads and ghost list evictions to
		 * this L2ARC entry.
		 */
		arc_hdr_clear_flags(hdr, ARC_FLAG_L2_WRITING);

		mutex_exit(hash_lock);
	}

	/*
	 * Free the allocated abd buffers for writing the log blocks.
	 * If the zio failed reclaim the allocated space and remove the
	 * pointers to these log blocks from the log block pointer list
	 * of the L2ARC device.
	 */
	while ((abd_buf = list_remove_tail(&cb->l2wcb_abd_list)) != NULL) {
		abd_free(abd_buf->abd);
		zio_buf_free(abd_buf, sizeof (*abd_buf));
		if (zio->io_error != 0) {
			lb_ptr_buf = list_remove_head(&dev->l2ad_lbptr_list);
			/*
			 * L2BLK_GET_PSIZE returns aligned size for log
			 * blocks.
			 */
			uint64_t asize =
			    L2BLK_GET_PSIZE((lb_ptr_buf->lb_ptr)->lbp_prop);
			bytes_dropped += asize;
			ARCSTAT_INCR(arcstat_l2_log_blk_asize, -asize);
			ARCSTAT_BUMPDOWN(arcstat_l2_log_blk_count);
			zfs_refcount_remove_many(&dev->l2ad_lb_asize, asize,
			    lb_ptr_buf);
			zfs_refcount_remove(&dev->l2ad_lb_count, lb_ptr_buf);
			kmem_free(lb_ptr_buf->lb_ptr,
			    sizeof (l2arc_log_blkptr_t));
			kmem_free(lb_ptr_buf, sizeof (l2arc_lb_ptr_buf_t));
		}
	}
	list_destroy(&cb->l2wcb_abd_list);

	if (zio->io_error != 0) {
		ARCSTAT_BUMP(arcstat_l2_writes_error);

		/*
		 * Restore the lbps array in the header to its previous state.
		 * If the list of log block pointers is empty, zero out the
		 * log block pointers in the device header.
		 */
		lb_ptr_buf = list_head(&dev->l2ad_lbptr_list);
		for (int i = 0; i < 2; i++) {
			if (lb_ptr_buf == NULL) {
				/*
				 * If the list is empty zero out the device
				 * header. Otherwise zero out the second log
				 * block pointer in the header.
				 */
				if (i == 0) {
					bzero(l2dhdr, dev->l2ad_dev_hdr_asize);
				} else {
					bzero(&l2dhdr->dh_start_lbps[i],
					    sizeof (l2arc_log_blkptr_t));
				}
				break;
			}
			bcopy(lb_ptr_buf->lb_ptr, &l2dhdr->dh_start_lbps[i],
			    sizeof (l2arc_log_blkptr_t));
			lb_ptr_buf = list_next(&dev->l2ad_lbptr_list,
			    lb_ptr_buf);
		}
	}

	atomic_inc_64(&l2arc_writes_done);
	list_remove(buflist, head);
	ASSERT(!HDR_HAS_L1HDR(head));
	kmem_cache_free(hdr_l2only_cache, head);
	mutex_exit(&dev->l2ad_mtx);

	ASSERT(dev->l2ad_vdev != NULL);
	vdev_space_update(dev->l2ad_vdev, -bytes_dropped, 0, 0);

	l2arc_do_free_on_write();

	kmem_free(cb, sizeof (l2arc_write_callback_t));
}

static int
l2arc_untransform(zio_t *zio, l2arc_read_callback_t *cb)
{
	int ret;
	spa_t *spa = zio->io_spa;
	arc_buf_hdr_t *hdr = cb->l2rcb_hdr;
	blkptr_t *bp = zio->io_bp;
	uint8_t salt[ZIO_DATA_SALT_LEN];
	uint8_t iv[ZIO_DATA_IV_LEN];
	uint8_t mac[ZIO_DATA_MAC_LEN];
	boolean_t no_crypt = B_FALSE;

	/*
	 * ZIL data is never be written to the L2ARC, so we don't need
	 * special handling for its unique MAC storage.
	 */
	ASSERT3U(BP_GET_TYPE(bp), !=, DMU_OT_INTENT_LOG);
	ASSERT(MUTEX_HELD(HDR_LOCK(hdr)));
	ASSERT3P(hdr->b_l1hdr.b_pabd, !=, NULL);

	/*
	 * If the data was encrypted, decrypt it now. Note that
	 * we must check the bp here and not the hdr, since the
	 * hdr does not have its encryption parameters updated
	 * until arc_read_done().
	 */
	if (BP_IS_ENCRYPTED(bp)) {
		abd_t *eabd = arc_get_data_abd(hdr, arc_hdr_size(hdr), hdr,
		    B_TRUE);

		zio_crypt_decode_params_bp(bp, salt, iv);
		zio_crypt_decode_mac_bp(bp, mac);

		ret = spa_do_crypt_abd(B_FALSE, spa, &cb->l2rcb_zb,
		    BP_GET_TYPE(bp), BP_GET_DEDUP(bp), BP_SHOULD_BYTESWAP(bp),
		    salt, iv, mac, HDR_GET_PSIZE(hdr), eabd,
		    hdr->b_l1hdr.b_pabd, &no_crypt);
		if (ret != 0) {
			arc_free_data_abd(hdr, eabd, arc_hdr_size(hdr), hdr);
			goto error;
		}

		/*
		 * If we actually performed decryption, replace b_pabd
		 * with the decrypted data. Otherwise we can just throw
		 * our decryption buffer away.
		 */
		if (!no_crypt) {
			arc_free_data_abd(hdr, hdr->b_l1hdr.b_pabd,
			    arc_hdr_size(hdr), hdr);
			hdr->b_l1hdr.b_pabd = eabd;
			zio->io_abd = eabd;
		} else {
			arc_free_data_abd(hdr, eabd, arc_hdr_size(hdr), hdr);
		}
	}

	/*
	 * If the L2ARC block was compressed, but ARC compression
	 * is disabled we decompress the data into a new buffer and
	 * replace the existing data.
	 */
	if (HDR_GET_COMPRESS(hdr) != ZIO_COMPRESS_OFF &&
	    !HDR_COMPRESSION_ENABLED(hdr)) {
		abd_t *cabd = arc_get_data_abd(hdr, arc_hdr_size(hdr), hdr,
		    B_TRUE);
		void *tmp = abd_borrow_buf(cabd, arc_hdr_size(hdr));

		ret = zio_decompress_data(HDR_GET_COMPRESS(hdr),
		    hdr->b_l1hdr.b_pabd, tmp, HDR_GET_PSIZE(hdr),
		    HDR_GET_LSIZE(hdr), &hdr->b_complevel);
		if (ret != 0) {
			abd_return_buf_copy(cabd, tmp, arc_hdr_size(hdr));
			arc_free_data_abd(hdr, cabd, arc_hdr_size(hdr), hdr);
			goto error;
		}

		abd_return_buf_copy(cabd, tmp, arc_hdr_size(hdr));
		arc_free_data_abd(hdr, hdr->b_l1hdr.b_pabd,
		    arc_hdr_size(hdr), hdr);
		hdr->b_l1hdr.b_pabd = cabd;
		zio->io_abd = cabd;
		zio->io_size = HDR_GET_LSIZE(hdr);
	}

	return (0);

error:
	return (ret);
}


/*
 * A read to a cache device completed.  Validate buffer contents before
 * handing over to the regular ARC routines.
 */
static void
l2arc_read_done(zio_t *zio)
{
	int tfm_error = 0;
	l2arc_read_callback_t *cb = zio->io_private;
	arc_buf_hdr_t *hdr;
	kmutex_t *hash_lock;
	boolean_t valid_cksum;
	boolean_t using_rdata = (BP_IS_ENCRYPTED(&cb->l2rcb_bp) &&
	    (cb->l2rcb_flags & ZIO_FLAG_RAW_ENCRYPT));

	ASSERT3P(zio->io_vd, !=, NULL);
	ASSERT(zio->io_flags & ZIO_FLAG_DONT_PROPAGATE);

	spa_config_exit(zio->io_spa, SCL_L2ARC, zio->io_vd);

	ASSERT3P(cb, !=, NULL);
	hdr = cb->l2rcb_hdr;
	ASSERT3P(hdr, !=, NULL);

	hash_lock = HDR_LOCK(hdr);
	mutex_enter(hash_lock);
	ASSERT3P(hash_lock, ==, HDR_LOCK(hdr));

	/*
	 * If the data was read into a temporary buffer,
	 * move it and free the buffer.
	 */
	if (cb->l2rcb_abd != NULL) {
		ASSERT3U(arc_hdr_size(hdr), <, zio->io_size);
		if (zio->io_error == 0) {
			if (using_rdata) {
				abd_copy(hdr->b_crypt_hdr.b_rabd,
				    cb->l2rcb_abd, arc_hdr_size(hdr));
			} else {
				abd_copy(hdr->b_l1hdr.b_pabd,
				    cb->l2rcb_abd, arc_hdr_size(hdr));
			}
		}

		/*
		 * The following must be done regardless of whether
		 * there was an error:
		 * - free the temporary buffer
		 * - point zio to the real ARC buffer
		 * - set zio size accordingly
		 * These are required because zio is either re-used for
		 * an I/O of the block in the case of the error
		 * or the zio is passed to arc_read_done() and it
		 * needs real data.
		 */
		abd_free(cb->l2rcb_abd);
		zio->io_size = zio->io_orig_size = arc_hdr_size(hdr);

		if (using_rdata) {
			ASSERT(HDR_HAS_RABD(hdr));
			zio->io_abd = zio->io_orig_abd =
			    hdr->b_crypt_hdr.b_rabd;
		} else {
			ASSERT3P(hdr->b_l1hdr.b_pabd, !=, NULL);
			zio->io_abd = zio->io_orig_abd = hdr->b_l1hdr.b_pabd;
		}
	}

	ASSERT3P(zio->io_abd, !=, NULL);

	/*
	 * Check this survived the L2ARC journey.
	 */
	ASSERT(zio->io_abd == hdr->b_l1hdr.b_pabd ||
	    (HDR_HAS_RABD(hdr) && zio->io_abd == hdr->b_crypt_hdr.b_rabd));
	zio->io_bp_copy = cb->l2rcb_bp;	/* XXX fix in L2ARC 2.0	*/
	zio->io_bp = &zio->io_bp_copy;	/* XXX fix in L2ARC 2.0	*/
	zio->io_prop.zp_complevel = hdr->b_complevel;

	valid_cksum = arc_cksum_is_equal(hdr, zio);

	/*
	 * b_rabd will always match the data as it exists on disk if it is
	 * being used. Therefore if we are reading into b_rabd we do not
	 * attempt to untransform the data.
	 */
	if (valid_cksum && !using_rdata)
		tfm_error = l2arc_untransform(zio, cb);

	if (valid_cksum && tfm_error == 0 && zio->io_error == 0 &&
	    !HDR_L2_EVICTED(hdr)) {
		mutex_exit(hash_lock);
		zio->io_private = hdr;
		arc_read_done(zio);
	} else {
		/*
		 * Buffer didn't survive caching.  Increment stats and
		 * reissue to the original storage device.
		 */
		if (zio->io_error != 0) {
			ARCSTAT_BUMP(arcstat_l2_io_error);
		} else {
			zio->io_error = SET_ERROR(EIO);
		}
		if (!valid_cksum || tfm_error != 0)
			ARCSTAT_BUMP(arcstat_l2_cksum_bad);

		/*
		 * If there's no waiter, issue an async i/o to the primary
		 * storage now.  If there *is* a waiter, the caller must
		 * issue the i/o in a context where it's OK to block.
		 */
		if (zio->io_waiter == NULL) {
			zio_t *pio = zio_unique_parent(zio);
			void *abd = (using_rdata) ?
			    hdr->b_crypt_hdr.b_rabd : hdr->b_l1hdr.b_pabd;

			ASSERT(!pio || pio->io_child_type == ZIO_CHILD_LOGICAL);

			zio = zio_read(pio, zio->io_spa, zio->io_bp,
			    abd, zio->io_size, arc_read_done,
			    hdr, zio->io_priority, cb->l2rcb_flags,
			    &cb->l2rcb_zb);

			/*
			 * Original ZIO will be freed, so we need to update
			 * ARC header with the new ZIO pointer to be used
			 * by zio_change_priority() in arc_read().
			 */
			for (struct arc_callback *acb = hdr->b_l1hdr.b_acb;
			    acb != NULL; acb = acb->acb_next)
				acb->acb_zio_head = zio;

			mutex_exit(hash_lock);
			zio_nowait(zio);
		} else {
			mutex_exit(hash_lock);
		}
	}

	kmem_free(cb, sizeof (l2arc_read_callback_t));
}

/*
 * This is the list priority from which the L2ARC will search for pages to
 * cache.  This is used within loops (0..3) to cycle through lists in the
 * desired order.  This order can have a significant effect on cache
 * performance.
 *
 * Currently the metadata lists are hit first, MFU then MRU, followed by
 * the data lists.  This function returns a locked list, and also returns
 * the lock pointer.
 */
static multilist_sublist_t *
l2arc_sublist_lock(int list_num)
{
	multilist_t *ml = NULL;
	unsigned int idx;

	ASSERT(list_num >= 0 && list_num < L2ARC_FEED_TYPES);

	switch (list_num) {
	case 0:
		ml = arc_mfu->arcs_list[ARC_BUFC_METADATA];
		break;
	case 1:
		ml = arc_mru->arcs_list[ARC_BUFC_METADATA];
		break;
	case 2:
		ml = arc_mfu->arcs_list[ARC_BUFC_DATA];
		break;
	case 3:
		ml = arc_mru->arcs_list[ARC_BUFC_DATA];
		break;
	default:
		return (NULL);
	}

	/*
	 * Return a randomly-selected sublist. This is acceptable
	 * because the caller feeds only a little bit of data for each
	 * call (8MB). Subsequent calls will result in different
	 * sublists being selected.
	 */
	idx = multilist_get_random_index(ml);
	return (multilist_sublist_lock(ml, idx));
}

/*
 * Calculates the maximum overhead of L2ARC metadata log blocks for a given
 * L2ARC write size. l2arc_evict and l2arc_write_size need to include this
 * overhead in processing to make sure there is enough headroom available
 * when writing buffers.
 */
static inline uint64_t
l2arc_log_blk_overhead(uint64_t write_sz, l2arc_dev_t *dev)
{
	if (dev->l2ad_log_entries == 0) {
		return (0);
	} else {
		uint64_t log_entries = write_sz >> SPA_MINBLOCKSHIFT;

		uint64_t log_blocks = (log_entries +
		    dev->l2ad_log_entries - 1) /
		    dev->l2ad_log_entries;

		return (vdev_psize_to_asize(dev->l2ad_vdev,
		    sizeof (l2arc_log_blk_phys_t)) * log_blocks);
	}
}

/*
 * Evict buffers from the device write hand to the distance specified in
 * bytes. This distance may span populated buffers, it may span nothing.
 * This is clearing a region on the L2ARC device ready for writing.
 * If the 'all' boolean is set, every buffer is evicted.
 */
static void
l2arc_evict(l2arc_dev_t *dev, uint64_t distance, boolean_t all)
{
	list_t *buflist;
	arc_buf_hdr_t *hdr, *hdr_prev;
	kmutex_t *hash_lock;
	uint64_t taddr;
	l2arc_lb_ptr_buf_t *lb_ptr_buf, *lb_ptr_buf_prev;
	vdev_t *vd = dev->l2ad_vdev;
	boolean_t rerun;

	buflist = &dev->l2ad_buflist;

	/*
	 * We need to add in the worst case scenario of log block overhead.
	 */
	distance += l2arc_log_blk_overhead(distance, dev);
	if (vd->vdev_has_trim && l2arc_trim_ahead > 0) {
		/*
		 * Trim ahead of the write size 64MB or (l2arc_trim_ahead/100)
		 * times the write size, whichever is greater.
		 */
		distance += MAX(64 * 1024 * 1024,
		    (distance * l2arc_trim_ahead) / 100);
	}

top:
	rerun = B_FALSE;
	if (dev->l2ad_hand >= (dev->l2ad_end - distance)) {
		/*
		 * When there is no space to accommodate upcoming writes,
		 * evict to the end. Then bump the write and evict hands
		 * to the start and iterate. This iteration does not
		 * happen indefinitely as we make sure in
		 * l2arc_write_size() that when the write hand is reset,
		 * the write size does not exceed the end of the device.
		 */
		rerun = B_TRUE;
		taddr = dev->l2ad_end;
	} else {
		taddr = dev->l2ad_hand + distance;
	}
	DTRACE_PROBE4(l2arc__evict, l2arc_dev_t *, dev, list_t *, buflist,
	    uint64_t, taddr, boolean_t, all);

	if (!all) {
		/*
		 * This check has to be placed after deciding whether to
		 * iterate (rerun).
		 */
		if (dev->l2ad_first) {
			/*
			 * This is the first sweep through the device. There is
			 * nothing to evict. We have already trimmmed the
			 * whole device.
			 */
			goto out;
		} else {
			/*
			 * Trim the space to be evicted.
			 */
			if (vd->vdev_has_trim && dev->l2ad_evict < taddr &&
			    l2arc_trim_ahead > 0) {
				/*
				 * We have to drop the spa_config lock because
				 * vdev_trim_range() will acquire it.
				 * l2ad_evict already accounts for the label
				 * size. To prevent vdev_trim_ranges() from
				 * adding it again, we subtract it from
				 * l2ad_evict.
				 */
				spa_config_exit(dev->l2ad_spa, SCL_L2ARC, dev);
				vdev_trim_simple(vd,
				    dev->l2ad_evict - VDEV_LABEL_START_SIZE,
				    taddr - dev->l2ad_evict);
				spa_config_enter(dev->l2ad_spa, SCL_L2ARC, dev,
				    RW_READER);
			}

			/*
			 * When rebuilding L2ARC we retrieve the evict hand
			 * from the header of the device. Of note, l2arc_evict()
			 * does not actually delete buffers from the cache
			 * device, but trimming may do so depending on the
			 * hardware implementation. Thus keeping track of the
			 * evict hand is useful.
			 */
			dev->l2ad_evict = MAX(dev->l2ad_evict, taddr);
		}
	}

retry:
	mutex_enter(&dev->l2ad_mtx);
	/*
	 * We have to account for evicted log blocks. Run vdev_space_update()
	 * on log blocks whose offset (in bytes) is before the evicted offset
	 * (in bytes) by searching in the list of pointers to log blocks
	 * present in the L2ARC device.
	 */
	for (lb_ptr_buf = list_tail(&dev->l2ad_lbptr_list); lb_ptr_buf;
	    lb_ptr_buf = lb_ptr_buf_prev) {

		lb_ptr_buf_prev = list_prev(&dev->l2ad_lbptr_list, lb_ptr_buf);

		/* L2BLK_GET_PSIZE returns aligned size for log blocks */
		uint64_t asize = L2BLK_GET_PSIZE(
		    (lb_ptr_buf->lb_ptr)->lbp_prop);

		/*
		 * We don't worry about log blocks left behind (ie
		 * lbp_payload_start < l2ad_hand) because l2arc_write_buffers()
		 * will never write more than l2arc_evict() evicts.
		 */
		if (!all && l2arc_log_blkptr_valid(dev, lb_ptr_buf->lb_ptr)) {
			break;
		} else {
			vdev_space_update(vd, -asize, 0, 0);
			ARCSTAT_INCR(arcstat_l2_log_blk_asize, -asize);
			ARCSTAT_BUMPDOWN(arcstat_l2_log_blk_count);
			zfs_refcount_remove_many(&dev->l2ad_lb_asize, asize,
			    lb_ptr_buf);
			zfs_refcount_remove(&dev->l2ad_lb_count, lb_ptr_buf);
			list_remove(&dev->l2ad_lbptr_list, lb_ptr_buf);
			kmem_free(lb_ptr_buf->lb_ptr,
			    sizeof (l2arc_log_blkptr_t));
			kmem_free(lb_ptr_buf, sizeof (l2arc_lb_ptr_buf_t));
		}
	}

	for (hdr = list_tail(buflist); hdr; hdr = hdr_prev) {
		hdr_prev = list_prev(buflist, hdr);

		ASSERT(!HDR_EMPTY(hdr));
		hash_lock = HDR_LOCK(hdr);

		/*
		 * We cannot use mutex_enter or else we can deadlock
		 * with l2arc_write_buffers (due to swapping the order
		 * the hash lock and l2ad_mtx are taken).
		 */
		if (!mutex_tryenter(hash_lock)) {
			/*
			 * Missed the hash lock.  Retry.
			 */
			ARCSTAT_BUMP(arcstat_l2_evict_lock_retry);
			mutex_exit(&dev->l2ad_mtx);
			mutex_enter(hash_lock);
			mutex_exit(hash_lock);
			goto retry;
		}

		/*
		 * A header can't be on this list if it doesn't have L2 header.
		 */
		ASSERT(HDR_HAS_L2HDR(hdr));

		/* Ensure this header has finished being written. */
		ASSERT(!HDR_L2_WRITING(hdr));
		ASSERT(!HDR_L2_WRITE_HEAD(hdr));

		if (!all && (hdr->b_l2hdr.b_daddr >= dev->l2ad_evict ||
		    hdr->b_l2hdr.b_daddr < dev->l2ad_hand)) {
			/*
			 * We've evicted to the target address,
			 * or the end of the device.
			 */
			mutex_exit(hash_lock);
			break;
		}

		if (!HDR_HAS_L1HDR(hdr)) {
			ASSERT(!HDR_L2_READING(hdr));
			/*
			 * This doesn't exist in the ARC.  Destroy.
			 * arc_hdr_destroy() will call list_remove()
			 * and decrement arcstat_l2_lsize.
			 */
			arc_change_state(arc_anon, hdr, hash_lock);
			arc_hdr_destroy(hdr);
		} else {
			ASSERT(hdr->b_l1hdr.b_state != arc_l2c_only);
			ARCSTAT_BUMP(arcstat_l2_evict_l1cached);
			/*
			 * Invalidate issued or about to be issued
			 * reads, since we may be about to write
			 * over this location.
			 */
			if (HDR_L2_READING(hdr)) {
				ARCSTAT_BUMP(arcstat_l2_evict_reading);
				arc_hdr_set_flags(hdr, ARC_FLAG_L2_EVICTED);
			}

			arc_hdr_l2hdr_destroy(hdr);
		}
		mutex_exit(hash_lock);
	}
	mutex_exit(&dev->l2ad_mtx);

out:
	/*
	 * We need to check if we evict all buffers, otherwise we may iterate
	 * unnecessarily.
	 */
	if (!all && rerun) {
		/*
		 * Bump device hand to the device start if it is approaching the
		 * end. l2arc_evict() has already evicted ahead for this case.
		 */
		dev->l2ad_hand = dev->l2ad_start;
		dev->l2ad_evict = dev->l2ad_start;
		dev->l2ad_first = B_FALSE;
		goto top;
	}

	ASSERT3U(dev->l2ad_hand + distance, <, dev->l2ad_end);
	if (!dev->l2ad_first)
		ASSERT3U(dev->l2ad_hand, <, dev->l2ad_evict);
}

/*
 * Handle any abd transforms that might be required for writing to the L2ARC.
 * If successful, this function will always return an abd with the data
 * transformed as it is on disk in a new abd of asize bytes.
 */
static int
l2arc_apply_transforms(spa_t *spa, arc_buf_hdr_t *hdr, uint64_t asize,
    abd_t **abd_out)
{
	int ret;
	void *tmp = NULL;
	abd_t *cabd = NULL, *eabd = NULL, *to_write = hdr->b_l1hdr.b_pabd;
	enum zio_compress compress = HDR_GET_COMPRESS(hdr);
	uint64_t psize = HDR_GET_PSIZE(hdr);
	uint64_t size = arc_hdr_size(hdr);
	boolean_t ismd = HDR_ISTYPE_METADATA(hdr);
	boolean_t bswap = (hdr->b_l1hdr.b_byteswap != DMU_BSWAP_NUMFUNCS);
	dsl_crypto_key_t *dck = NULL;
	uint8_t mac[ZIO_DATA_MAC_LEN] = { 0 };
	boolean_t no_crypt = B_FALSE;

	ASSERT((HDR_GET_COMPRESS(hdr) != ZIO_COMPRESS_OFF &&
	    !HDR_COMPRESSION_ENABLED(hdr)) ||
	    HDR_ENCRYPTED(hdr) || HDR_SHARED_DATA(hdr) || psize != asize);
	ASSERT3U(psize, <=, asize);

	/*
	 * If this data simply needs its own buffer, we simply allocate it
	 * and copy the data. This may be done to eliminate a dependency on a
	 * shared buffer or to reallocate the buffer to match asize.
	 */
	if (HDR_HAS_RABD(hdr) && asize != psize) {
		ASSERT3U(asize, >=, psize);
		to_write = abd_alloc_for_io(asize, ismd);
		abd_copy(to_write, hdr->b_crypt_hdr.b_rabd, psize);
		if (psize != asize)
			abd_zero_off(to_write, psize, asize - psize);
		goto out;
	}

	if ((compress == ZIO_COMPRESS_OFF || HDR_COMPRESSION_ENABLED(hdr)) &&
	    !HDR_ENCRYPTED(hdr)) {
		ASSERT3U(size, ==, psize);
		to_write = abd_alloc_for_io(asize, ismd);
		abd_copy(to_write, hdr->b_l1hdr.b_pabd, size);
		if (size != asize)
			abd_zero_off(to_write, size, asize - size);
		goto out;
	}

	if (compress != ZIO_COMPRESS_OFF && !HDR_COMPRESSION_ENABLED(hdr)) {
		cabd = abd_alloc_for_io(asize, ismd);
		tmp = abd_borrow_buf(cabd, asize);

		psize = zio_compress_data(compress, to_write, tmp, size,
		    hdr->b_complevel);

		if (psize >= size) {
			abd_return_buf(cabd, tmp, asize);
			HDR_SET_COMPRESS(hdr, ZIO_COMPRESS_OFF);
			to_write = cabd;
			abd_copy(to_write, hdr->b_l1hdr.b_pabd, size);
			if (size != asize)
				abd_zero_off(to_write, size, asize - size);
			goto encrypt;
		}
		ASSERT3U(psize, <=, HDR_GET_PSIZE(hdr));
		if (psize < asize)
			bzero((char *)tmp + psize, asize - psize);
		psize = HDR_GET_PSIZE(hdr);
		abd_return_buf_copy(cabd, tmp, asize);
		to_write = cabd;
	}

encrypt:
	if (HDR_ENCRYPTED(hdr)) {
		eabd = abd_alloc_for_io(asize, ismd);

		/*
		 * If the dataset was disowned before the buffer
		 * made it to this point, the key to re-encrypt
		 * it won't be available. In this case we simply
		 * won't write the buffer to the L2ARC.
		 */
		ret = spa_keystore_lookup_key(spa, hdr->b_crypt_hdr.b_dsobj,
		    FTAG, &dck);
		if (ret != 0)
			goto error;

		ret = zio_do_crypt_abd(B_TRUE, &dck->dck_key,
		    hdr->b_crypt_hdr.b_ot, bswap, hdr->b_crypt_hdr.b_salt,
		    hdr->b_crypt_hdr.b_iv, mac, psize, to_write, eabd,
		    &no_crypt);
		if (ret != 0)
			goto error;

		if (no_crypt)
			abd_copy(eabd, to_write, psize);

		if (psize != asize)
			abd_zero_off(eabd, psize, asize - psize);

		/* assert that the MAC we got here matches the one we saved */
		ASSERT0(bcmp(mac, hdr->b_crypt_hdr.b_mac, ZIO_DATA_MAC_LEN));
		spa_keystore_dsl_key_rele(spa, dck, FTAG);

		if (to_write == cabd)
			abd_free(cabd);

		to_write = eabd;
	}

out:
	ASSERT3P(to_write, !=, hdr->b_l1hdr.b_pabd);
	*abd_out = to_write;
	return (0);

error:
	if (dck != NULL)
		spa_keystore_dsl_key_rele(spa, dck, FTAG);
	if (cabd != NULL)
		abd_free(cabd);
	if (eabd != NULL)
		abd_free(eabd);

	*abd_out = NULL;
	return (ret);
}

static void
l2arc_blk_fetch_done(zio_t *zio)
{
	l2arc_read_callback_t *cb;

	cb = zio->io_private;
	if (cb->l2rcb_abd != NULL)
		abd_put(cb->l2rcb_abd);
	kmem_free(cb, sizeof (l2arc_read_callback_t));
}

/*
 * Find and write ARC buffers to the L2ARC device.
 *
 * An ARC_FLAG_L2_WRITING flag is set so that the L2ARC buffers are not valid
 * for reading until they have completed writing.
 * The headroom_boost is an in-out parameter used to maintain headroom boost
 * state between calls to this function.
 *
 * Returns the number of bytes actually written (which may be smaller than
 * the delta by which the device hand has changed due to alignment and the
 * writing of log blocks).
 */
static uint64_t
l2arc_write_buffers(spa_t *spa, l2arc_dev_t *dev, uint64_t target_sz)
{
	arc_buf_hdr_t 		*hdr, *hdr_prev, *head;
	uint64_t 		write_asize, write_psize, write_lsize, headroom;
	boolean_t		full;
	l2arc_write_callback_t	*cb = NULL;
	zio_t 			*pio, *wzio;
	uint64_t 		guid = spa_load_guid(spa);

	ASSERT3P(dev->l2ad_vdev, !=, NULL);

	pio = NULL;
	write_lsize = write_asize = write_psize = 0;
	full = B_FALSE;
	head = kmem_cache_alloc(hdr_l2only_cache, KM_PUSHPAGE);
	arc_hdr_set_flags(head, ARC_FLAG_L2_WRITE_HEAD | ARC_FLAG_HAS_L2HDR);

	/*
	 * Copy buffers for L2ARC writing.
	 */
	for (int try = 0; try < L2ARC_FEED_TYPES; try++) {
		/*
		 * If try == 1 or 3, we cache MRU metadata and data
		 * respectively.
		 */
		if (l2arc_mfuonly) {
			if (try == 1 || try == 3)
				continue;
		}

		multilist_sublist_t *mls = l2arc_sublist_lock(try);
		uint64_t passed_sz = 0;

		VERIFY3P(mls, !=, NULL);

		/*
		 * L2ARC fast warmup.
		 *
		 * Until the ARC is warm and starts to evict, read from the
		 * head of the ARC lists rather than the tail.
		 */
		if (arc_warm == B_FALSE)
			hdr = multilist_sublist_head(mls);
		else
			hdr = multilist_sublist_tail(mls);

		headroom = target_sz * l2arc_headroom;
		if (zfs_compressed_arc_enabled)
			headroom = (headroom * l2arc_headroom_boost) / 100;

		for (; hdr; hdr = hdr_prev) {
			kmutex_t *hash_lock;
			abd_t *to_write = NULL;

			if (arc_warm == B_FALSE)
				hdr_prev = multilist_sublist_next(mls, hdr);
			else
				hdr_prev = multilist_sublist_prev(mls, hdr);

			hash_lock = HDR_LOCK(hdr);
			if (!mutex_tryenter(hash_lock)) {
				/*
				 * Skip this buffer rather than waiting.
				 */
				continue;
			}

			passed_sz += HDR_GET_LSIZE(hdr);
			if (l2arc_headroom != 0 && passed_sz > headroom) {
				/*
				 * Searched too far.
				 */
				mutex_exit(hash_lock);
				break;
			}

			if (!l2arc_write_eligible(guid, hdr)) {
				mutex_exit(hash_lock);
				continue;
			}

			/*
			 * We rely on the L1 portion of the header below, so
			 * it's invalid for this header to have been evicted out
			 * of the ghost cache, prior to being written out. The
			 * ARC_FLAG_L2_WRITING bit ensures this won't happen.
			 */
			ASSERT(HDR_HAS_L1HDR(hdr));

			ASSERT3U(HDR_GET_PSIZE(hdr), >, 0);
			ASSERT3U(arc_hdr_size(hdr), >, 0);
			ASSERT(hdr->b_l1hdr.b_pabd != NULL ||
			    HDR_HAS_RABD(hdr));
			uint64_t psize = HDR_GET_PSIZE(hdr);
			uint64_t asize = vdev_psize_to_asize(dev->l2ad_vdev,
			    psize);

			if ((write_asize + asize) > target_sz) {
				full = B_TRUE;
				mutex_exit(hash_lock);
				break;
			}

			/*
			 * We rely on the L1 portion of the header below, so
			 * it's invalid for this header to have been evicted out
			 * of the ghost cache, prior to being written out. The
			 * ARC_FLAG_L2_WRITING bit ensures this won't happen.
			 */
			arc_hdr_set_flags(hdr, ARC_FLAG_L2_WRITING);
			ASSERT(HDR_HAS_L1HDR(hdr));

			ASSERT3U(HDR_GET_PSIZE(hdr), >, 0);
			ASSERT(hdr->b_l1hdr.b_pabd != NULL ||
			    HDR_HAS_RABD(hdr));
			ASSERT3U(arc_hdr_size(hdr), >, 0);

			/*
			 * If this header has b_rabd, we can use this since it
			 * must always match the data exactly as it exists on
			 * disk. Otherwise, the L2ARC can normally use the
			 * hdr's data, but if we're sharing data between the
			 * hdr and one of its bufs, L2ARC needs its own copy of
			 * the data so that the ZIO below can't race with the
			 * buf consumer. To ensure that this copy will be
			 * available for the lifetime of the ZIO and be cleaned
			 * up afterwards, we add it to the l2arc_free_on_write
			 * queue. If we need to apply any transforms to the
			 * data (compression, encryption) we will also need the
			 * extra buffer.
			 */
			if (HDR_HAS_RABD(hdr) && psize == asize) {
				to_write = hdr->b_crypt_hdr.b_rabd;
			} else if ((HDR_COMPRESSION_ENABLED(hdr) ||
			    HDR_GET_COMPRESS(hdr) == ZIO_COMPRESS_OFF) &&
			    !HDR_ENCRYPTED(hdr) && !HDR_SHARED_DATA(hdr) &&
			    psize == asize) {
				to_write = hdr->b_l1hdr.b_pabd;
			} else {
				int ret;
				arc_buf_contents_t type = arc_buf_type(hdr);

				ret = l2arc_apply_transforms(spa, hdr, asize,
				    &to_write);
				if (ret != 0) {
					arc_hdr_clear_flags(hdr,
					    ARC_FLAG_L2_WRITING);
					mutex_exit(hash_lock);
					continue;
				}

				l2arc_free_abd_on_write(to_write, asize, type);
			}

			if (pio == NULL) {
				/*
				 * Insert a dummy header on the buflist so
				 * l2arc_write_done() can find where the
				 * write buffers begin without searching.
				 */
				mutex_enter(&dev->l2ad_mtx);
				list_insert_head(&dev->l2ad_buflist, head);
				mutex_exit(&dev->l2ad_mtx);

				cb = kmem_alloc(
				    sizeof (l2arc_write_callback_t), KM_SLEEP);
				cb->l2wcb_dev = dev;
				cb->l2wcb_head = head;
				/*
				 * Create a list to save allocated abd buffers
				 * for l2arc_log_blk_commit().
				 */
				list_create(&cb->l2wcb_abd_list,
				    sizeof (l2arc_lb_abd_buf_t),
				    offsetof(l2arc_lb_abd_buf_t, node));
				pio = zio_root(spa, l2arc_write_done, cb,
				    ZIO_FLAG_CANFAIL);
			}

			hdr->b_l2hdr.b_dev = dev;
			hdr->b_l2hdr.b_hits = 0;

			hdr->b_l2hdr.b_daddr = dev->l2ad_hand;
			hdr->b_l2hdr.b_arcs_state =
			    hdr->b_l1hdr.b_state->arcs_state;
			arc_hdr_set_flags(hdr, ARC_FLAG_HAS_L2HDR);

			mutex_enter(&dev->l2ad_mtx);
			list_insert_head(&dev->l2ad_buflist, hdr);
			mutex_exit(&dev->l2ad_mtx);

			(void) zfs_refcount_add_many(&dev->l2ad_alloc,
			    arc_hdr_size(hdr), hdr);

			wzio = zio_write_phys(pio, dev->l2ad_vdev,
			    hdr->b_l2hdr.b_daddr, asize, to_write,
			    ZIO_CHECKSUM_OFF, NULL, hdr,
			    ZIO_PRIORITY_ASYNC_WRITE,
			    ZIO_FLAG_CANFAIL, B_FALSE);

			write_lsize += HDR_GET_LSIZE(hdr);
			DTRACE_PROBE2(l2arc__write, vdev_t *, dev->l2ad_vdev,
			    zio_t *, wzio);

			write_psize += psize;
			write_asize += asize;
			dev->l2ad_hand += asize;
			l2arc_hdr_arcstats_increment(hdr);
			vdev_space_update(dev->l2ad_vdev, asize, 0, 0);

			mutex_exit(hash_lock);

<<<<<<< HEAD
=======
			/*
			 * Append buf info to current log and commit if full.
			 * arcstat_l2_{size,asize} kstats are updated
			 * internally.
			 */
			if (l2arc_log_blk_insert(dev, hdr))
				l2arc_log_blk_commit(dev, pio, cb);

>>>>>>> cab24ec5
			zio_nowait(wzio);
		}

		multilist_sublist_unlock(mls);

		if (full == B_TRUE)
			break;
	}

	/* No buffers selected for writing? */
	if (pio == NULL) {
		ASSERT0(write_lsize);
		ASSERT(!HDR_HAS_L1HDR(head));
		kmem_cache_free(hdr_l2only_cache, head);

		/*
		 * Although we did not write any buffers l2ad_evict may
		 * have advanced.
		 */
		l2arc_dev_hdr_update(dev);

		return (0);
	}

	if (!dev->l2ad_first)
		ASSERT3U(dev->l2ad_hand, <=, dev->l2ad_evict);

	ASSERT3U(write_asize, <=, target_sz);
	ARCSTAT_BUMP(arcstat_l2_writes_sent);
	ARCSTAT_INCR(arcstat_l2_write_bytes, write_psize);

	dev->l2ad_writing = B_TRUE;
	(void) zio_wait(pio);
	dev->l2ad_writing = B_FALSE;

	/*
	 * Update the device header after the zio completes as
	 * l2arc_write_done() may have updated the memory holding the log block
	 * pointers in the device header.
	 */
	l2arc_dev_hdr_update(dev);

	return (write_asize);
}

static boolean_t
l2arc_hdr_limit_reached(void)
{
	int64_t s = aggsum_upper_bound(&astat_l2_hdr_size);

	return (arc_reclaim_needed() || (s > arc_meta_limit * 3 / 4) ||
	    (s > (arc_warm ? arc_c : arc_c_max) * l2arc_meta_percent / 100));
}

/*
 * This thread feeds the L2ARC at regular intervals.  This is the beating
 * heart of the L2ARC.
 */
/* ARGSUSED */
static void
l2arc_feed_thread(void *unused)
{
	callb_cpr_t cpr;
	l2arc_dev_t *dev;
	spa_t *spa;
	uint64_t size, wrote;
	clock_t begin, next = ddi_get_lbolt();
	fstrans_cookie_t cookie;

	CALLB_CPR_INIT(&cpr, &l2arc_feed_thr_lock, callb_generic_cpr, FTAG);

	mutex_enter(&l2arc_feed_thr_lock);

	cookie = spl_fstrans_mark();
	while (l2arc_thread_exit == 0) {
		CALLB_CPR_SAFE_BEGIN(&cpr);
		(void) cv_timedwait_idle(&l2arc_feed_thr_cv,
		    &l2arc_feed_thr_lock, next);
		CALLB_CPR_SAFE_END(&cpr, &l2arc_feed_thr_lock);
		next = ddi_get_lbolt() + hz;

		/*
		 * Quick check for L2ARC devices.
		 */
		mutex_enter(&l2arc_dev_mtx);
		if (l2arc_ndev == 0) {
			mutex_exit(&l2arc_dev_mtx);
			continue;
		}
		mutex_exit(&l2arc_dev_mtx);
		begin = ddi_get_lbolt();

		/*
		 * This selects the next l2arc device to write to, and in
		 * doing so the next spa to feed from: dev->l2ad_spa.   This
		 * will return NULL if there are now no l2arc devices or if
		 * they are all faulted.
		 *
		 * If a device is returned, its spa's config lock is also
		 * held to prevent device removal.  l2arc_dev_get_next()
		 * will grab and release l2arc_dev_mtx.
		 */
		if ((dev = l2arc_dev_get_next()) == NULL)
			continue;

		spa = dev->l2ad_spa;
		ASSERT3P(spa, !=, NULL);

		/*
		 * If the pool is read-only then force the feed thread to
		 * sleep a little longer.
		 */
		if (!spa_writeable(spa)) {
			next = ddi_get_lbolt() + 5 * l2arc_feed_secs * hz;
			spa_config_exit(spa, SCL_L2ARC, dev);
			continue;
		}

		/*
		 * Avoid contributing to memory pressure.
		 */
		if (l2arc_hdr_limit_reached()) {
			ARCSTAT_BUMP(arcstat_l2_abort_lowmem);
			spa_config_exit(spa, SCL_L2ARC, dev);
			continue;
		}

		ARCSTAT_BUMP(arcstat_l2_feeds);

		size = l2arc_write_size(dev);

		/*
		 * Evict L2ARC buffers that will be overwritten.
		 */
		l2arc_evict(dev, size, B_FALSE);

		/*
		 * Write ARC buffers.
		 */
		wrote = l2arc_write_buffers(spa, dev, size);

		/*
		 * Calculate interval between writes.
		 */
		next = l2arc_write_interval(begin, size, wrote);
		spa_config_exit(spa, SCL_L2ARC, dev);
	}
	spl_fstrans_unmark(cookie);

	l2arc_thread_exit = 0;
	cv_broadcast(&l2arc_feed_thr_cv);
	CALLB_CPR_EXIT(&cpr);		/* drops l2arc_feed_thr_lock */
	thread_exit();
}

boolean_t
l2arc_vdev_present(vdev_t *vd)
{
	return (l2arc_vdev_get(vd) != NULL);
}

/*
 * Returns the l2arc_dev_t associated with a particular vdev_t or NULL if
 * the vdev_t isn't an L2ARC device.
 */
l2arc_dev_t *
l2arc_vdev_get(vdev_t *vd)
{
	l2arc_dev_t	*dev;

	mutex_enter(&l2arc_dev_mtx);
	for (dev = list_head(l2arc_dev_list); dev != NULL;
	    dev = list_next(l2arc_dev_list, dev)) {
		if (dev->l2ad_vdev == vd)
			break;
	}
	mutex_exit(&l2arc_dev_mtx);

	return (dev);
}

/*
 * Add a vdev for use by the L2ARC.  By this point the spa has already
 * validated the vdev and opened it.
 */
void
l2arc_add_vdev(spa_t *spa, vdev_t *vd)
{
	l2arc_dev_t		*adddev;
	uint64_t		l2dhdr_asize;

	ASSERT(!l2arc_vdev_present(vd));

	vdev_ashift_optimize(vd);

	/*
	 * Create a new l2arc device entry.
	 */
	adddev = vmem_zalloc(sizeof (l2arc_dev_t), KM_SLEEP);
	adddev->l2ad_spa = spa;
	adddev->l2ad_vdev = vd;
	/* leave extra size for an l2arc device header */
	l2dhdr_asize = adddev->l2ad_dev_hdr_asize =
	    MAX(sizeof (*adddev->l2ad_dev_hdr), 1 << vd->vdev_ashift);
	adddev->l2ad_start = VDEV_LABEL_START_SIZE + l2dhdr_asize;
	adddev->l2ad_end = VDEV_LABEL_START_SIZE + vdev_get_min_asize(vd);
	ASSERT3U(adddev->l2ad_start, <, adddev->l2ad_end);
	adddev->l2ad_hand = adddev->l2ad_start;
	adddev->l2ad_evict = adddev->l2ad_start;
	adddev->l2ad_first = B_TRUE;
	adddev->l2ad_writing = B_FALSE;
	adddev->l2ad_trim_all = B_FALSE;
	list_link_init(&adddev->l2ad_node);
	adddev->l2ad_dev_hdr = kmem_zalloc(l2dhdr_asize, KM_SLEEP);

	mutex_init(&adddev->l2ad_mtx, NULL, MUTEX_DEFAULT, NULL);
	/*
	 * This is a list of all ARC buffers that are still valid on the
	 * device.
	 */
	list_create(&adddev->l2ad_buflist, sizeof (arc_buf_hdr_t),
	    offsetof(arc_buf_hdr_t, b_l2hdr.b_l2node));

	/*
	 * This is a list of pointers to log blocks that are still present
	 * on the device.
	 */
	list_create(&adddev->l2ad_lbptr_list, sizeof (l2arc_lb_ptr_buf_t),
	    offsetof(l2arc_lb_ptr_buf_t, node));

	vdev_space_update(vd, 0, 0, adddev->l2ad_end - adddev->l2ad_hand);
	zfs_refcount_create(&adddev->l2ad_alloc);
	zfs_refcount_create(&adddev->l2ad_lb_asize);
	zfs_refcount_create(&adddev->l2ad_lb_count);

	/*
	 * Add device to global list
	 */
	mutex_enter(&l2arc_dev_mtx);
	list_insert_head(l2arc_dev_list, adddev);
	atomic_inc_64(&l2arc_ndev);
	mutex_exit(&l2arc_dev_mtx);

	/*
	 * Decide if vdev is eligible for L2ARC rebuild
	 */
	l2arc_rebuild_vdev(adddev->l2ad_vdev, B_FALSE);
}

void
l2arc_rebuild_vdev(vdev_t *vd, boolean_t reopen)
{
	l2arc_dev_t		*dev = NULL;
	l2arc_dev_hdr_phys_t	*l2dhdr;
	uint64_t		l2dhdr_asize;
	spa_t			*spa;
	int			err;
	boolean_t		l2dhdr_valid = B_TRUE;

	dev = l2arc_vdev_get(vd);
	ASSERT3P(dev, !=, NULL);
	spa = dev->l2ad_spa;
	l2dhdr = dev->l2ad_dev_hdr;
	l2dhdr_asize = dev->l2ad_dev_hdr_asize;

	/*
	 * The L2ARC has to hold at least the payload of one log block for
	 * them to be restored (persistent L2ARC). The payload of a log block
	 * depends on the amount of its log entries. We always write log blocks
	 * with 1022 entries. How many of them are committed or restored depends
	 * on the size of the L2ARC device. Thus the maximum payload of
	 * one log block is 1022 * SPA_MAXBLOCKSIZE = 16GB. If the L2ARC device
	 * is less than that, we reduce the amount of committed and restored
	 * log entries per block so as to enable persistence.
	 */
	if (dev->l2ad_end < l2arc_rebuild_blocks_min_l2size) {
		dev->l2ad_log_entries = 0;
	} else {
		dev->l2ad_log_entries = MIN((dev->l2ad_end -
		    dev->l2ad_start) >> SPA_MAXBLOCKSHIFT,
		    L2ARC_LOG_BLK_MAX_ENTRIES);
	}

	/*
	 * Read the device header, if an error is returned do not rebuild L2ARC.
	 */
	if ((err = l2arc_dev_hdr_read(dev)) != 0)
		l2dhdr_valid = B_FALSE;

	if (l2dhdr_valid && dev->l2ad_log_entries > 0) {
		/*
		 * If we are onlining a cache device (vdev_reopen) that was
		 * still present (l2arc_vdev_present()) and rebuild is enabled,
		 * we should evict all ARC buffers and pointers to log blocks
		 * and reclaim their space before restoring its contents to
		 * L2ARC.
		 */
		if (reopen) {
			if (!l2arc_rebuild_enabled) {
				return;
			} else {
				l2arc_evict(dev, 0, B_TRUE);
				/* start a new log block */
				dev->l2ad_log_ent_idx = 0;
				dev->l2ad_log_blk_payload_asize = 0;
				dev->l2ad_log_blk_payload_start = 0;
			}
		}
		/*
		 * Just mark the device as pending for a rebuild. We won't
		 * be starting a rebuild in line here as it would block pool
		 * import. Instead spa_load_impl will hand that off to an
		 * async task which will call l2arc_spa_rebuild_start.
		 */
		dev->l2ad_rebuild = B_TRUE;
	} else if (spa_writeable(spa)) {
		/*
		 * In this case TRIM the whole device if l2arc_trim_ahead > 0,
		 * otherwise create a new header. We zero out the memory holding
		 * the header to reset dh_start_lbps. If we TRIM the whole
		 * device the new header will be written by
		 * vdev_trim_l2arc_thread() at the end of the TRIM to update the
		 * trim_state in the header too. When reading the header, if
		 * trim_state is not VDEV_TRIM_COMPLETE and l2arc_trim_ahead > 0
		 * we opt to TRIM the whole device again.
		 */
		if (l2arc_trim_ahead > 0) {
			dev->l2ad_trim_all = B_TRUE;
		} else {
			bzero(l2dhdr, l2dhdr_asize);
			l2arc_dev_hdr_update(dev);
		}
	}
}

/*
 * Remove a vdev from the L2ARC.
 */
void
l2arc_remove_vdev(vdev_t *vd)
{
	l2arc_dev_t *remdev = NULL;

	/*
	 * Find the device by vdev
	 */
	remdev = l2arc_vdev_get(vd);
	ASSERT3P(remdev, !=, NULL);

	/*
	 * Cancel any ongoing or scheduled rebuild.
	 */
	mutex_enter(&l2arc_rebuild_thr_lock);
	if (remdev->l2ad_rebuild_began == B_TRUE) {
		remdev->l2ad_rebuild_cancel = B_TRUE;
		while (remdev->l2ad_rebuild == B_TRUE)
			cv_wait(&l2arc_rebuild_thr_cv, &l2arc_rebuild_thr_lock);
	}
	mutex_exit(&l2arc_rebuild_thr_lock);

	/*
	 * Remove device from global list
	 */
	mutex_enter(&l2arc_dev_mtx);
	list_remove(l2arc_dev_list, remdev);
	l2arc_dev_last = NULL;		/* may have been invalidated */
	atomic_dec_64(&l2arc_ndev);
	mutex_exit(&l2arc_dev_mtx);

	/*
	 * Clear all buflists and ARC references.  L2ARC device flush.
	 */
	l2arc_evict(remdev, 0, B_TRUE);
	list_destroy(&remdev->l2ad_buflist);
	ASSERT(list_is_empty(&remdev->l2ad_lbptr_list));
	list_destroy(&remdev->l2ad_lbptr_list);
	mutex_destroy(&remdev->l2ad_mtx);
	zfs_refcount_destroy(&remdev->l2ad_alloc);
	zfs_refcount_destroy(&remdev->l2ad_lb_asize);
	zfs_refcount_destroy(&remdev->l2ad_lb_count);
	kmem_free(remdev->l2ad_dev_hdr, remdev->l2ad_dev_hdr_asize);
	vmem_free(remdev, sizeof (l2arc_dev_t));
}

void
l2arc_init(void)
{
	l2arc_thread_exit = 0;
	l2arc_ndev = 0;
	l2arc_writes_sent = 0;
	l2arc_writes_done = 0;

	mutex_init(&l2arc_feed_thr_lock, NULL, MUTEX_DEFAULT, NULL);
	cv_init(&l2arc_feed_thr_cv, NULL, CV_DEFAULT, NULL);
	mutex_init(&l2arc_rebuild_thr_lock, NULL, MUTEX_DEFAULT, NULL);
	cv_init(&l2arc_rebuild_thr_cv, NULL, CV_DEFAULT, NULL);
	mutex_init(&l2arc_dev_mtx, NULL, MUTEX_DEFAULT, NULL);
	mutex_init(&l2arc_free_on_write_mtx, NULL, MUTEX_DEFAULT, NULL);

	l2arc_dev_list = &L2ARC_dev_list;
	l2arc_free_on_write = &L2ARC_free_on_write;
	list_create(l2arc_dev_list, sizeof (l2arc_dev_t),
	    offsetof(l2arc_dev_t, l2ad_node));
	list_create(l2arc_free_on_write, sizeof (l2arc_data_free_t),
	    offsetof(l2arc_data_free_t, l2df_list_node));
}

void
l2arc_fini(void)
{
	mutex_destroy(&l2arc_feed_thr_lock);
	cv_destroy(&l2arc_feed_thr_cv);
	mutex_destroy(&l2arc_rebuild_thr_lock);
	cv_destroy(&l2arc_rebuild_thr_cv);
	mutex_destroy(&l2arc_dev_mtx);
	mutex_destroy(&l2arc_free_on_write_mtx);

	list_destroy(l2arc_dev_list);
	list_destroy(l2arc_free_on_write);
}

void
l2arc_start(void)
{
	if (!(spa_mode_global & SPA_MODE_WRITE))
		return;

	(void) thread_create(NULL, 0, l2arc_feed_thread, NULL, 0, &p0,
	    TS_RUN, defclsyspri);
}

void
l2arc_stop(void)
{
	if (!(spa_mode_global & SPA_MODE_WRITE))
		return;

	mutex_enter(&l2arc_feed_thr_lock);
	cv_signal(&l2arc_feed_thr_cv);	/* kick thread out of startup */
	l2arc_thread_exit = 1;
	while (l2arc_thread_exit != 0)
		cv_wait(&l2arc_feed_thr_cv, &l2arc_feed_thr_lock);
	mutex_exit(&l2arc_feed_thr_lock);
}

/*
 * Punches out rebuild threads for the L2ARC devices in a spa. This should
 * be called after pool import from the spa async thread, since starting
 * these threads directly from spa_import() will make them part of the
 * "zpool import" context and delay process exit (and thus pool import).
 */
void
l2arc_spa_rebuild_start(spa_t *spa)
{
	ASSERT(MUTEX_HELD(&spa_namespace_lock));

	/*
	 * Locate the spa's l2arc devices and kick off rebuild threads.
	 */
	for (int i = 0; i < spa->spa_l2cache.sav_count; i++) {
		l2arc_dev_t *dev =
		    l2arc_vdev_get(spa->spa_l2cache.sav_vdevs[i]);
		if (dev == NULL) {
			/* Don't attempt a rebuild if the vdev is UNAVAIL */
			continue;
		}
		mutex_enter(&l2arc_rebuild_thr_lock);
		if (dev->l2ad_rebuild && !dev->l2ad_rebuild_cancel) {
			dev->l2ad_rebuild_began = B_TRUE;
			(void) thread_create(NULL, 0, l2arc_dev_rebuild_thread,
			    dev, 0, &p0, TS_RUN, minclsyspri);
		}
		mutex_exit(&l2arc_rebuild_thr_lock);
	}
}

/*
 * Main entry point for L2ARC rebuilding.
 */
static void
l2arc_dev_rebuild_thread(void *arg)
{
	l2arc_dev_t *dev = arg;

	VERIFY(!dev->l2ad_rebuild_cancel);
	VERIFY(dev->l2ad_rebuild);
	(void) l2arc_rebuild(dev);
	mutex_enter(&l2arc_rebuild_thr_lock);
	dev->l2ad_rebuild_began = B_FALSE;
	dev->l2ad_rebuild = B_FALSE;
	mutex_exit(&l2arc_rebuild_thr_lock);

	thread_exit();
}

/*
 * This function implements the actual L2ARC metadata rebuild. It:
 * starts reading the log block chain and restores each block's contents
 * to memory (reconstructing arc_buf_hdr_t's).
 *
 * Operation stops under any of the following conditions:
 *
 * 1) We reach the end of the log block chain.
 * 2) We encounter *any* error condition (cksum errors, io errors)
 */
static int
l2arc_rebuild(l2arc_dev_t *dev)
{
	vdev_t			*vd = dev->l2ad_vdev;
	spa_t			*spa = vd->vdev_spa;
	int			err = 0;
	l2arc_dev_hdr_phys_t	*l2dhdr = dev->l2ad_dev_hdr;
	l2arc_log_blk_phys_t	*this_lb, *next_lb;
	zio_t			*this_io = NULL, *next_io = NULL;
	l2arc_log_blkptr_t	lbps[2];
	l2arc_lb_ptr_buf_t	*lb_ptr_buf;
	boolean_t		lock_held;

	this_lb = vmem_zalloc(sizeof (*this_lb), KM_SLEEP);
	next_lb = vmem_zalloc(sizeof (*next_lb), KM_SLEEP);

	/*
	 * We prevent device removal while issuing reads to the device,
	 * then during the rebuilding phases we drop this lock again so
	 * that a spa_unload or device remove can be initiated - this is
	 * safe, because the spa will signal us to stop before removing
	 * our device and wait for us to stop.
	 */
	spa_config_enter(spa, SCL_L2ARC, vd, RW_READER);
	lock_held = B_TRUE;

	/*
	 * Retrieve the persistent L2ARC device state.
	 * L2BLK_GET_PSIZE returns aligned size for log blocks.
	 */
	dev->l2ad_evict = MAX(l2dhdr->dh_evict, dev->l2ad_start);
	dev->l2ad_hand = MAX(l2dhdr->dh_start_lbps[0].lbp_daddr +
	    L2BLK_GET_PSIZE((&l2dhdr->dh_start_lbps[0])->lbp_prop),
	    dev->l2ad_start);
	dev->l2ad_first = !!(l2dhdr->dh_flags & L2ARC_DEV_HDR_EVICT_FIRST);

	vd->vdev_trim_action_time = l2dhdr->dh_trim_action_time;
	vd->vdev_trim_state = l2dhdr->dh_trim_state;

	/*
	 * In case the zfs module parameter l2arc_rebuild_enabled is false
	 * we do not start the rebuild process.
	 */
	if (!l2arc_rebuild_enabled)
		goto out;

	/* Prepare the rebuild process */
	bcopy(l2dhdr->dh_start_lbps, lbps, sizeof (lbps));

	/* Start the rebuild process */
	for (;;) {
		if (!l2arc_log_blkptr_valid(dev, &lbps[0]))
			break;

		if ((err = l2arc_log_blk_read(dev, &lbps[0], &lbps[1],
		    this_lb, next_lb, this_io, &next_io)) != 0)
			goto out;

		/*
		 * Our memory pressure valve. If the system is running low
		 * on memory, rather than swamping memory with new ARC buf
		 * hdrs, we opt not to rebuild the L2ARC. At this point,
		 * however, we have already set up our L2ARC dev to chain in
		 * new metadata log blocks, so the user may choose to offline/
		 * online the L2ARC dev at a later time (or re-import the pool)
		 * to reconstruct it (when there's less memory pressure).
		 */
		if (l2arc_hdr_limit_reached()) {
			ARCSTAT_BUMP(arcstat_l2_rebuild_abort_lowmem);
			cmn_err(CE_NOTE, "System running low on memory, "
			    "aborting L2ARC rebuild.");
			err = SET_ERROR(ENOMEM);
			goto out;
		}

		spa_config_exit(spa, SCL_L2ARC, vd);
		lock_held = B_FALSE;

		/*
		 * Now that we know that the next_lb checks out alright, we
		 * can start reconstruction from this log block.
		 * L2BLK_GET_PSIZE returns aligned size for log blocks.
		 */
		uint64_t asize = L2BLK_GET_PSIZE((&lbps[0])->lbp_prop);
		l2arc_log_blk_restore(dev, this_lb, asize, lbps[0].lbp_daddr);

		/*
		 * log block restored, include its pointer in the list of
		 * pointers to log blocks present in the L2ARC device.
		 */
		lb_ptr_buf = kmem_zalloc(sizeof (l2arc_lb_ptr_buf_t), KM_SLEEP);
		lb_ptr_buf->lb_ptr = kmem_zalloc(sizeof (l2arc_log_blkptr_t),
		    KM_SLEEP);
		bcopy(&lbps[0], lb_ptr_buf->lb_ptr,
		    sizeof (l2arc_log_blkptr_t));
		mutex_enter(&dev->l2ad_mtx);
		list_insert_tail(&dev->l2ad_lbptr_list, lb_ptr_buf);
		ARCSTAT_INCR(arcstat_l2_log_blk_asize, asize);
		ARCSTAT_BUMP(arcstat_l2_log_blk_count);
		zfs_refcount_add_many(&dev->l2ad_lb_asize, asize, lb_ptr_buf);
		zfs_refcount_add(&dev->l2ad_lb_count, lb_ptr_buf);
		mutex_exit(&dev->l2ad_mtx);
		vdev_space_update(vd, asize, 0, 0);

		/*
		 * Protection against loops of log blocks:
		 *
		 *				       l2ad_hand  l2ad_evict
		 *                                         V	      V
		 * l2ad_start |=======================================| l2ad_end
		 *             -----|||----|||---|||----|||
		 *                  (3)    (2)   (1)    (0)
		 *             ---|||---|||----|||---|||
		 *		  (7)   (6)    (5)   (4)
		 *
		 * In this situation the pointer of log block (4) passes
		 * l2arc_log_blkptr_valid() but the log block should not be
		 * restored as it is overwritten by the payload of log block
		 * (0). Only log blocks (0)-(3) should be restored. We check
		 * whether l2ad_evict lies in between the payload starting
		 * offset of the next log block (lbps[1].lbp_payload_start)
		 * and the payload starting offset of the present log block
		 * (lbps[0].lbp_payload_start). If true and this isn't the
		 * first pass, we are looping from the beginning and we should
		 * stop.
		 */
		if (l2arc_range_check_overlap(lbps[1].lbp_payload_start,
		    lbps[0].lbp_payload_start, dev->l2ad_evict) &&
		    !dev->l2ad_first)
			goto out;

		for (;;) {
			mutex_enter(&l2arc_rebuild_thr_lock);
			if (dev->l2ad_rebuild_cancel) {
				dev->l2ad_rebuild = B_FALSE;
				cv_signal(&l2arc_rebuild_thr_cv);
				mutex_exit(&l2arc_rebuild_thr_lock);
				err = SET_ERROR(ECANCELED);
				goto out;
			}
			mutex_exit(&l2arc_rebuild_thr_lock);
			if (spa_config_tryenter(spa, SCL_L2ARC, vd,
			    RW_READER)) {
				lock_held = B_TRUE;
				break;
			}
			/*
			 * L2ARC config lock held by somebody in writer,
			 * possibly due to them trying to remove us. They'll
			 * likely to want us to shut down, so after a little
			 * delay, we check l2ad_rebuild_cancel and retry
			 * the lock again.
			 */
			delay(1);
		}

		/*
		 * Continue with the next log block.
		 */
		lbps[0] = lbps[1];
		lbps[1] = this_lb->lb_prev_lbp;
		PTR_SWAP(this_lb, next_lb);
		this_io = next_io;
		next_io = NULL;
		}

	if (this_io != NULL)
		l2arc_log_blk_fetch_abort(this_io);
out:
	if (next_io != NULL)
		l2arc_log_blk_fetch_abort(next_io);
	vmem_free(this_lb, sizeof (*this_lb));
	vmem_free(next_lb, sizeof (*next_lb));

	if (!l2arc_rebuild_enabled) {
		spa_history_log_internal(spa, "L2ARC rebuild", NULL,
		    "disabled");
	} else if (err == 0 && zfs_refcount_count(&dev->l2ad_lb_count) > 0) {
		ARCSTAT_BUMP(arcstat_l2_rebuild_success);
		spa_history_log_internal(spa, "L2ARC rebuild", NULL,
		    "successful, restored %llu blocks",
		    (u_longlong_t)zfs_refcount_count(&dev->l2ad_lb_count));
	} else if (err == 0 && zfs_refcount_count(&dev->l2ad_lb_count) == 0) {
		/*
		 * No error but also nothing restored, meaning the lbps array
		 * in the device header points to invalid/non-present log
		 * blocks. Reset the header.
		 */
		spa_history_log_internal(spa, "L2ARC rebuild", NULL,
		    "no valid log blocks");
		bzero(l2dhdr, dev->l2ad_dev_hdr_asize);
		l2arc_dev_hdr_update(dev);
	} else if (err == ECANCELED) {
		/*
		 * In case the rebuild was canceled do not log to spa history
		 * log as the pool may be in the process of being removed.
		 */
		zfs_dbgmsg("L2ARC rebuild aborted, restored %llu blocks",
		    zfs_refcount_count(&dev->l2ad_lb_count));
	} else if (err != 0) {
		spa_history_log_internal(spa, "L2ARC rebuild", NULL,
		    "aborted, restored %llu blocks",
		    (u_longlong_t)zfs_refcount_count(&dev->l2ad_lb_count));
	}

	if (lock_held)
		spa_config_exit(spa, SCL_L2ARC, vd);

	return (err);
}

/*
 * Attempts to read the device header on the provided L2ARC device and writes
 * it to `hdr'. On success, this function returns 0, otherwise the appropriate
 * error code is returned.
 */
static int
l2arc_dev_hdr_read(l2arc_dev_t *dev)
{
	int			err;
	uint64_t		guid;
	l2arc_dev_hdr_phys_t	*l2dhdr = dev->l2ad_dev_hdr;
	const uint64_t		l2dhdr_asize = dev->l2ad_dev_hdr_asize;
	abd_t 			*abd;

	guid = spa_guid(dev->l2ad_vdev->vdev_spa);

	abd = abd_get_from_buf(l2dhdr, l2dhdr_asize);

	err = zio_wait(zio_read_phys(NULL, dev->l2ad_vdev,
	    VDEV_LABEL_START_SIZE, l2dhdr_asize, abd,
	    ZIO_CHECKSUM_LABEL, NULL, NULL, ZIO_PRIORITY_ASYNC_READ,
	    ZIO_FLAG_DONT_CACHE | ZIO_FLAG_CANFAIL |
	    ZIO_FLAG_DONT_PROPAGATE | ZIO_FLAG_DONT_RETRY |
	    ZIO_FLAG_SPECULATIVE, B_FALSE));

	abd_put(abd);

	if (err != 0) {
		ARCSTAT_BUMP(arcstat_l2_rebuild_abort_dh_errors);
		zfs_dbgmsg("L2ARC IO error (%d) while reading device header, "
		    "vdev guid: %llu", err, dev->l2ad_vdev->vdev_guid);
		return (err);
	}

	if (l2dhdr->dh_magic == BSWAP_64(L2ARC_DEV_HDR_MAGIC))
		byteswap_uint64_array(l2dhdr, sizeof (*l2dhdr));

	if (l2dhdr->dh_magic != L2ARC_DEV_HDR_MAGIC ||
	    l2dhdr->dh_spa_guid != guid ||
	    l2dhdr->dh_vdev_guid != dev->l2ad_vdev->vdev_guid ||
	    l2dhdr->dh_version != L2ARC_PERSISTENT_VERSION ||
	    l2dhdr->dh_log_entries != dev->l2ad_log_entries ||
	    l2dhdr->dh_end != dev->l2ad_end ||
	    !l2arc_range_check_overlap(dev->l2ad_start, dev->l2ad_end,
	    l2dhdr->dh_evict) ||
	    (l2dhdr->dh_trim_state != VDEV_TRIM_COMPLETE &&
	    l2arc_trim_ahead > 0)) {
		/*
		 * Attempt to rebuild a device containing no actual dev hdr
		 * or containing a header from some other pool or from another
		 * version of persistent L2ARC.
		 */
		ARCSTAT_BUMP(arcstat_l2_rebuild_abort_unsupported);
		return (SET_ERROR(ENOTSUP));
	}

	return (0);
}

/*
 * Reads L2ARC log blocks from storage and validates their contents.
 *
 * This function implements a simple fetcher to make sure that while
 * we're processing one buffer the L2ARC is already fetching the next
 * one in the chain.
 *
 * The arguments this_lp and next_lp point to the current and next log block
 * address in the block chain. Similarly, this_lb and next_lb hold the
 * l2arc_log_blk_phys_t's of the current and next L2ARC blk.
 *
 * The `this_io' and `next_io' arguments are used for block fetching.
 * When issuing the first blk IO during rebuild, you should pass NULL for
 * `this_io'. This function will then issue a sync IO to read the block and
 * also issue an async IO to fetch the next block in the block chain. The
 * fetched IO is returned in `next_io'. On subsequent calls to this
 * function, pass the value returned in `next_io' from the previous call
 * as `this_io' and a fresh `next_io' pointer to hold the next fetch IO.
 * Prior to the call, you should initialize your `next_io' pointer to be
 * NULL. If no fetch IO was issued, the pointer is left set at NULL.
 *
 * On success, this function returns 0, otherwise it returns an appropriate
 * error code. On error the fetching IO is aborted and cleared before
 * returning from this function. Therefore, if we return `success', the
 * caller can assume that we have taken care of cleanup of fetch IOs.
 */
static int
l2arc_log_blk_read(l2arc_dev_t *dev,
    const l2arc_log_blkptr_t *this_lbp, const l2arc_log_blkptr_t *next_lbp,
    l2arc_log_blk_phys_t *this_lb, l2arc_log_blk_phys_t *next_lb,
    zio_t *this_io, zio_t **next_io)
{
	int		err = 0;
	zio_cksum_t	cksum;
	abd_t		*abd = NULL;
	uint64_t	asize;

	ASSERT(this_lbp != NULL && next_lbp != NULL);
	ASSERT(this_lb != NULL && next_lb != NULL);
	ASSERT(next_io != NULL && *next_io == NULL);
	ASSERT(l2arc_log_blkptr_valid(dev, this_lbp));

	/*
	 * Check to see if we have issued the IO for this log block in a
	 * previous run. If not, this is the first call, so issue it now.
	 */
	if (this_io == NULL) {
		this_io = l2arc_log_blk_fetch(dev->l2ad_vdev, this_lbp,
		    this_lb);
	}

	/*
	 * Peek to see if we can start issuing the next IO immediately.
	 */
	if (l2arc_log_blkptr_valid(dev, next_lbp)) {
		/*
		 * Start issuing IO for the next log block early - this
		 * should help keep the L2ARC device busy while we
		 * decompress and restore this log block.
		 */
		*next_io = l2arc_log_blk_fetch(dev->l2ad_vdev, next_lbp,
		    next_lb);
	}

	/* Wait for the IO to read this log block to complete */
	if ((err = zio_wait(this_io)) != 0) {
		ARCSTAT_BUMP(arcstat_l2_rebuild_abort_io_errors);
		zfs_dbgmsg("L2ARC IO error (%d) while reading log block, "
		    "offset: %llu, vdev guid: %llu", err, this_lbp->lbp_daddr,
		    dev->l2ad_vdev->vdev_guid);
		goto cleanup;
	}

	/*
	 * Make sure the buffer checks out.
	 * L2BLK_GET_PSIZE returns aligned size for log blocks.
	 */
	asize = L2BLK_GET_PSIZE((this_lbp)->lbp_prop);
	fletcher_4_native(this_lb, asize, NULL, &cksum);
	if (!ZIO_CHECKSUM_EQUAL(cksum, this_lbp->lbp_cksum)) {
		ARCSTAT_BUMP(arcstat_l2_rebuild_abort_cksum_lb_errors);
		zfs_dbgmsg("L2ARC log block cksum failed, offset: %llu, "
		    "vdev guid: %llu, l2ad_hand: %llu, l2ad_evict: %llu",
		    this_lbp->lbp_daddr, dev->l2ad_vdev->vdev_guid,
		    dev->l2ad_hand, dev->l2ad_evict);
		err = SET_ERROR(ECKSUM);
		goto cleanup;
	}

	/* Now we can take our time decoding this buffer */
	switch (L2BLK_GET_COMPRESS((this_lbp)->lbp_prop)) {
	case ZIO_COMPRESS_OFF:
		break;
	case ZIO_COMPRESS_LZ4:
		abd = abd_alloc_for_io(asize, B_TRUE);
		abd_copy_from_buf_off(abd, this_lb, 0, asize);
		if ((err = zio_decompress_data(
		    L2BLK_GET_COMPRESS((this_lbp)->lbp_prop),
		    abd, this_lb, asize, sizeof (*this_lb), NULL)) != 0) {
			err = SET_ERROR(EINVAL);
			goto cleanup;
		}
		break;
	default:
		err = SET_ERROR(EINVAL);
		goto cleanup;
	}
	if (this_lb->lb_magic == BSWAP_64(L2ARC_LOG_BLK_MAGIC))
		byteswap_uint64_array(this_lb, sizeof (*this_lb));
	if (this_lb->lb_magic != L2ARC_LOG_BLK_MAGIC) {
		err = SET_ERROR(EINVAL);
		goto cleanup;
	}
cleanup:
	/* Abort an in-flight fetch I/O in case of error */
	if (err != 0 && *next_io != NULL) {
		l2arc_log_blk_fetch_abort(*next_io);
		*next_io = NULL;
	}
	if (abd != NULL)
		abd_free(abd);
	return (err);
}

/*
 * Restores the payload of a log block to ARC. This creates empty ARC hdr
 * entries which only contain an l2arc hdr, essentially restoring the
 * buffers to their L2ARC evicted state. This function also updates space
 * usage on the L2ARC vdev to make sure it tracks restored buffers.
 */
static void
l2arc_log_blk_restore(l2arc_dev_t *dev, const l2arc_log_blk_phys_t *lb,
    uint64_t lb_asize, uint64_t lb_daddr)
{
	uint64_t	size = 0, asize = 0;
	uint64_t	log_entries = dev->l2ad_log_entries;

	/*
	 * Usually arc_adapt() is called only for data, not headers, but
	 * since we may allocate significant amount of memory here, let ARC
	 * grow its arc_c.
	 */
	arc_adapt(log_entries * HDR_L2ONLY_SIZE, arc_l2c_only);

	for (int i = log_entries - 1; i >= 0; i--) {
		/*
		 * Restore goes in the reverse temporal direction to preserve
		 * correct temporal ordering of buffers in the l2ad_buflist.
		 * l2arc_hdr_restore also does a list_insert_tail instead of
		 * list_insert_head on the l2ad_buflist:
		 *
		 *		LIST	l2ad_buflist		LIST
		 *		HEAD  <------ (time) ------	TAIL
		 * direction	+-----+-----+-----+-----+-----+    direction
		 * of l2arc <== | buf | buf | buf | buf | buf | ===> of rebuild
		 * fill		+-----+-----+-----+-----+-----+
		 *		^				^
		 *		|				|
		 *		|				|
		 *	l2arc_feed_thread		l2arc_rebuild
		 *	will place new bufs here	restores bufs here
		 *
		 * During l2arc_rebuild() the device is not used by
		 * l2arc_feed_thread() as dev->l2ad_rebuild is set to true.
		 */
		size += L2BLK_GET_LSIZE((&lb->lb_entries[i])->le_prop);
		asize += vdev_psize_to_asize(dev->l2ad_vdev,
		    L2BLK_GET_PSIZE((&lb->lb_entries[i])->le_prop));
		l2arc_hdr_restore(&lb->lb_entries[i], dev);
	}

	/*
	 * Record rebuild stats:
	 *	size		Logical size of restored buffers in the L2ARC
	 *	asize		Aligned size of restored buffers in the L2ARC
	 */
	ARCSTAT_INCR(arcstat_l2_rebuild_size, size);
	ARCSTAT_INCR(arcstat_l2_rebuild_asize, asize);
	ARCSTAT_INCR(arcstat_l2_rebuild_bufs, log_entries);
	ARCSTAT_F_AVG(arcstat_l2_log_blk_avg_asize, lb_asize);
	ARCSTAT_F_AVG(arcstat_l2_data_to_meta_ratio, asize / lb_asize);
	ARCSTAT_BUMP(arcstat_l2_rebuild_log_blks);
}

/*
 * Restores a single ARC buf hdr from a log entry. The ARC buffer is put
 * into a state indicating that it has been evicted to L2ARC.
 */
static void
l2arc_hdr_restore(const l2arc_log_ent_phys_t *le, l2arc_dev_t *dev)
{
	arc_buf_hdr_t		*hdr, *exists;
	kmutex_t		*hash_lock;
	arc_buf_contents_t	type = L2BLK_GET_TYPE((le)->le_prop);
	uint64_t		asize;

	/*
	 * Do all the allocation before grabbing any locks, this lets us
	 * sleep if memory is full and we don't have to deal with failed
	 * allocations.
	 */
	hdr = arc_buf_alloc_l2only(L2BLK_GET_LSIZE((le)->le_prop), type,
	    dev, le->le_dva, le->le_daddr,
	    L2BLK_GET_PSIZE((le)->le_prop), le->le_birth,
	    L2BLK_GET_COMPRESS((le)->le_prop), le->le_complevel,
	    L2BLK_GET_PROTECTED((le)->le_prop),
	    L2BLK_GET_PREFETCH((le)->le_prop),
	    L2BLK_GET_STATE((le)->le_prop));
	asize = vdev_psize_to_asize(dev->l2ad_vdev,
	    L2BLK_GET_PSIZE((le)->le_prop));

	/*
	 * vdev_space_update() has to be called before arc_hdr_destroy() to
	 * avoid underflow since the latter also calls vdev_space_update().
	 */
	l2arc_hdr_arcstats_increment(hdr);
	vdev_space_update(dev->l2ad_vdev, asize, 0, 0);

	mutex_enter(&dev->l2ad_mtx);
	list_insert_tail(&dev->l2ad_buflist, hdr);
	(void) zfs_refcount_add_many(&dev->l2ad_alloc, arc_hdr_size(hdr), hdr);
	mutex_exit(&dev->l2ad_mtx);

	exists = buf_hash_insert(hdr, &hash_lock);
	if (exists) {
		/* Buffer was already cached, no need to restore it. */
		arc_hdr_destroy(hdr);
		/*
		 * If the buffer is already cached, check whether it has
		 * L2ARC metadata. If not, enter them and update the flag.
		 * This is important is case of onlining a cache device, since
		 * we previously evicted all L2ARC metadata from ARC.
		 */
		if (!HDR_HAS_L2HDR(exists)) {
			arc_hdr_set_flags(exists, ARC_FLAG_HAS_L2HDR);
			exists->b_l2hdr.b_dev = dev;
			exists->b_l2hdr.b_daddr = le->le_daddr;
			exists->b_l2hdr.b_arcs_state =
			    L2BLK_GET_STATE((le)->le_prop);
			mutex_enter(&dev->l2ad_mtx);
			list_insert_tail(&dev->l2ad_buflist, exists);
			(void) zfs_refcount_add_many(&dev->l2ad_alloc,
			    arc_hdr_size(exists), exists);
			mutex_exit(&dev->l2ad_mtx);
			l2arc_hdr_arcstats_increment(exists);
			vdev_space_update(dev->l2ad_vdev, asize, 0, 0);
		}
		ARCSTAT_BUMP(arcstat_l2_rebuild_bufs_precached);
	}

	mutex_exit(hash_lock);
}

/*
 * Starts an asynchronous read IO to read a log block. This is used in log
 * block reconstruction to start reading the next block before we are done
 * decoding and reconstructing the current block, to keep the l2arc device
 * nice and hot with read IO to process.
 * The returned zio will contain a newly allocated memory buffers for the IO
 * data which should then be freed by the caller once the zio is no longer
 * needed (i.e. due to it having completed). If you wish to abort this
 * zio, you should do so using l2arc_log_blk_fetch_abort, which takes
 * care of disposing of the allocated buffers correctly.
 */
static zio_t *
l2arc_log_blk_fetch(vdev_t *vd, const l2arc_log_blkptr_t *lbp,
    l2arc_log_blk_phys_t *lb)
{
	uint32_t		asize;
	zio_t			*pio;
	l2arc_read_callback_t	*cb;

	/* L2BLK_GET_PSIZE returns aligned size for log blocks */
	asize = L2BLK_GET_PSIZE((lbp)->lbp_prop);
	ASSERT(asize <= sizeof (l2arc_log_blk_phys_t));

	cb = kmem_zalloc(sizeof (l2arc_read_callback_t), KM_SLEEP);
	cb->l2rcb_abd = abd_get_from_buf(lb, asize);
	pio = zio_root(vd->vdev_spa, l2arc_blk_fetch_done, cb,
	    ZIO_FLAG_DONT_CACHE | ZIO_FLAG_CANFAIL | ZIO_FLAG_DONT_PROPAGATE |
	    ZIO_FLAG_DONT_RETRY);
	(void) zio_nowait(zio_read_phys(pio, vd, lbp->lbp_daddr, asize,
	    cb->l2rcb_abd, ZIO_CHECKSUM_OFF, NULL, NULL,
	    ZIO_PRIORITY_ASYNC_READ, ZIO_FLAG_DONT_CACHE | ZIO_FLAG_CANFAIL |
	    ZIO_FLAG_DONT_PROPAGATE | ZIO_FLAG_DONT_RETRY, B_FALSE));

	return (pio);
}

/*
 * Aborts a zio returned from l2arc_log_blk_fetch and frees the data
 * buffers allocated for it.
 */
static void
l2arc_log_blk_fetch_abort(zio_t *zio)
{
	(void) zio_wait(zio);
}

/*
 * Creates a zio to update the device header on an l2arc device.
 */
void
l2arc_dev_hdr_update(l2arc_dev_t *dev)
{
	l2arc_dev_hdr_phys_t	*l2dhdr = dev->l2ad_dev_hdr;
	const uint64_t		l2dhdr_asize = dev->l2ad_dev_hdr_asize;
	abd_t			*abd;
	int			err;

	VERIFY(spa_config_held(dev->l2ad_spa, SCL_STATE_ALL, RW_READER));

	l2dhdr->dh_magic = L2ARC_DEV_HDR_MAGIC;
	l2dhdr->dh_version = L2ARC_PERSISTENT_VERSION;
	l2dhdr->dh_spa_guid = spa_guid(dev->l2ad_vdev->vdev_spa);
	l2dhdr->dh_vdev_guid = dev->l2ad_vdev->vdev_guid;
	l2dhdr->dh_log_entries = dev->l2ad_log_entries;
	l2dhdr->dh_evict = dev->l2ad_evict;
	l2dhdr->dh_start = dev->l2ad_start;
	l2dhdr->dh_end = dev->l2ad_end;
	l2dhdr->dh_lb_asize = zfs_refcount_count(&dev->l2ad_lb_asize);
	l2dhdr->dh_lb_count = zfs_refcount_count(&dev->l2ad_lb_count);
	l2dhdr->dh_flags = 0;
	l2dhdr->dh_trim_action_time = dev->l2ad_vdev->vdev_trim_action_time;
	l2dhdr->dh_trim_state = dev->l2ad_vdev->vdev_trim_state;
	if (dev->l2ad_first)
		l2dhdr->dh_flags |= L2ARC_DEV_HDR_EVICT_FIRST;

	abd = abd_get_from_buf(l2dhdr, l2dhdr_asize);

	err = zio_wait(zio_write_phys(NULL, dev->l2ad_vdev,
	    VDEV_LABEL_START_SIZE, l2dhdr_asize, abd, ZIO_CHECKSUM_LABEL, NULL,
	    NULL, ZIO_PRIORITY_ASYNC_WRITE, ZIO_FLAG_CANFAIL, B_FALSE));

	abd_put(abd);

	if (err != 0) {
		zfs_dbgmsg("L2ARC IO error (%d) while writing device header, "
		    "vdev guid: %llu", err, dev->l2ad_vdev->vdev_guid);
	}
}

/*
 * Commits a log block to the L2ARC device. This routine is invoked from
 * l2arc_write_buffers when the log block fills up.
 * This function allocates some memory to temporarily hold the serialized
 * buffer to be written. This is then released in l2arc_write_done.
 */
static void
l2arc_log_blk_commit(l2arc_dev_t *dev, zio_t *pio, l2arc_write_callback_t *cb)
{
	l2arc_log_blk_phys_t	*lb = &dev->l2ad_log_blk;
	l2arc_dev_hdr_phys_t	*l2dhdr = dev->l2ad_dev_hdr;
	uint64_t		psize, asize;
	zio_t			*wzio;
	l2arc_lb_abd_buf_t	*abd_buf;
	uint8_t			*tmpbuf;
	l2arc_lb_ptr_buf_t	*lb_ptr_buf;

	VERIFY3S(dev->l2ad_log_ent_idx, ==, dev->l2ad_log_entries);

	tmpbuf = zio_buf_alloc(sizeof (*lb));
	abd_buf = zio_buf_alloc(sizeof (*abd_buf));
	abd_buf->abd = abd_get_from_buf(lb, sizeof (*lb));
	lb_ptr_buf = kmem_zalloc(sizeof (l2arc_lb_ptr_buf_t), KM_SLEEP);
	lb_ptr_buf->lb_ptr = kmem_zalloc(sizeof (l2arc_log_blkptr_t), KM_SLEEP);

	/* link the buffer into the block chain */
	lb->lb_prev_lbp = l2dhdr->dh_start_lbps[1];
	lb->lb_magic = L2ARC_LOG_BLK_MAGIC;

	/*
	 * l2arc_log_blk_commit() may be called multiple times during a single
	 * l2arc_write_buffers() call. Save the allocated abd buffers in a list
	 * so we can free them in l2arc_write_done() later on.
	 */
	list_insert_tail(&cb->l2wcb_abd_list, abd_buf);

	/* try to compress the buffer */
	psize = zio_compress_data(ZIO_COMPRESS_LZ4,
	    abd_buf->abd, tmpbuf, sizeof (*lb), 0);

	/* a log block is never entirely zero */
	ASSERT(psize != 0);
	asize = vdev_psize_to_asize(dev->l2ad_vdev, psize);
	ASSERT(asize <= sizeof (*lb));

	/*
	 * Update the start log block pointer in the device header to point
	 * to the log block we're about to write.
	 */
	l2dhdr->dh_start_lbps[1] = l2dhdr->dh_start_lbps[0];
	l2dhdr->dh_start_lbps[0].lbp_daddr = dev->l2ad_hand;
	l2dhdr->dh_start_lbps[0].lbp_payload_asize =
	    dev->l2ad_log_blk_payload_asize;
	l2dhdr->dh_start_lbps[0].lbp_payload_start =
	    dev->l2ad_log_blk_payload_start;
	_NOTE(CONSTCOND)
	L2BLK_SET_LSIZE(
	    (&l2dhdr->dh_start_lbps[0])->lbp_prop, sizeof (*lb));
	L2BLK_SET_PSIZE(
	    (&l2dhdr->dh_start_lbps[0])->lbp_prop, asize);
	L2BLK_SET_CHECKSUM(
	    (&l2dhdr->dh_start_lbps[0])->lbp_prop,
	    ZIO_CHECKSUM_FLETCHER_4);
	if (asize < sizeof (*lb)) {
		/* compression succeeded */
		bzero(tmpbuf + psize, asize - psize);
		L2BLK_SET_COMPRESS(
		    (&l2dhdr->dh_start_lbps[0])->lbp_prop,
		    ZIO_COMPRESS_LZ4);
	} else {
		/* compression failed */
		bcopy(lb, tmpbuf, sizeof (*lb));
		L2BLK_SET_COMPRESS(
		    (&l2dhdr->dh_start_lbps[0])->lbp_prop,
		    ZIO_COMPRESS_OFF);
	}

	/* checksum what we're about to write */
	fletcher_4_native(tmpbuf, asize, NULL,
	    &l2dhdr->dh_start_lbps[0].lbp_cksum);

	abd_put(abd_buf->abd);

	/* perform the write itself */
	abd_buf->abd = abd_get_from_buf(tmpbuf, sizeof (*lb));
	abd_take_ownership_of_buf(abd_buf->abd, B_TRUE);
	wzio = zio_write_phys(pio, dev->l2ad_vdev, dev->l2ad_hand,
	    asize, abd_buf->abd, ZIO_CHECKSUM_OFF, NULL, NULL,
	    ZIO_PRIORITY_ASYNC_WRITE, ZIO_FLAG_CANFAIL, B_FALSE);
	DTRACE_PROBE2(l2arc__write, vdev_t *, dev->l2ad_vdev, zio_t *, wzio);
	(void) zio_nowait(wzio);

	dev->l2ad_hand += asize;
	/*
	 * Include the committed log block's pointer  in the list of pointers
	 * to log blocks present in the L2ARC device.
	 */
	bcopy(&l2dhdr->dh_start_lbps[0], lb_ptr_buf->lb_ptr,
	    sizeof (l2arc_log_blkptr_t));
	mutex_enter(&dev->l2ad_mtx);
	list_insert_head(&dev->l2ad_lbptr_list, lb_ptr_buf);
	ARCSTAT_INCR(arcstat_l2_log_blk_asize, asize);
	ARCSTAT_BUMP(arcstat_l2_log_blk_count);
	zfs_refcount_add_many(&dev->l2ad_lb_asize, asize, lb_ptr_buf);
	zfs_refcount_add(&dev->l2ad_lb_count, lb_ptr_buf);
	mutex_exit(&dev->l2ad_mtx);
	vdev_space_update(dev->l2ad_vdev, asize, 0, 0);

	/* bump the kstats */
	ARCSTAT_INCR(arcstat_l2_write_bytes, asize);
	ARCSTAT_BUMP(arcstat_l2_log_blk_writes);
	ARCSTAT_F_AVG(arcstat_l2_log_blk_avg_asize, asize);
	ARCSTAT_F_AVG(arcstat_l2_data_to_meta_ratio,
	    dev->l2ad_log_blk_payload_asize / asize);

	/* start a new log block */
	dev->l2ad_log_ent_idx = 0;
	dev->l2ad_log_blk_payload_asize = 0;
	dev->l2ad_log_blk_payload_start = 0;
}

/*
 * Validates an L2ARC log block address to make sure that it can be read
 * from the provided L2ARC device.
 */
boolean_t
l2arc_log_blkptr_valid(l2arc_dev_t *dev, const l2arc_log_blkptr_t *lbp)
{
	/* L2BLK_GET_PSIZE returns aligned size for log blocks */
	uint64_t asize = L2BLK_GET_PSIZE((lbp)->lbp_prop);
	uint64_t end = lbp->lbp_daddr + asize - 1;
	uint64_t start = lbp->lbp_payload_start;
	boolean_t evicted = B_FALSE;

	/*
	 * A log block is valid if all of the following conditions are true:
	 * - it fits entirely (including its payload) between l2ad_start and
	 *   l2ad_end
	 * - it has a valid size
	 * - neither the log block itself nor part of its payload was evicted
	 *   by l2arc_evict():
	 *
	 *		l2ad_hand          l2ad_evict
	 *		|			 |	lbp_daddr
	 *		|     start		 |	|  end
	 *		|     |			 |	|  |
	 *		V     V		         V	V  V
	 *   l2ad_start ============================================ l2ad_end
	 *                    --------------------------||||
	 *				^		 ^
	 *				|		log block
	 *				payload
	 */

	evicted =
	    l2arc_range_check_overlap(start, end, dev->l2ad_hand) ||
	    l2arc_range_check_overlap(start, end, dev->l2ad_evict) ||
	    l2arc_range_check_overlap(dev->l2ad_hand, dev->l2ad_evict, start) ||
	    l2arc_range_check_overlap(dev->l2ad_hand, dev->l2ad_evict, end);

	return (start >= dev->l2ad_start && end <= dev->l2ad_end &&
	    asize > 0 && asize <= sizeof (l2arc_log_blk_phys_t) &&
	    (!evicted || dev->l2ad_first));
}

/*
 * Inserts ARC buffer header `hdr' into the current L2ARC log block on
 * the device. The buffer being inserted must be present in L2ARC.
 * Returns B_TRUE if the L2ARC log block is full and needs to be committed
 * to L2ARC, or B_FALSE if it still has room for more ARC buffers.
 */
static boolean_t
l2arc_log_blk_insert(l2arc_dev_t *dev, const arc_buf_hdr_t *hdr)
{
	l2arc_log_blk_phys_t	*lb = &dev->l2ad_log_blk;
	l2arc_log_ent_phys_t	*le;

	if (dev->l2ad_log_entries == 0)
		return (B_FALSE);

	int index = dev->l2ad_log_ent_idx++;

	ASSERT3S(index, <, dev->l2ad_log_entries);
	ASSERT(HDR_HAS_L2HDR(hdr));

	le = &lb->lb_entries[index];
	bzero(le, sizeof (*le));
	le->le_dva = hdr->b_dva;
	le->le_birth = hdr->b_birth;
	le->le_daddr = hdr->b_l2hdr.b_daddr;
	if (index == 0)
		dev->l2ad_log_blk_payload_start = le->le_daddr;
	L2BLK_SET_LSIZE((le)->le_prop, HDR_GET_LSIZE(hdr));
	L2BLK_SET_PSIZE((le)->le_prop, HDR_GET_PSIZE(hdr));
	L2BLK_SET_COMPRESS((le)->le_prop, HDR_GET_COMPRESS(hdr));
	le->le_complevel = hdr->b_complevel;
	L2BLK_SET_TYPE((le)->le_prop, hdr->b_type);
	L2BLK_SET_PROTECTED((le)->le_prop, !!(HDR_PROTECTED(hdr)));
	L2BLK_SET_PREFETCH((le)->le_prop, !!(HDR_PREFETCH(hdr)));
	L2BLK_SET_STATE((le)->le_prop, hdr->b_l1hdr.b_state->arcs_state);

	dev->l2ad_log_blk_payload_asize += vdev_psize_to_asize(dev->l2ad_vdev,
	    HDR_GET_PSIZE(hdr));

	return (dev->l2ad_log_ent_idx == dev->l2ad_log_entries);
}

/*
 * Checks whether a given L2ARC device address sits in a time-sequential
 * range. The trick here is that the L2ARC is a rotary buffer, so we can't
 * just do a range comparison, we need to handle the situation in which the
 * range wraps around the end of the L2ARC device. Arguments:
 *	bottom -- Lower end of the range to check (written to earlier).
 *	top    -- Upper end of the range to check (written to later).
 *	check  -- The address for which we want to determine if it sits in
 *		  between the top and bottom.
 *
 * The 3-way conditional below represents the following cases:
 *
 *	bottom < top : Sequentially ordered case:
 *	  <check>--------+-------------------+
 *	                 |  (overlap here?)  |
 *	 L2ARC dev       V                   V
 *	 |---------------<bottom>============<top>--------------|
 *
 *	bottom > top: Looped-around case:
 *	                      <check>--------+------------------+
 *	                                     |  (overlap here?) |
 *	 L2ARC dev                           V                  V
 *	 |===============<top>---------------<bottom>===========|
 *	 ^               ^
 *	 |  (or here?)   |
 *	 +---------------+---------<check>
 *
 *	top == bottom : Just a single address comparison.
 */
boolean_t
l2arc_range_check_overlap(uint64_t bottom, uint64_t top, uint64_t check)
{
	if (bottom < top)
		return (bottom <= check && check <= top);
	else if (bottom > top)
		return (check <= top || bottom <= check);
	else
		return (check == top);
}

EXPORT_SYMBOL(arc_buf_size);
EXPORT_SYMBOL(arc_write);
EXPORT_SYMBOL(arc_read);
EXPORT_SYMBOL(arc_buf_info);
EXPORT_SYMBOL(arc_getbuf_func);
EXPORT_SYMBOL(arc_add_prune_callback);
EXPORT_SYMBOL(arc_remove_prune_callback);

/* BEGIN CSTYLED */
ZFS_MODULE_PARAM_CALL(zfs_arc, zfs_arc_, min, param_set_arc_long,
	param_get_long, ZMOD_RW, "Min arc size");

ZFS_MODULE_PARAM_CALL(zfs_arc, zfs_arc_, max, param_set_arc_long,
	param_get_long, ZMOD_RW, "Max arc size");

ZFS_MODULE_PARAM_CALL(zfs_arc, zfs_arc_, meta_limit, param_set_arc_long,
	param_get_long, ZMOD_RW, "Metadata limit for arc size");

ZFS_MODULE_PARAM_CALL(zfs_arc, zfs_arc_, meta_limit_percent,
	param_set_arc_long, param_get_long, ZMOD_RW,
	"Percent of arc size for arc meta limit");

ZFS_MODULE_PARAM_CALL(zfs_arc, zfs_arc_, meta_min, param_set_arc_long,
	param_get_long, ZMOD_RW, "Min arc metadata");

ZFS_MODULE_PARAM(zfs_arc, zfs_arc_, meta_prune, INT, ZMOD_RW,
	"Meta objects to scan for prune");

ZFS_MODULE_PARAM(zfs_arc, zfs_arc_, meta_adjust_restarts, INT, ZMOD_RW,
	"Limit number of restarts in arc_evict_meta");

ZFS_MODULE_PARAM(zfs_arc, zfs_arc_, meta_strategy, INT, ZMOD_RW,
	"Meta reclaim strategy");

ZFS_MODULE_PARAM_CALL(zfs_arc, zfs_arc_, grow_retry, param_set_arc_int,
	param_get_int, ZMOD_RW, "Seconds before growing arc size");

ZFS_MODULE_PARAM(zfs_arc, zfs_arc_, p_dampener_disable, INT, ZMOD_RW,
	"Disable arc_p adapt dampener");

ZFS_MODULE_PARAM_CALL(zfs_arc, zfs_arc_, shrink_shift, param_set_arc_int,
	param_get_int, ZMOD_RW, "log2(fraction of arc to reclaim)");

ZFS_MODULE_PARAM(zfs_arc, zfs_arc_, pc_percent, UINT, ZMOD_RW,
	"Percent of pagecache to reclaim arc to");

ZFS_MODULE_PARAM_CALL(zfs_arc, zfs_arc_, p_min_shift, param_set_arc_int,
	param_get_int, ZMOD_RW, "arc_c shift to calc min/max arc_p");

ZFS_MODULE_PARAM(zfs_arc, zfs_arc_, average_blocksize, INT, ZMOD_RD,
	"Target average block size");

ZFS_MODULE_PARAM(zfs, zfs_, compressed_arc_enabled, INT, ZMOD_RW,
	"Disable compressed arc buffers");

ZFS_MODULE_PARAM_CALL(zfs_arc, zfs_arc_, min_prefetch_ms, param_set_arc_int,
	param_get_int, ZMOD_RW, "Min life of prefetch block in ms");

ZFS_MODULE_PARAM_CALL(zfs_arc, zfs_arc_, min_prescient_prefetch_ms,
	param_set_arc_int, param_get_int, ZMOD_RW,
	"Min life of prescient prefetched block in ms");

ZFS_MODULE_PARAM(zfs_l2arc, l2arc_, write_max, ULONG, ZMOD_RW,
	"Max write bytes per interval");

ZFS_MODULE_PARAM(zfs_l2arc, l2arc_, write_boost, ULONG, ZMOD_RW,
	"Extra write bytes during device warmup");

ZFS_MODULE_PARAM(zfs_l2arc, l2arc_, headroom, ULONG, ZMOD_RW,
	"Number of max device writes to precache");

ZFS_MODULE_PARAM(zfs_l2arc, l2arc_, headroom_boost, ULONG, ZMOD_RW,
	"Compressed l2arc_headroom multiplier");

ZFS_MODULE_PARAM(zfs_l2arc, l2arc_, trim_ahead, ULONG, ZMOD_RW,
	"TRIM ahead L2ARC write size multiplier");

ZFS_MODULE_PARAM(zfs_l2arc, l2arc_, feed_secs, ULONG, ZMOD_RW,
	"Seconds between L2ARC writing");

ZFS_MODULE_PARAM(zfs_l2arc, l2arc_, feed_min_ms, ULONG, ZMOD_RW,
	"Min feed interval in milliseconds");

ZFS_MODULE_PARAM(zfs_l2arc, l2arc_, noprefetch, INT, ZMOD_RW,
	"Skip caching prefetched buffers");

ZFS_MODULE_PARAM(zfs_l2arc, l2arc_, feed_again, INT, ZMOD_RW,
	"Turbo L2ARC warmup");

ZFS_MODULE_PARAM(zfs_l2arc, l2arc_, norw, INT, ZMOD_RW,
	"No reads during writes");

ZFS_MODULE_PARAM(zfs_l2arc, l2arc_, meta_percent, INT, ZMOD_RW,
	"Percent of ARC size allowed for L2ARC-only headers");

ZFS_MODULE_PARAM(zfs_l2arc, l2arc_, rebuild_enabled, INT, ZMOD_RW,
	"Rebuild the L2ARC when importing a pool");

ZFS_MODULE_PARAM(zfs_l2arc, l2arc_, rebuild_blocks_min_l2size, ULONG, ZMOD_RW,
	"Min size in bytes to write rebuild log blocks in L2ARC");

ZFS_MODULE_PARAM(zfs_l2arc, l2arc_, mfuonly, INT, ZMOD_RW,
	"Cache only MFU data from ARC into L2ARC");

ZFS_MODULE_PARAM_CALL(zfs_arc, zfs_arc_, lotsfree_percent, param_set_arc_int,
	param_get_int, ZMOD_RW, "System free memory I/O throttle in bytes");

ZFS_MODULE_PARAM_CALL(zfs_arc, zfs_arc_, sys_free, param_set_arc_long,
	param_get_long, ZMOD_RW, "System free memory target size in bytes");

ZFS_MODULE_PARAM_CALL(zfs_arc, zfs_arc_, dnode_limit, param_set_arc_long,
	param_get_long, ZMOD_RW, "Minimum bytes of dnodes in arc");

ZFS_MODULE_PARAM_CALL(zfs_arc, zfs_arc_, dnode_limit_percent,
	param_set_arc_long, param_get_long, ZMOD_RW,
	"Percent of ARC meta buffers for dnodes");

ZFS_MODULE_PARAM(zfs_arc, zfs_arc_, dnode_reduce_percent, ULONG, ZMOD_RW,
	"Percentage of excess dnodes to try to unpin");

<<<<<<< HEAD
ZFS_MODULE_PARAM(zfs_arc, zfs_arc_, get_data_eviction_pct, INT, ZMOD_RW,
	"When full, ARC allocation waits for eviction of this % of alloc size");

ZFS_MODULE_PARAM(zfs_arc, zfs_arc_, shrinker_limit, INT, ZMOD_RW,
	"Limit on number of pages that ARC shrinker can reclaim at once");
=======
ZFS_MODULE_PARAM(zfs_arc, zfs_arc_, eviction_pct, INT, ZMOD_RW,
       "When full, ARC allocation waits for eviction of this % of alloc size");
>>>>>>> cab24ec5
/* END CSTYLED */<|MERGE_RESOLUTION|>--- conflicted
+++ resolved
@@ -324,12 +324,11 @@
 /*
  * This thread's job is to keep arc_size under arc_c, by calling
  * arc_evict(), which improves arc_is_overflowing().
-<<<<<<< HEAD
- */
-static zthr_t		*arc_evict_zthr;
-
-static kmutex_t		arc_evict_lock;
-static boolean_t	arc_evict_needed = B_FALSE;
+ */
+static zthr_t *arc_evict_zthr;
+
+static kmutex_t arc_evict_lock;
+static boolean_t arc_evict_needed = B_FALSE;
 
 /*
  * Count of bytes evicted since boot.
@@ -342,25 +341,6 @@
  */
 static list_t arc_evict_waiters;
 
-=======
- */
-static zthr_t *arc_evict_zthr;
-
-static kmutex_t arc_evict_lock;
-static boolean_t arc_evict_needed = B_FALSE;
-
-/*
- * Count of bytes evicted since boot.
- */
-static uint64_t arc_evict_count;
-
-/*
- * List of arc_evict_waiter_t's, representing threads waiting for the
- * arc_evict_count to reach specific values.
- */
-static list_t arc_evict_waiters;
-
->>>>>>> cab24ec5
 /*
  * When arc_is_overflowing(), arc_get_data_impl() waits for this percent of
  * the requested amount of data to be evicted.  For example, by default for
@@ -370,26 +350,7 @@
  * can still happen, even during the potentially long time that arc_size is
  * more than arc_c.
  */
-<<<<<<< HEAD
-int zfs_arc_get_data_eviction_pct = 200;
-
-/*
- * This is a limit on how many pages the ARC shrinker makes available for
- * eviction in response to one page allocation attempt.  Note that in
- * practice, the kernel's shrinker can ask us to evict up to about 4x this
- * for one allocation attempt.
- *
- * The default limit of 10,000 (in practice, 160MB per allocation attempt)
- * limits the amount of time spent attempting to reclaim ARC memory to around
- * 100ms second per allocation attempt, even with a small average compressed
- * block size of ~8KB.
- *
- * See also the comment in arc_shrinker_count().
- */
-int zfs_arc_shrinker_limit = 10000;
-=======
 int zfs_arc_eviction_pct = 200;
->>>>>>> cab24ec5
 
 /*
  * The number of headers to evict in arc_evict_state_impl() before
@@ -501,292 +462,6 @@
 int zfs_arc_lotsfree_percent = 10;
 
 /* The 6 states: */
-<<<<<<< HEAD
-static arc_state_t ARC_anon;
-static arc_state_t ARC_mru;
-static arc_state_t ARC_mru_ghost;
-static arc_state_t ARC_mfu;
-static arc_state_t ARC_mfu_ghost;
-static arc_state_t ARC_l2c_only;
-
-typedef struct arc_stats {
-	kstat_named_t arcstat_hits;
-	kstat_named_t arcstat_misses;
-	kstat_named_t arcstat_demand_data_hits;
-	kstat_named_t arcstat_demand_data_misses;
-	kstat_named_t arcstat_demand_metadata_hits;
-	kstat_named_t arcstat_demand_metadata_misses;
-	kstat_named_t arcstat_prefetch_data_hits;
-	kstat_named_t arcstat_prefetch_data_misses;
-	kstat_named_t arcstat_prefetch_metadata_hits;
-	kstat_named_t arcstat_prefetch_metadata_misses;
-	kstat_named_t arcstat_mru_hits;
-	kstat_named_t arcstat_mru_ghost_hits;
-	kstat_named_t arcstat_mfu_hits;
-	kstat_named_t arcstat_mfu_ghost_hits;
-	kstat_named_t arcstat_deleted;
-	/*
-	 * Number of buffers that could not be evicted because the hash lock
-	 * was held by another thread.  The lock may not necessarily be held
-	 * by something using the same buffer, since hash locks are shared
-	 * by multiple buffers.
-	 */
-	kstat_named_t arcstat_mutex_miss;
-	/*
-	 * Number of buffers skipped when updating the access state due to the
-	 * header having already been released after acquiring the hash lock.
-	 */
-	kstat_named_t arcstat_access_skip;
-	/*
-	 * Number of buffers skipped because they have I/O in progress, are
-	 * indirect prefetch buffers that have not lived long enough, or are
-	 * not from the spa we're trying to evict from.
-	 */
-	kstat_named_t arcstat_evict_skip;
-	/*
-	 * Number of times arc_evict_state() was unable to evict enough
-	 * buffers to reach its target amount.
-	 */
-	kstat_named_t arcstat_evict_not_enough;
-	kstat_named_t arcstat_evict_l2_cached;
-	kstat_named_t arcstat_evict_l2_eligible;
-	kstat_named_t arcstat_evict_l2_ineligible;
-	kstat_named_t arcstat_evict_l2_skip;
-	kstat_named_t arcstat_hash_elements;
-	kstat_named_t arcstat_hash_elements_max;
-	kstat_named_t arcstat_hash_collisions;
-	kstat_named_t arcstat_hash_chains;
-	kstat_named_t arcstat_hash_chain_max;
-	kstat_named_t arcstat_p;
-	kstat_named_t arcstat_c;
-	kstat_named_t arcstat_c_min;
-	kstat_named_t arcstat_c_max;
-	/* Not updated directly; only synced in arc_kstat_update. */
-	kstat_named_t arcstat_size;
-	/*
-	 * Number of compressed bytes stored in the arc_buf_hdr_t's b_pabd.
-	 * Note that the compressed bytes may match the uncompressed bytes
-	 * if the block is either not compressed or compressed arc is disabled.
-	 */
-	kstat_named_t arcstat_compressed_size;
-	/*
-	 * Uncompressed size of the data stored in b_pabd. If compressed
-	 * arc is disabled then this value will be identical to the stat
-	 * above.
-	 */
-	kstat_named_t arcstat_uncompressed_size;
-	/*
-	 * Number of bytes stored in all the arc_buf_t's. This is classified
-	 * as "overhead" since this data is typically short-lived and will
-	 * be evicted from the arc when it becomes unreferenced unless the
-	 * zfs_keep_uncompressed_metadata or zfs_keep_uncompressed_level
-	 * values have been set (see comment in dbuf.c for more information).
-	 */
-	kstat_named_t arcstat_overhead_size;
-	/*
-	 * Number of bytes consumed by internal ARC structures necessary
-	 * for tracking purposes; these structures are not actually
-	 * backed by ARC buffers. This includes arc_buf_hdr_t structures
-	 * (allocated via arc_buf_hdr_t_full and arc_buf_hdr_t_l2only
-	 * caches), and arc_buf_t structures (allocated via arc_buf_t
-	 * cache).
-	 * Not updated directly; only synced in arc_kstat_update.
-	 */
-	kstat_named_t arcstat_hdr_size;
-	/*
-	 * Number of bytes consumed by ARC buffers of type equal to
-	 * ARC_BUFC_DATA. This is generally consumed by buffers backing
-	 * on disk user data (e.g. plain file contents).
-	 * Not updated directly; only synced in arc_kstat_update.
-	 */
-	kstat_named_t arcstat_data_size;
-	/*
-	 * Number of bytes consumed by ARC buffers of type equal to
-	 * ARC_BUFC_METADATA. This is generally consumed by buffers
-	 * backing on disk data that is used for internal ZFS
-	 * structures (e.g. ZAP, dnode, indirect blocks, etc).
-	 * Not updated directly; only synced in arc_kstat_update.
-	 */
-	kstat_named_t arcstat_metadata_size;
-	/*
-	 * Number of bytes consumed by dmu_buf_impl_t objects.
-	 * Not updated directly; only synced in arc_kstat_update.
-	 */
-	kstat_named_t arcstat_dbuf_size;
-	/*
-	 * Number of bytes consumed by dnode_t objects.
-	 * Not updated directly; only synced in arc_kstat_update.
-	 */
-	kstat_named_t arcstat_dnode_size;
-	/*
-	 * Number of bytes consumed by bonus buffers.
-	 * Not updated directly; only synced in arc_kstat_update.
-	 */
-	kstat_named_t arcstat_bonus_size;
-	/*
-	 * Total number of bytes consumed by ARC buffers residing in the
-	 * arc_anon state. This includes *all* buffers in the arc_anon
-	 * state; e.g. data, metadata, evictable, and unevictable buffers
-	 * are all included in this value.
-	 * Not updated directly; only synced in arc_kstat_update.
-	 */
-	kstat_named_t arcstat_anon_size;
-	/*
-	 * Number of bytes consumed by ARC buffers that meet the
-	 * following criteria: backing buffers of type ARC_BUFC_DATA,
-	 * residing in the arc_anon state, and are eligible for eviction
-	 * (e.g. have no outstanding holds on the buffer).
-	 * Not updated directly; only synced in arc_kstat_update.
-	 */
-	kstat_named_t arcstat_anon_evictable_data;
-	/*
-	 * Number of bytes consumed by ARC buffers that meet the
-	 * following criteria: backing buffers of type ARC_BUFC_METADATA,
-	 * residing in the arc_anon state, and are eligible for eviction
-	 * (e.g. have no outstanding holds on the buffer).
-	 * Not updated directly; only synced in arc_kstat_update.
-	 */
-	kstat_named_t arcstat_anon_evictable_metadata;
-	/*
-	 * Total number of bytes consumed by ARC buffers residing in the
-	 * arc_mru state. This includes *all* buffers in the arc_mru
-	 * state; e.g. data, metadata, evictable, and unevictable buffers
-	 * are all included in this value.
-	 * Not updated directly; only synced in arc_kstat_update.
-	 */
-	kstat_named_t arcstat_mru_size;
-	/*
-	 * Number of bytes consumed by ARC buffers that meet the
-	 * following criteria: backing buffers of type ARC_BUFC_DATA,
-	 * residing in the arc_mru state, and are eligible for eviction
-	 * (e.g. have no outstanding holds on the buffer).
-	 * Not updated directly; only synced in arc_kstat_update.
-	 */
-	kstat_named_t arcstat_mru_evictable_data;
-	/*
-	 * Number of bytes consumed by ARC buffers that meet the
-	 * following criteria: backing buffers of type ARC_BUFC_METADATA,
-	 * residing in the arc_mru state, and are eligible for eviction
-	 * (e.g. have no outstanding holds on the buffer).
-	 * Not updated directly; only synced in arc_kstat_update.
-	 */
-	kstat_named_t arcstat_mru_evictable_metadata;
-	/*
-	 * Total number of bytes that *would have been* consumed by ARC
-	 * buffers in the arc_mru_ghost state. The key thing to note
-	 * here, is the fact that this size doesn't actually indicate
-	 * RAM consumption. The ghost lists only consist of headers and
-	 * don't actually have ARC buffers linked off of these headers.
-	 * Thus, *if* the headers had associated ARC buffers, these
-	 * buffers *would have* consumed this number of bytes.
-	 * Not updated directly; only synced in arc_kstat_update.
-	 */
-	kstat_named_t arcstat_mru_ghost_size;
-	/*
-	 * Number of bytes that *would have been* consumed by ARC
-	 * buffers that are eligible for eviction, of type
-	 * ARC_BUFC_DATA, and linked off the arc_mru_ghost state.
-	 * Not updated directly; only synced in arc_kstat_update.
-	 */
-	kstat_named_t arcstat_mru_ghost_evictable_data;
-	/*
-	 * Number of bytes that *would have been* consumed by ARC
-	 * buffers that are eligible for eviction, of type
-	 * ARC_BUFC_METADATA, and linked off the arc_mru_ghost state.
-	 * Not updated directly; only synced in arc_kstat_update.
-	 */
-	kstat_named_t arcstat_mru_ghost_evictable_metadata;
-	/*
-	 * Total number of bytes consumed by ARC buffers residing in the
-	 * arc_mfu state. This includes *all* buffers in the arc_mfu
-	 * state; e.g. data, metadata, evictable, and unevictable buffers
-	 * are all included in this value.
-	 * Not updated directly; only synced in arc_kstat_update.
-	 */
-	kstat_named_t arcstat_mfu_size;
-	/*
-	 * Number of bytes consumed by ARC buffers that are eligible for
-	 * eviction, of type ARC_BUFC_DATA, and reside in the arc_mfu
-	 * state.
-	 * Not updated directly; only synced in arc_kstat_update.
-	 */
-	kstat_named_t arcstat_mfu_evictable_data;
-	/*
-	 * Number of bytes consumed by ARC buffers that are eligible for
-	 * eviction, of type ARC_BUFC_METADATA, and reside in the
-	 * arc_mfu state.
-	 * Not updated directly; only synced in arc_kstat_update.
-	 */
-	kstat_named_t arcstat_mfu_evictable_metadata;
-	/*
-	 * Total number of bytes that *would have been* consumed by ARC
-	 * buffers in the arc_mfu_ghost state. See the comment above
-	 * arcstat_mru_ghost_size for more details.
-	 * Not updated directly; only synced in arc_kstat_update.
-	 */
-	kstat_named_t arcstat_mfu_ghost_size;
-	/*
-	 * Number of bytes that *would have been* consumed by ARC
-	 * buffers that are eligible for eviction, of type
-	 * ARC_BUFC_DATA, and linked off the arc_mfu_ghost state.
-	 * Not updated directly; only synced in arc_kstat_update.
-	 */
-	kstat_named_t arcstat_mfu_ghost_evictable_data;
-	/*
-	 * Number of bytes that *would have been* consumed by ARC
-	 * buffers that are eligible for eviction, of type
-	 * ARC_BUFC_METADATA, and linked off the arc_mru_ghost state.
-	 * Not updated directly; only synced in arc_kstat_update.
-	 */
-	kstat_named_t arcstat_mfu_ghost_evictable_metadata;
-	kstat_named_t arcstat_l2_hits;
-	kstat_named_t arcstat_l2_misses;
-	kstat_named_t arcstat_l2_feeds;
-	kstat_named_t arcstat_l2_rw_clash;
-	kstat_named_t arcstat_l2_read_bytes;
-	kstat_named_t arcstat_l2_write_bytes;
-	kstat_named_t arcstat_l2_writes_sent;
-	kstat_named_t arcstat_l2_writes_done;
-	kstat_named_t arcstat_l2_writes_error;
-	kstat_named_t arcstat_l2_writes_lock_retry;
-	kstat_named_t arcstat_l2_evict_lock_retry;
-	kstat_named_t arcstat_l2_evict_reading;
-	kstat_named_t arcstat_l2_evict_l1cached;
-	kstat_named_t arcstat_l2_free_on_write;
-	kstat_named_t arcstat_l2_abort_lowmem;
-	kstat_named_t arcstat_l2_cksum_bad;
-	kstat_named_t arcstat_l2_io_error;
-	kstat_named_t arcstat_l2_lsize;
-	kstat_named_t arcstat_l2_psize;
-	/* Not updated directly; only synced in arc_kstat_update. */
-	kstat_named_t arcstat_l2_hdr_size;
-	kstat_named_t arcstat_memory_throttle_count;
-	kstat_named_t arcstat_memory_direct_count;
-	kstat_named_t arcstat_memory_indirect_count;
-	kstat_named_t arcstat_memory_all_bytes;
-	kstat_named_t arcstat_memory_free_bytes;
-	kstat_named_t arcstat_memory_available_bytes;
-	kstat_named_t arcstat_no_grow;
-	kstat_named_t arcstat_tempreserve;
-	kstat_named_t arcstat_loaned_bytes;
-	kstat_named_t arcstat_prune;
-	/* Not updated directly; only synced in arc_kstat_update. */
-	kstat_named_t arcstat_meta_used;
-	kstat_named_t arcstat_meta_limit;
-	kstat_named_t arcstat_dnode_limit;
-	kstat_named_t arcstat_meta_max;
-	kstat_named_t arcstat_meta_min;
-	kstat_named_t arcstat_async_upgrade_sync;
-	kstat_named_t arcstat_demand_hit_predictive_prefetch;
-	kstat_named_t arcstat_demand_hit_prescient_prefetch;
-	kstat_named_t arcstat_need_free;
-	kstat_named_t arcstat_sys_free;
-	kstat_named_t arcstat_raw_size;
-	kstat_named_t arcstat_cached_only_in_progress;
-} arc_stats_t;
-
-static arc_stats_t arc_stats = {
-=======
 arc_state_t ARC_anon;
 arc_state_t ARC_mru;
 arc_state_t ARC_mru_ghost;
@@ -795,7 +470,6 @@
 arc_state_t ARC_l2c_only;
 
 arc_stats_t arc_stats = {
->>>>>>> cab24ec5
 	{ "hits",			KSTAT_DATA_UINT64 },
 	{ "misses",			KSTAT_DATA_UINT64 },
 	{ "demand_data_hits",		KSTAT_DATA_UINT64 },
@@ -921,10 +595,7 @@
 	{ "arc_sys_free",		KSTAT_DATA_UINT64 },
 	{ "arc_raw_size",		KSTAT_DATA_UINT64 },
 	{ "cached_only_in_progress",	KSTAT_DATA_UINT64 },
-<<<<<<< HEAD
-=======
 	{ "abd_chunk_waste_size",	KSTAT_DATA_UINT64 },
->>>>>>> cab24ec5
 };
 
 #define	ARCSTAT_MAX(stat, val) {					\
@@ -1000,10 +671,6 @@
 #define	arc_meta_min	ARCSTAT(arcstat_meta_min) /* min size for metadata */
 #define	arc_meta_max	ARCSTAT(arcstat_meta_max) /* max size of metadata */
 #define	arc_need_free	ARCSTAT(arcstat_need_free) /* waiting to be evicted */
-<<<<<<< HEAD
-#define	arc_sys_free	ARCSTAT(arcstat_sys_free) /* target system free bytes */
-=======
->>>>>>> cab24ec5
 
 /* size of all b_rabd's in entire arc */
 #define	arc_raw_size	ARCSTAT(arcstat_raw_size)
@@ -1224,13 +891,6 @@
 static void arc_hdr_alloc_abd(arc_buf_hdr_t *, int);
 static void arc_access(arc_buf_hdr_t *, kmutex_t *);
 static void arc_buf_watch(arc_buf_t *);
-<<<<<<< HEAD
-static void arc_tuning_update(void);
-static void arc_prune_async(int64_t);
-static void arc_wait_for_eviction(uint64_t);
-static uint64_t arc_free_memory(void);
-=======
->>>>>>> cab24ec5
 
 static arc_buf_contents_t arc_buf_type(arc_buf_hdr_t *);
 static uint32_t arc_bufc_to_flags(arc_buf_contents_t);
@@ -4496,22 +4156,13 @@
 	 * we need to acquire the global arc_evict_lock.
 	 *
 	 * Only wake when there's sufficient free memory in the system
-<<<<<<< HEAD
-	 * (specifically, arc_sys_free/2, which is 1/16th of RAM by default).
-=======
 	 * (specifically, arc_sys_free/2, which is 1/16th of RAM).
 	 * See the comments in arc_wait_for_eviction().
->>>>>>> cab24ec5
 	 */
 	mutex_enter(&arc_evict_lock);
 	arc_evict_count += bytes_evicted;
 
-<<<<<<< HEAD
-	int64_t remaining = arc_free_memory() - arc_sys_free / 2;
-	if (remaining > 0) {
-=======
 	if ((int64_t)(arc_free_memory() - arc_sys_free / 2) > 0) {
->>>>>>> cab24ec5
 		arc_evict_waiter_t *aw;
 		while ((aw = list_head(&arc_evict_waiters)) != NULL &&
 		    aw->aew_count <= arc_evict_count) {
@@ -5139,19 +4790,11 @@
 
 	/*
 	 * All callers want the ARC to actually evict (at least) this much
-<<<<<<< HEAD
-	 * memory.  Therefore we reduce from the lower of the current size
-	 * and the target size.  This way, even if arc_c is much higher than
-	 * arc_size (as is the case the first time this is called after
-	 * booting), we will immediately have arc_c < arc_size and therefore
-	 * the arc_evict_zthr will evict.
-=======
 	 * memory.  Therefore we reduce from the lower of the current size and
 	 * the target size.  This way, even if arc_c is much higher than
 	 * arc_size (as can be the case after many calls to arc_freed(), we will
 	 * immediately have arc_c < arc_size and therefore the arc_evict_zthr
 	 * will evict.
->>>>>>> cab24ec5
 	 */
 	uint64_t c = MIN(arc_c, asize);
 
@@ -5173,71 +4816,6 @@
 		mutex_exit(&arc_evict_lock);
 		zthr_wakeup(arc_evict_zthr);
 	}
-<<<<<<< HEAD
-}
-/*
- * Return maximum amount of memory that we could possibly use.  Reduced
- * to half of all memory in user space which is primarily used for testing.
- */
-uint64_t
-arc_all_memory(void)
-{
-#ifdef _KERNEL
-#ifdef CONFIG_HIGHMEM
-	return (ptob(zfs_totalram_pages - zfs_totalhigh_pages));
-#else
-	return (ptob(zfs_totalram_pages));
-#endif /* CONFIG_HIGHMEM */
-#else
-	return (ptob(physmem) / 2);
-#endif /* _KERNEL */
-}
-
-/*
- * Return the amount of memory that is considered free.  In user space
- * which is primarily used for testing we pretend that free memory ranges
- * from 0-20% of all memory.
- */
-static uint64_t
-arc_free_memory(void)
-{
-#ifdef _KERNEL
-#ifdef CONFIG_HIGHMEM
-	struct sysinfo si;
-	si_meminfo(&si);
-	return (ptob(si.freeram - si.freehigh));
-#else
-	return (ptob(nr_free_pages() +
-	    nr_inactive_file_pages() +
-	    nr_slab_reclaimable_pages()));
-
-#endif /* CONFIG_HIGHMEM */
-#else
-	return (spa_get_random(arc_all_memory() * 20 / 100));
-#endif /* _KERNEL */
-}
-
-/*
- * Return the amount of memory that can be consumed before reclaim will be
- * needed.  Positive if there is sufficient free memory, negative indicates
- * the amount of memory that needs to be freed up.
- */
-static int64_t
-arc_available_memory(void)
-{
-#ifdef _KERNEL
-	return (arc_free_memory() - arc_sys_free);
-#else /* _KERNEL */
-	int64_t lowest = INT64_MAX;
-
-	/* Every 100 calls, free a small amount */
-	if (spa_get_random(100) == 0)
-		lowest = -1024;
-
-	return (lowest);
-#endif /* _KERNEL */
-=======
->>>>>>> cab24ec5
 }
 
 /*
@@ -5515,103 +5093,6 @@
  *         increase this negative difference.
  */
 
-<<<<<<< HEAD
-	if (arc_dirty >= min)
-		return (arc_clean);
-
-	return (MAX((int64_t)asize - (int64_t)min, 0));
-}
-
-/*
- * The _count() function returns the number of free-able objects.
- * The _scan() function returns the number of objects that were freed.
- */
-static unsigned long
-arc_shrinker_count(struct shrinker *shrink, struct shrink_control *sc)
-{
-	/*
-	 * __GFP_FS won't be set if we are called from ZFS code.  To avoid a
-	 * deadlock, we don't allow evicting in this case.  We return 0
-	 * rather than SHRINK_STOP so that the shrinker logic doesn't
-	 * accumulate a deficit against us.
-	 */
-	if (!(sc->gfp_mask & __GFP_FS)) {
-		return (0);
-	}
-
-	/*
-	 * This code is reached in the "direct reclaim" case, were the kernel
-	 * (outside ZFS) is trying to allocate a page, and the system is low
-	 * on memory.
-	 *
-	 * The kernel's shrinker code doesn't understand how many pages the
-	 * ARC's callback actually frees, so it may ask the ARC to shrink a
-	 * lot for one page allocation. This is problematic because it may
-	 * take a long time, thus delaying the page allocation, and because
-	 * it may force the ARC to unnecessarily shrink very small.
-	 *
-	 * Therefore, we limit the amount of data that we say is evictable,
-	 * which limits the amount that the shrinker will ask us to evict for
-	 * one page allocation attempt.
-	 *
-	 * In practice, we may be asked to shrink 4x the limit to satisfy one
-	 * page allocation, before the kernel's shrinker code gives up on us.
-	 * When that happens, we rely on the kernel code to find the pages
-	 * that we freed before invoking the OOM killer.  This happens in
-	 * __alloc_pages_slowpath(), which retries and finds the pages we
-	 * freed when it calls get_page_from_freelist().
-	 *
-	 * See also the comment above zfs_arc_shrinker_limit.
-	 */
-	return (MIN(zfs_arc_shrinker_limit,
-	    btop((int64_t)arc_evictable_memory())));
-}
-
-static unsigned long
-arc_shrinker_scan(struct shrinker *shrink, struct shrink_control *sc)
-{
-	ASSERT((sc->gfp_mask & __GFP_FS) != 0);
-
-	/* The arc is considered warm once reclaim has occurred */
-	if (unlikely(arc_warm == B_FALSE))
-		arc_warm = B_TRUE;
-
-	/*
-	 * Evict the requested number of pages by reducing arc_c and waiting
-	 * for the requested amount of data to be evicted.
-	 */
-	arc_reduce_target_size(ptob(sc->nr_to_scan));
-	arc_wait_for_eviction(ptob(sc->nr_to_scan));
-	if (current->reclaim_state != NULL)
-		current->reclaim_state->reclaimed_slab += sc->nr_to_scan;
-
-	/*
-	 * We are experiencing memory pressure which the arc_evict_zthr was
-	 * unable to keep up with. Set arc_no_grow to briefly pause arc
-	 * growth to avoid compounding the memory pressure.
-	 */
-	arc_no_grow = B_TRUE;
-
-	/*
-	 * When direct reclaim is observed it usually indicates a rapid
-	 * increase in memory pressure.  This occurs because the kswapd
-	 * threads were unable to asynchronously keep enough free memory
-	 * available.
-	 */
-	if (current_is_kswapd()) {
-		ARCSTAT_BUMP(arcstat_memory_indirect_count);
-	} else {
-		ARCSTAT_BUMP(arcstat_memory_direct_count);
-	}
-
-	return (sc->nr_to_scan);
-}
-
-SPL_SHRINKER_DECLARE(arc_shrinker,
-    arc_shrinker_count, arc_shrinker_scan, DEFAULT_SEEKS);
-
-=======
->>>>>>> cab24ec5
 #endif /* _KERNEL */
 
 /*
@@ -5740,20 +5221,12 @@
 
 /*
  * Wait for the specified amount of data (in bytes) to be evicted from the
-<<<<<<< HEAD
- * ARC, or for the ARC to no longer be full.  If the ARC is full, we must
- * also wait for there to be sufficient free memory (based on
- * arc_free_memory()).
- */
-static void
-=======
  * ARC, and for there to be sufficient free memory in the system.  Waiting for
  * eviction ensures that the memory used by the ARC decreases.  Waiting for
  * free memory ensures that the system won't run out of free pages, regardless
  * of ARC behavior and settings.  See arc_lowmem_init().
  */
 void
->>>>>>> cab24ec5
 arc_wait_for_eviction(uint64_t amount)
 {
 	mutex_enter(&arc_evict_lock);
@@ -5779,12 +5252,7 @@
 
 			arc_set_need_free();
 
-<<<<<<< HEAD
-			DTRACE_PROBE4(arc__wait__for__eviction,
-			    arc_evict_waiter_t *, &aw,
-=======
 			DTRACE_PROBE3(arc__wait__for__eviction,
->>>>>>> cab24ec5
 			    uint64_t, amount,
 			    uint64_t, arc_evict_count,
 			    uint64_t, aw.aew_count);
@@ -5833,17 +5301,10 @@
 	 * make some progress.  We also wait for there to be sufficient free
 	 * memory in the system, as measured by arc_free_memory().
 	 *
-<<<<<<< HEAD
-	 * Specifically, we wait for zfs_arc_get_data_eviction_pct percent of
-	 * the requested size to be evicted.  This should be more than 100%,
-	 * to ensure that that progress is also made towards getting arc_size
-	 * under arc_c.  See the comment above zfs_arc_get_data_eviction_pct.
-=======
 	 * Specifically, we wait for zfs_arc_eviction_pct percent of the
 	 * requested size to be evicted.  This should be more than 100%, to
 	 * ensure that that progress is also made towards getting arc_size
 	 * under arc_c.  See the comment above zfs_arc_eviction_pct.
->>>>>>> cab24ec5
 	 *
 	 * We do the overflowing check without holding the arc_evict_lock to
 	 * reduce lock contention in this hot path.  Note that
@@ -5852,11 +5313,7 @@
 	 */
 	if (arc_is_overflowing()) {
 		arc_wait_for_eviction(size *
-<<<<<<< HEAD
-		    zfs_arc_get_data_eviction_pct / 100);
-=======
 		    zfs_arc_eviction_pct / 100);
->>>>>>> cab24ec5
 	}
 
 	VERIFY3U(hdr->b_type, ==, type);
@@ -6651,13 +6108,6 @@
 			goto out;
 		}
 
-		if (*arc_flags & ARC_FLAG_CACHED_ONLY) {
-			rc = SET_ERROR(ENOENT);
-			if (hash_lock != NULL)
-				mutex_exit(hash_lock);
-			goto out;
-		}
-
 		/*
 		 * Gracefully handle a damaged logical block size as a
 		 * checksum error.
@@ -8127,48 +7577,6 @@
 	arc_min_prefetch_ms = 1000;
 	arc_min_prescient_prefetch_ms = 6000;
 
-<<<<<<< HEAD
-#ifdef _KERNEL
-	/*
-	 * Register a shrinker to support synchronous (direct) memory
-	 * reclaim from the arc.  This is done to prevent kswapd from
-	 * swapping out pages when it is preferable to shrink the arc.
-	 */
-	spl_register_shrinker(&arc_shrinker);
-
-	/*
-	 * The ARC tries to keep at least this much memory available for the
-	 * system.  This gives the ARC time to shrink in response to memory
-	 * pressure, before running completely out of memory and invoking the
-	 * direct-reclaim ARC shrinker.
-	 *
-	 * This should be more than twice high_wmark_pages(), so that
-	 * arc_wait_for_eviction() will wait until at least the
-	 * high_wmark_pages() are free (see arc_evict_state_impl()).
-	 *
-	 * It's hard to iterate the zones from a linux kernel module, which
-	 * makes it difficult to determine the watermark dynamically. Instead
-	 * we consider the maximum high watermark for any system, assuming
-	 * default parameters on Linux kernel 5.3.  The maximum low watermark
-	 * is 64MB, the max high watermark is 64MB + 0.2% of RAM, and the
-	 * maximum boost is 150% of the high watermark.  So the maximum
-	 * boosted high watermark is 160MB + 0.5% of RAM.
-	 *
-	 * The default arc_sys_free is 1/8th (12.5%) of RAM, which is
-	 * more than the highest high_wmark (160MB + 0.5% of RAM).
-	 */
-	arc_sys_free = allmem / 8;
-#endif
-
-	/* Set min cache to 1/32 of all memory, or 32MB, whichever is more */
-	arc_c_min = MAX(allmem / 32, 2ULL << SPA_MAXBLOCKSHIFT);
-	/* set max to 3/4 of all memory, or all but 1GB, whichever is more */
-	if (allmem >= 1 << 30)
-		arc_c_max = allmem - (1 << 30);
-	else
-		arc_c_max = arc_c_min;
-	arc_c_max = MAX(allmem * 3 / 4, arc_c_max);
-=======
 #if defined(_KERNEL)
 	arc_lowmem_init();
 #endif
@@ -8178,7 +7586,6 @@
 
 	/* How to set default max varies by platform. */
 	arc_c_max = arc_default_max(arc_c_min, allmem);
->>>>>>> cab24ec5
 
 	/*
 	 * In userland, there's only the memory pressure that we artificially
@@ -8235,17 +7642,10 @@
 		kstat_install(arc_ksp);
 	}
 
-<<<<<<< HEAD
-	arc_evict_zthr = zthr_create(arc_evict_cb_check,
-	    arc_evict_cb, NULL);
-	arc_reap_zthr = zthr_create_timer(arc_reap_cb_check,
-	    arc_reap_cb, NULL, SEC2NSEC(1));
-=======
 	arc_evict_zthr = zthr_create_timer("arc_evict",
 	    arc_evict_cb_check, arc_evict_cb, NULL, SEC2NSEC(1));
 	arc_reap_zthr = zthr_create_timer("arc_reap",
 	    arc_reap_cb_check, arc_reap_cb, NULL, SEC2NSEC(1));
->>>>>>> cab24ec5
 
 	arc_warm = B_FALSE;
 
@@ -8312,8 +7712,6 @@
 
 	mutex_destroy(&arc_evict_lock);
 	list_destroy(&arc_evict_waiters);
-<<<<<<< HEAD
-=======
 
 	/*
 	 * Free any buffers that were tagged for destruction.  This needs
@@ -8321,7 +7719,6 @@
 	 * values which are updated when freeing scatter ABDs.
 	 */
 	l2arc_do_free_on_write();
->>>>>>> cab24ec5
 
 	/*
 	 * buf_fini() must proceed arc_state_fini() because buf_fin() may
@@ -9836,8 +9233,6 @@
 
 			mutex_exit(hash_lock);
 
-<<<<<<< HEAD
-=======
 			/*
 			 * Append buf info to current log and commit if full.
 			 * arcstat_l2_{size,asize} kstats are updated
@@ -9846,7 +9241,6 @@
 			if (l2arc_log_blk_insert(dev, hdr))
 				l2arc_log_blk_commit(dev, pio, cb);
 
->>>>>>> cab24ec5
 			zio_nowait(wzio);
 		}
 
@@ -11331,14 +10725,6 @@
 ZFS_MODULE_PARAM(zfs_arc, zfs_arc_, dnode_reduce_percent, ULONG, ZMOD_RW,
 	"Percentage of excess dnodes to try to unpin");
 
-<<<<<<< HEAD
-ZFS_MODULE_PARAM(zfs_arc, zfs_arc_, get_data_eviction_pct, INT, ZMOD_RW,
-	"When full, ARC allocation waits for eviction of this % of alloc size");
-
-ZFS_MODULE_PARAM(zfs_arc, zfs_arc_, shrinker_limit, INT, ZMOD_RW,
-	"Limit on number of pages that ARC shrinker can reclaim at once");
-=======
 ZFS_MODULE_PARAM(zfs_arc, zfs_arc_, eviction_pct, INT, ZMOD_RW,
        "When full, ARC allocation waits for eviction of this % of alloc size");
->>>>>>> cab24ec5
 /* END CSTYLED */