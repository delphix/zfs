--- conflicted
+++ resolved
@@ -1416,14 +1416,9 @@
 	zio_t *gio = zio->io_gang_leader;
 	zio_gang_node_t *gn = zio->io_private;
 	blkptr_t *bp = zio->io_bp;
-<<<<<<< HEAD
 	int g;
 
-	ASSERT(zio_unique_parent(zio) == lio);
-=======
-
 	ASSERT(gio == zio_unique_parent(zio));
->>>>>>> 9babb374
 	ASSERT(zio_walk_children(zio) == NULL);
 
 	if (zio->io_error)
