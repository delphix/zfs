/*
 * CDDL HEADER START
 *
 * The contents of this file are subject to the terms of the
 * Common Development and Distribution License (the "License").
 * You may not use this file except in compliance with the License.
 *
 * You can obtain a copy of the license at usr/src/OPENSOLARIS.LICENSE
 * or http://www.opensolaris.org/os/licensing.
 * See the License for the specific language governing permissions
 * and limitations under the License.
 *
 * When distributing Covered Code, include this CDDL HEADER in each
 * file and include the License file at usr/src/OPENSOLARIS.LICENSE.
 * If applicable, add the following below this CDDL HEADER, with the
 * fields enclosed by brackets "[]" replaced with your own identifying
 * information: Portions Copyright [yyyy] [name of copyright owner]
 *
 * CDDL HEADER END
 */

/*
 * Copyright (c) 2005, 2010, Oracle and/or its affiliates. All rights reserved.
 * Portions Copyright 2011 Martin Matuska
 * Copyright 2015, OmniTI Computer Consulting, Inc. All rights reserved.
 * Portions Copyright 2012 Pawel Jakub Dawidek <pawel@dawidek.net>
 * Copyright (c) 2014, 2016 Joyent, Inc. All rights reserved.
 * Copyright 2016 Nexenta Systems, Inc.  All rights reserved.
 * Copyright (c) 2014, Joyent, Inc. All rights reserved.
 * Copyright (c) 2011, 2020 by Delphix. All rights reserved.
 * Copyright (c) 2013 by Saso Kiselkov. All rights reserved.
 * Copyright (c) 2013 Steven Hartland. All rights reserved.
 * Copyright (c) 2014 Integros [integros.com]
 * Copyright 2016 Toomas Soome <tsoome@me.com>
 * Copyright (c) 2016 Actifio, Inc. All rights reserved.
 * Copyright (c) 2018, loli10K <ezomori.nozomu@gmail.com>. All rights reserved.
 * Copyright 2017 RackTop Systems.
 * Copyright (c) 2017 Open-E, Inc. All Rights Reserved.
 * Copyright (c) 2019 Datto Inc.
 * Copyright (c) 2019, 2020 by Christian Schwarz. All rights reserved.
 * Copyright (c) 2019, Klara Inc.
 * Copyright (c) 2019, Allan Jude
 */

/*
 * ZFS ioctls.
 *
 * This file handles the ioctls to /dev/zfs, used for configuring ZFS storage
 * pools and filesystems, e.g. with /sbin/zfs and /sbin/zpool.
 *
 * There are two ways that we handle ioctls: the legacy way where almost
 * all of the logic is in the ioctl callback, and the new way where most
 * of the marshalling is handled in the common entry point, zfsdev_ioctl().
 *
 * Non-legacy ioctls should be registered by calling
 * zfs_ioctl_register() from zfs_ioctl_init().  The ioctl is invoked
 * from userland by lzc_ioctl().
 *
 * The registration arguments are as follows:
 *
 * const char *name
 *   The name of the ioctl.  This is used for history logging.  If the
 *   ioctl returns successfully (the callback returns 0), and allow_log
 *   is true, then a history log entry will be recorded with the input &
 *   output nvlists.  The log entry can be printed with "zpool history -i".
 *
 * zfs_ioc_t ioc
 *   The ioctl request number, which userland will pass to ioctl(2).
 *   We want newer versions of libzfs and libzfs_core to run against
 *   existing zfs kernel modules (i.e. a deferred reboot after an update).
 *   Therefore the ioctl numbers cannot change from release to release.
 *
 * zfs_secpolicy_func_t *secpolicy
 *   This function will be called before the zfs_ioc_func_t, to
 *   determine if this operation is permitted.  It should return EPERM
 *   on failure, and 0 on success.  Checks include determining if the
 *   dataset is visible in this zone, and if the user has either all
 *   zfs privileges in the zone (SYS_MOUNT), or has been granted permission
 *   to do this operation on this dataset with "zfs allow".
 *
 * zfs_ioc_namecheck_t namecheck
 *   This specifies what to expect in the zfs_cmd_t:zc_name -- a pool
 *   name, a dataset name, or nothing.  If the name is not well-formed,
 *   the ioctl will fail and the callback will not be called.
 *   Therefore, the callback can assume that the name is well-formed
 *   (e.g. is null-terminated, doesn't have more than one '@' character,
 *   doesn't have invalid characters).
 *
 * zfs_ioc_poolcheck_t pool_check
 *   This specifies requirements on the pool state.  If the pool does
 *   not meet them (is suspended or is readonly), the ioctl will fail
 *   and the callback will not be called.  If any checks are specified
 *   (i.e. it is not POOL_CHECK_NONE), namecheck must not be NO_NAME.
 *   Multiple checks can be or-ed together (e.g. POOL_CHECK_SUSPENDED |
 *   POOL_CHECK_READONLY).
 *
 * zfs_ioc_key_t *nvl_keys
 *  The list of expected/allowable innvl input keys. This list is used
 *  to validate the nvlist input to the ioctl.
 *
 * boolean_t smush_outnvlist
 *   If smush_outnvlist is true, then the output is presumed to be a
 *   list of errors, and it will be "smushed" down to fit into the
 *   caller's buffer, by removing some entries and replacing them with a
 *   single "N_MORE_ERRORS" entry indicating how many were removed.  See
 *   nvlist_smush() for details.  If smush_outnvlist is false, and the
 *   outnvlist does not fit into the userland-provided buffer, then the
 *   ioctl will fail with ENOMEM.
 *
 * zfs_ioc_func_t *func
 *   The callback function that will perform the operation.
 *
 *   The callback should return 0 on success, or an error number on
 *   failure.  If the function fails, the userland ioctl will return -1,
 *   and errno will be set to the callback's return value.  The callback
 *   will be called with the following arguments:
 *
 *   const char *name
 *     The name of the pool or dataset to operate on, from
 *     zfs_cmd_t:zc_name.  The 'namecheck' argument specifies the
 *     expected type (pool, dataset, or none).
 *
 *   nvlist_t *innvl
 *     The input nvlist, deserialized from zfs_cmd_t:zc_nvlist_src.  Or
 *     NULL if no input nvlist was provided.  Changes to this nvlist are
 *     ignored.  If the input nvlist could not be deserialized, the
 *     ioctl will fail and the callback will not be called.
 *
 *   nvlist_t *outnvl
 *     The output nvlist, initially empty.  The callback can fill it in,
 *     and it will be returned to userland by serializing it into
 *     zfs_cmd_t:zc_nvlist_dst.  If it is non-empty, and serialization
 *     fails (e.g. because the caller didn't supply a large enough
 *     buffer), then the overall ioctl will fail.  See the
 *     'smush_nvlist' argument above for additional behaviors.
 *
 *     There are two typical uses of the output nvlist:
 *       - To return state, e.g. property values.  In this case,
 *         smush_outnvlist should be false.  If the buffer was not large
 *         enough, the caller will reallocate a larger buffer and try
 *         the ioctl again.
 *
 *       - To return multiple errors from an ioctl which makes on-disk
 *         changes.  In this case, smush_outnvlist should be true.
 *         Ioctls which make on-disk modifications should generally not
 *         use the outnvl if they succeed, because the caller can not
 *         distinguish between the operation failing, and
 *         deserialization failing.
 *
 * IOCTL Interface Errors
 *
 * The following ioctl input errors can be returned:
 *   ZFS_ERR_IOC_CMD_UNAVAIL	the ioctl number is not supported by kernel
 *   ZFS_ERR_IOC_ARG_UNAVAIL	an input argument is not supported by kernel
 *   ZFS_ERR_IOC_ARG_REQUIRED	a required input argument is missing
 *   ZFS_ERR_IOC_ARG_BADTYPE	an input argument has an invalid type
 */

#include <sys/types.h>
#include <sys/param.h>
#include <sys/errno.h>
#include <sys/uio.h>
#include <sys/file.h>
#include <sys/kmem.h>
#include <sys/cmn_err.h>
#include <sys/stat.h>
#include <sys/zfs_ioctl.h>
#include <sys/zfs_quota.h>
#include <sys/zfs_vfsops.h>
#include <sys/zfs_znode.h>
#include <sys/zap.h>
#include <sys/spa.h>
#include <sys/spa_impl.h>
#include <sys/vdev.h>
#include <sys/vdev_impl.h>
#include <sys/dmu.h>
#include <sys/dsl_dir.h>
#include <sys/dsl_dataset.h>
#include <sys/dsl_prop.h>
#include <sys/dsl_deleg.h>
#include <sys/dmu_objset.h>
#include <sys/dmu_impl.h>
#include <sys/dmu_redact.h>
#include <sys/dmu_tx.h>
#include <sys/sunddi.h>
#include <sys/policy.h>
#include <sys/zone.h>
#include <sys/nvpair.h>
#include <sys/pathname.h>
#include <sys/fs/zfs.h>
#include <sys/zfs_ctldir.h>
#include <sys/zfs_dir.h>
#include <sys/zfs_onexit.h>
#include <sys/zvol.h>
#include <sys/dsl_scan.h>
#include <sys/fm/util.h>
#include <sys/dsl_crypt.h>
#include <sys/rrwlock.h>
#include <sys/zfs_file.h>

#include <sys/dmu_send.h>
#include <sys/dmu_recv.h>
#include <sys/dsl_destroy.h>
#include <sys/dsl_bookmark.h>
#include <sys/dsl_userhold.h>
#include <sys/zfeature.h>
#include <sys/zcp.h>
#include <sys/zio_checksum.h>
#include <sys/vdev_removal.h>
#include <sys/vdev_impl.h>
#include <sys/vdev_initialize.h>
#include <sys/vdev_trim.h>

#include "zfs_namecheck.h"
#include "zfs_prop.h"
#include "zfs_deleg.h"
#include "zfs_comutil.h"

#include <sys/lua/lua.h>
#include <sys/lua/lauxlib.h>
#include <sys/zfs_ioctl_impl.h>

kmutex_t zfsdev_state_lock;
zfsdev_state_t *zfsdev_state_list;

/*
 * Limit maximum nvlist size.  We don't want users passing in insane values
 * for zc->zc_nvlist_src_size, since we will need to allocate that much memory.
 * Defaults to 0=auto which is handled by platform code.
 */
unsigned long zfs_max_nvlist_src_size = 0;

uint_t zfs_fsyncer_key;
uint_t zfs_allow_log_key;

/* DATA_TYPE_ANY is used when zkey_type can vary. */
#define	DATA_TYPE_ANY	DATA_TYPE_UNKNOWN

typedef struct zfs_ioc_vec {
	zfs_ioc_legacy_func_t	*zvec_legacy_func;
	zfs_ioc_func_t		*zvec_func;
	zfs_secpolicy_func_t	*zvec_secpolicy;
	zfs_ioc_namecheck_t	zvec_namecheck;
	boolean_t		zvec_allow_log;
	zfs_ioc_poolcheck_t	zvec_pool_check;
	boolean_t		zvec_smush_outnvlist;
	const char		*zvec_name;
	const zfs_ioc_key_t	*zvec_nvl_keys;
	size_t			zvec_nvl_key_count;
} zfs_ioc_vec_t;

/* This array is indexed by zfs_userquota_prop_t */
static const char *userquota_perms[] = {
	ZFS_DELEG_PERM_USERUSED,
	ZFS_DELEG_PERM_USERQUOTA,
	ZFS_DELEG_PERM_GROUPUSED,
	ZFS_DELEG_PERM_GROUPQUOTA,
	ZFS_DELEG_PERM_USEROBJUSED,
	ZFS_DELEG_PERM_USEROBJQUOTA,
	ZFS_DELEG_PERM_GROUPOBJUSED,
	ZFS_DELEG_PERM_GROUPOBJQUOTA,
	ZFS_DELEG_PERM_PROJECTUSED,
	ZFS_DELEG_PERM_PROJECTQUOTA,
	ZFS_DELEG_PERM_PROJECTOBJUSED,
	ZFS_DELEG_PERM_PROJECTOBJQUOTA,
};

static int zfs_ioc_userspace_upgrade(zfs_cmd_t *zc);
static int zfs_ioc_id_quota_upgrade(zfs_cmd_t *zc);
static int zfs_check_settable(const char *name, nvpair_t *property,
    cred_t *cr);
static int zfs_check_clearable(char *dataset, nvlist_t *props,
    nvlist_t **errors);
static int zfs_fill_zplprops_root(uint64_t, nvlist_t *, nvlist_t *,
    boolean_t *);
int zfs_set_prop_nvlist(const char *, zprop_source_t, nvlist_t *, nvlist_t *);
static int get_nvlist(uint64_t nvl, uint64_t size, int iflag, nvlist_t **nvp);

static void
history_str_free(char *buf)
{
	kmem_free(buf, HIS_MAX_RECORD_LEN);
}

static char *
history_str_get(zfs_cmd_t *zc)
{
	char *buf;

	if (zc->zc_history == 0)
		return (NULL);

	buf = kmem_alloc(HIS_MAX_RECORD_LEN, KM_SLEEP);
	if (copyinstr((void *)(uintptr_t)zc->zc_history,
	    buf, HIS_MAX_RECORD_LEN, NULL) != 0) {
		history_str_free(buf);
		return (NULL);
	}

	buf[HIS_MAX_RECORD_LEN -1] = '\0';

	return (buf);
}

/*
 * Return non-zero if the spa version is less than requested version.
 */
static int
zfs_earlier_version(const char *name, int version)
{
	spa_t *spa;

	if (spa_open(name, &spa, FTAG) == 0) {
		if (spa_version(spa) < version) {
			spa_close(spa, FTAG);
			return (1);
		}
		spa_close(spa, FTAG);
	}
	return (0);
}

/*
 * Return TRUE if the ZPL version is less than requested version.
 */
static boolean_t
zpl_earlier_version(const char *name, int version)
{
	objset_t *os;
	boolean_t rc = B_TRUE;

	if (dmu_objset_hold(name, FTAG, &os) == 0) {
		uint64_t zplversion;

		if (dmu_objset_type(os) != DMU_OST_ZFS) {
			dmu_objset_rele(os, FTAG);
			return (B_TRUE);
		}
		/* XXX reading from non-owned objset */
		if (zfs_get_zplprop(os, ZFS_PROP_VERSION, &zplversion) == 0)
			rc = zplversion < version;
		dmu_objset_rele(os, FTAG);
	}
	return (rc);
}

static void
zfs_log_history(zfs_cmd_t *zc)
{
	spa_t *spa;
	char *buf;

	if ((buf = history_str_get(zc)) == NULL)
		return;

	if (spa_open(zc->zc_name, &spa, FTAG) == 0) {
		if (spa_version(spa) >= SPA_VERSION_ZPOOL_HISTORY)
			(void) spa_history_log(spa, buf);
		spa_close(spa, FTAG);
	}
	history_str_free(buf);
}

/*
 * Policy for top-level read operations (list pools).  Requires no privileges,
 * and can be used in the local zone, as there is no associated dataset.
 */
/* ARGSUSED */
static int
zfs_secpolicy_none(zfs_cmd_t *zc, nvlist_t *innvl, cred_t *cr)
{
	return (0);
}

/*
 * Policy for dataset read operations (list children, get statistics).  Requires
 * no privileges, but must be visible in the local zone.
 */
/* ARGSUSED */
static int
zfs_secpolicy_read(zfs_cmd_t *zc, nvlist_t *innvl, cred_t *cr)
{
	if (INGLOBALZONE(curproc) ||
	    zone_dataset_visible(zc->zc_name, NULL))
		return (0);

	return (SET_ERROR(ENOENT));
}

static int
zfs_dozonecheck_impl(const char *dataset, uint64_t zoned, cred_t *cr)
{
	int writable = 1;

	/*
	 * The dataset must be visible by this zone -- check this first
	 * so they don't see EPERM on something they shouldn't know about.
	 */
	if (!INGLOBALZONE(curproc) &&
	    !zone_dataset_visible(dataset, &writable))
		return (SET_ERROR(ENOENT));

	if (INGLOBALZONE(curproc)) {
		/*
		 * If the fs is zoned, only root can access it from the
		 * global zone.
		 */
		if (secpolicy_zfs(cr) && zoned)
			return (SET_ERROR(EPERM));
	} else {
		/*
		 * If we are in a local zone, the 'zoned' property must be set.
		 */
		if (!zoned)
			return (SET_ERROR(EPERM));

		/* must be writable by this zone */
		if (!writable)
			return (SET_ERROR(EPERM));
	}
	return (0);
}

static int
zfs_dozonecheck(const char *dataset, cred_t *cr)
{
	uint64_t zoned;

	if (dsl_prop_get_integer(dataset, zfs_prop_to_name(ZFS_PROP_ZONED),
	    &zoned, NULL))
		return (SET_ERROR(ENOENT));

	return (zfs_dozonecheck_impl(dataset, zoned, cr));
}

static int
zfs_dozonecheck_ds(const char *dataset, dsl_dataset_t *ds, cred_t *cr)
{
	uint64_t zoned;

	if (dsl_prop_get_int_ds(ds, zfs_prop_to_name(ZFS_PROP_ZONED), &zoned))
		return (SET_ERROR(ENOENT));

	return (zfs_dozonecheck_impl(dataset, zoned, cr));
}

static int
zfs_secpolicy_write_perms_ds(const char *name, dsl_dataset_t *ds,
    const char *perm, cred_t *cr)
{
	int error;

	error = zfs_dozonecheck_ds(name, ds, cr);
	if (error == 0) {
		error = secpolicy_zfs(cr);
		if (error != 0)
			error = dsl_deleg_access_impl(ds, perm, cr);
	}
	return (error);
}

static int
zfs_secpolicy_write_perms(const char *name, const char *perm, cred_t *cr)
{
	int error;
	dsl_dataset_t *ds;
	dsl_pool_t *dp;

	/*
	 * First do a quick check for root in the global zone, which
	 * is allowed to do all write_perms.  This ensures that zfs_ioc_*
	 * will get to handle nonexistent datasets.
	 */
	if (INGLOBALZONE(curproc) && secpolicy_zfs(cr) == 0)
		return (0);

	error = dsl_pool_hold(name, FTAG, &dp);
	if (error != 0)
		return (error);

	error = dsl_dataset_hold(dp, name, FTAG, &ds);
	if (error != 0) {
		dsl_pool_rele(dp, FTAG);
		return (error);
	}

	error = zfs_secpolicy_write_perms_ds(name, ds, perm, cr);

	dsl_dataset_rele(ds, FTAG);
	dsl_pool_rele(dp, FTAG);
	return (error);
}

/*
 * Policy for setting the security label property.
 *
 * Returns 0 for success, non-zero for access and other errors.
 */
static int
zfs_set_slabel_policy(const char *name, char *strval, cred_t *cr)
{
#ifdef HAVE_MLSLABEL
	char		ds_hexsl[MAXNAMELEN];
	bslabel_t	ds_sl, new_sl;
	boolean_t	new_default = FALSE;
	uint64_t	zoned;
	int		needed_priv = -1;
	int		error;

	/* First get the existing dataset label. */
	error = dsl_prop_get(name, zfs_prop_to_name(ZFS_PROP_MLSLABEL),
	    1, sizeof (ds_hexsl), &ds_hexsl, NULL);
	if (error != 0)
		return (SET_ERROR(EPERM));

	if (strcasecmp(strval, ZFS_MLSLABEL_DEFAULT) == 0)
		new_default = TRUE;

	/* The label must be translatable */
	if (!new_default && (hexstr_to_label(strval, &new_sl) != 0))
		return (SET_ERROR(EINVAL));

	/*
	 * In a non-global zone, disallow attempts to set a label that
	 * doesn't match that of the zone; otherwise no other checks
	 * are needed.
	 */
	if (!INGLOBALZONE(curproc)) {
		if (new_default || !blequal(&new_sl, CR_SL(CRED())))
			return (SET_ERROR(EPERM));
		return (0);
	}

	/*
	 * For global-zone datasets (i.e., those whose zoned property is
	 * "off", verify that the specified new label is valid for the
	 * global zone.
	 */
	if (dsl_prop_get_integer(name,
	    zfs_prop_to_name(ZFS_PROP_ZONED), &zoned, NULL))
		return (SET_ERROR(EPERM));
	if (!zoned) {
		if (zfs_check_global_label(name, strval) != 0)
			return (SET_ERROR(EPERM));
	}

	/*
	 * If the existing dataset label is nondefault, check if the
	 * dataset is mounted (label cannot be changed while mounted).
	 * Get the zfsvfs_t; if there isn't one, then the dataset isn't
	 * mounted (or isn't a dataset, doesn't exist, ...).
	 */
	if (strcasecmp(ds_hexsl, ZFS_MLSLABEL_DEFAULT) != 0) {
		objset_t *os;
		static char *setsl_tag = "setsl_tag";

		/*
		 * Try to own the dataset; abort if there is any error,
		 * (e.g., already mounted, in use, or other error).
		 */
		error = dmu_objset_own(name, DMU_OST_ZFS, B_TRUE, B_TRUE,
		    setsl_tag, &os);
		if (error != 0)
			return (SET_ERROR(EPERM));

		dmu_objset_disown(os, B_TRUE, setsl_tag);

		if (new_default) {
			needed_priv = PRIV_FILE_DOWNGRADE_SL;
			goto out_check;
		}

		if (hexstr_to_label(strval, &new_sl) != 0)
			return (SET_ERROR(EPERM));

		if (blstrictdom(&ds_sl, &new_sl))
			needed_priv = PRIV_FILE_DOWNGRADE_SL;
		else if (blstrictdom(&new_sl, &ds_sl))
			needed_priv = PRIV_FILE_UPGRADE_SL;
	} else {
		/* dataset currently has a default label */
		if (!new_default)
			needed_priv = PRIV_FILE_UPGRADE_SL;
	}

out_check:
	if (needed_priv != -1)
		return (PRIV_POLICY(cr, needed_priv, B_FALSE, EPERM, NULL));
	return (0);
#else
	return (SET_ERROR(ENOTSUP));
#endif /* HAVE_MLSLABEL */
}

static int
zfs_secpolicy_setprop(const char *dsname, zfs_prop_t prop, nvpair_t *propval,
    cred_t *cr)
{
	char *strval;

	/*
	 * Check permissions for special properties.
	 */
	switch (prop) {
	default:
		break;
	case ZFS_PROP_ZONED:
		/*
		 * Disallow setting of 'zoned' from within a local zone.
		 */
		if (!INGLOBALZONE(curproc))
			return (SET_ERROR(EPERM));
		break;

	case ZFS_PROP_QUOTA:
	case ZFS_PROP_FILESYSTEM_LIMIT:
	case ZFS_PROP_SNAPSHOT_LIMIT:
		if (!INGLOBALZONE(curproc)) {
			uint64_t zoned;
			char setpoint[ZFS_MAX_DATASET_NAME_LEN];
			/*
			 * Unprivileged users are allowed to modify the
			 * limit on things *under* (ie. contained by)
			 * the thing they own.
			 */
			if (dsl_prop_get_integer(dsname,
			    zfs_prop_to_name(ZFS_PROP_ZONED), &zoned, setpoint))
				return (SET_ERROR(EPERM));
			if (!zoned || strlen(dsname) <= strlen(setpoint))
				return (SET_ERROR(EPERM));
		}
		break;

	case ZFS_PROP_MLSLABEL:
		if (!is_system_labeled())
			return (SET_ERROR(EPERM));

		if (nvpair_value_string(propval, &strval) == 0) {
			int err;

			err = zfs_set_slabel_policy(dsname, strval, CRED());
			if (err != 0)
				return (err);
		}
		break;
	}

	return (zfs_secpolicy_write_perms(dsname, zfs_prop_to_name(prop), cr));
}

/* ARGSUSED */
static int
zfs_secpolicy_set_fsacl(zfs_cmd_t *zc, nvlist_t *innvl, cred_t *cr)
{
	int error;

	error = zfs_dozonecheck(zc->zc_name, cr);
	if (error != 0)
		return (error);

	/*
	 * permission to set permissions will be evaluated later in
	 * dsl_deleg_can_allow()
	 */
	return (0);
}

/* ARGSUSED */
static int
zfs_secpolicy_rollback(zfs_cmd_t *zc, nvlist_t *innvl, cred_t *cr)
{
	return (zfs_secpolicy_write_perms(zc->zc_name,
	    ZFS_DELEG_PERM_ROLLBACK, cr));
}

/* ARGSUSED */
static int
zfs_secpolicy_send(zfs_cmd_t *zc, nvlist_t *innvl, cred_t *cr)
{
	dsl_pool_t *dp;
	dsl_dataset_t *ds;
	char *cp;
	int error;

	/*
	 * Generate the current snapshot name from the given objsetid, then
	 * use that name for the secpolicy/zone checks.
	 */
	cp = strchr(zc->zc_name, '@');
	if (cp == NULL)
		return (SET_ERROR(EINVAL));
	error = dsl_pool_hold(zc->zc_name, FTAG, &dp);
	if (error != 0)
		return (error);

	error = dsl_dataset_hold_obj(dp, zc->zc_sendobj, FTAG, &ds);
	if (error != 0) {
		dsl_pool_rele(dp, FTAG);
		return (error);
	}

	dsl_dataset_name(ds, zc->zc_name);

	error = zfs_secpolicy_write_perms_ds(zc->zc_name, ds,
	    ZFS_DELEG_PERM_SEND, cr);
	dsl_dataset_rele(ds, FTAG);
	dsl_pool_rele(dp, FTAG);

	return (error);
}

/* ARGSUSED */
static int
zfs_secpolicy_send_new(zfs_cmd_t *zc, nvlist_t *innvl, cred_t *cr)
{
	return (zfs_secpolicy_write_perms(zc->zc_name,
	    ZFS_DELEG_PERM_SEND, cr));
}

static int
zfs_secpolicy_share(zfs_cmd_t *zc, nvlist_t *innvl, cred_t *cr)
{
	return (SET_ERROR(ENOTSUP));
}

static int
zfs_secpolicy_smb_acl(zfs_cmd_t *zc, nvlist_t *innvl, cred_t *cr)
{
	return (SET_ERROR(ENOTSUP));
}

static int
zfs_get_parent(const char *datasetname, char *parent, int parentsize)
{
	char *cp;

	/*
	 * Remove the @bla or /bla from the end of the name to get the parent.
	 */
	(void) strncpy(parent, datasetname, parentsize);
	cp = strrchr(parent, '@');
	if (cp != NULL) {
		cp[0] = '\0';
	} else {
		cp = strrchr(parent, '/');
		if (cp == NULL)
			return (SET_ERROR(ENOENT));
		cp[0] = '\0';
	}

	return (0);
}

int
zfs_secpolicy_destroy_perms(const char *name, cred_t *cr)
{
	int error;

	if ((error = zfs_secpolicy_write_perms(name,
	    ZFS_DELEG_PERM_MOUNT, cr)) != 0)
		return (error);

	return (zfs_secpolicy_write_perms(name, ZFS_DELEG_PERM_DESTROY, cr));
}

/* ARGSUSED */
static int
zfs_secpolicy_destroy(zfs_cmd_t *zc, nvlist_t *innvl, cred_t *cr)
{
	return (zfs_secpolicy_destroy_perms(zc->zc_name, cr));
}

/*
 * Destroying snapshots with delegated permissions requires
 * descendant mount and destroy permissions.
 */
/* ARGSUSED */
static int
zfs_secpolicy_destroy_snaps(zfs_cmd_t *zc, nvlist_t *innvl, cred_t *cr)
{
	nvlist_t *snaps;
	nvpair_t *pair, *nextpair;
	int error = 0;

	snaps = fnvlist_lookup_nvlist(innvl, "snaps");

	for (pair = nvlist_next_nvpair(snaps, NULL); pair != NULL;
	    pair = nextpair) {
		nextpair = nvlist_next_nvpair(snaps, pair);
		error = zfs_secpolicy_destroy_perms(nvpair_name(pair), cr);
		if (error == ENOENT) {
			/*
			 * Ignore any snapshots that don't exist (we consider
			 * them "already destroyed").  Remove the name from the
			 * nvl here in case the snapshot is created between
			 * now and when we try to destroy it (in which case
			 * we don't want to destroy it since we haven't
			 * checked for permission).
			 */
			fnvlist_remove_nvpair(snaps, pair);
			error = 0;
		}
		if (error != 0)
			break;
	}

	return (error);
}

int
zfs_secpolicy_rename_perms(const char *from, const char *to, cred_t *cr)
{
	char	parentname[ZFS_MAX_DATASET_NAME_LEN];
	int	error;

	if ((error = zfs_secpolicy_write_perms(from,
	    ZFS_DELEG_PERM_RENAME, cr)) != 0)
		return (error);

	if ((error = zfs_secpolicy_write_perms(from,
	    ZFS_DELEG_PERM_MOUNT, cr)) != 0)
		return (error);

	if ((error = zfs_get_parent(to, parentname,
	    sizeof (parentname))) != 0)
		return (error);

	if ((error = zfs_secpolicy_write_perms(parentname,
	    ZFS_DELEG_PERM_CREATE, cr)) != 0)
		return (error);

	if ((error = zfs_secpolicy_write_perms(parentname,
	    ZFS_DELEG_PERM_MOUNT, cr)) != 0)
		return (error);

	return (error);
}

/* ARGSUSED */
static int
zfs_secpolicy_rename(zfs_cmd_t *zc, nvlist_t *innvl, cred_t *cr)
{
	return (zfs_secpolicy_rename_perms(zc->zc_name, zc->zc_value, cr));
}

/* ARGSUSED */
static int
zfs_secpolicy_promote(zfs_cmd_t *zc, nvlist_t *innvl, cred_t *cr)
{
	dsl_pool_t *dp;
	dsl_dataset_t *clone;
	int error;

	error = zfs_secpolicy_write_perms(zc->zc_name,
	    ZFS_DELEG_PERM_PROMOTE, cr);
	if (error != 0)
		return (error);

	error = dsl_pool_hold(zc->zc_name, FTAG, &dp);
	if (error != 0)
		return (error);

	error = dsl_dataset_hold(dp, zc->zc_name, FTAG, &clone);

	if (error == 0) {
		char parentname[ZFS_MAX_DATASET_NAME_LEN];
		dsl_dataset_t *origin = NULL;
		dsl_dir_t *dd;
		dd = clone->ds_dir;

		error = dsl_dataset_hold_obj(dd->dd_pool,
		    dsl_dir_phys(dd)->dd_origin_obj, FTAG, &origin);
		if (error != 0) {
			dsl_dataset_rele(clone, FTAG);
			dsl_pool_rele(dp, FTAG);
			return (error);
		}

		error = zfs_secpolicy_write_perms_ds(zc->zc_name, clone,
		    ZFS_DELEG_PERM_MOUNT, cr);

		dsl_dataset_name(origin, parentname);
		if (error == 0) {
			error = zfs_secpolicy_write_perms_ds(parentname, origin,
			    ZFS_DELEG_PERM_PROMOTE, cr);
		}
		dsl_dataset_rele(clone, FTAG);
		dsl_dataset_rele(origin, FTAG);
	}
	dsl_pool_rele(dp, FTAG);
	return (error);
}

/* ARGSUSED */
static int
zfs_secpolicy_recv(zfs_cmd_t *zc, nvlist_t *innvl, cred_t *cr)
{
	int error;

	if ((error = zfs_secpolicy_write_perms(zc->zc_name,
	    ZFS_DELEG_PERM_RECEIVE, cr)) != 0)
		return (error);

	if ((error = zfs_secpolicy_write_perms(zc->zc_name,
	    ZFS_DELEG_PERM_MOUNT, cr)) != 0)
		return (error);

	return (zfs_secpolicy_write_perms(zc->zc_name,
	    ZFS_DELEG_PERM_CREATE, cr));
}

/* ARGSUSED */
static int
zfs_secpolicy_recv_new(zfs_cmd_t *zc, nvlist_t *innvl, cred_t *cr)
{
	return (zfs_secpolicy_recv(zc, innvl, cr));
}

int
zfs_secpolicy_snapshot_perms(const char *name, cred_t *cr)
{
	return (zfs_secpolicy_write_perms(name,
	    ZFS_DELEG_PERM_SNAPSHOT, cr));
}

/*
 * Check for permission to create each snapshot in the nvlist.
 */
/* ARGSUSED */
static int
zfs_secpolicy_snapshot(zfs_cmd_t *zc, nvlist_t *innvl, cred_t *cr)
{
	nvlist_t *snaps;
	int error = 0;
	nvpair_t *pair;

	snaps = fnvlist_lookup_nvlist(innvl, "snaps");

	for (pair = nvlist_next_nvpair(snaps, NULL); pair != NULL;
	    pair = nvlist_next_nvpair(snaps, pair)) {
		char *name = nvpair_name(pair);
		char *atp = strchr(name, '@');

		if (atp == NULL) {
			error = SET_ERROR(EINVAL);
			break;
		}
		*atp = '\0';
		error = zfs_secpolicy_snapshot_perms(name, cr);
		*atp = '@';
		if (error != 0)
			break;
	}
	return (error);
}

/*
 * Check for permission to create each bookmark in the nvlist.
 */
/* ARGSUSED */
static int
zfs_secpolicy_bookmark(zfs_cmd_t *zc, nvlist_t *innvl, cred_t *cr)
{
	int error = 0;

	for (nvpair_t *pair = nvlist_next_nvpair(innvl, NULL);
	    pair != NULL; pair = nvlist_next_nvpair(innvl, pair)) {
		char *name = nvpair_name(pair);
		char *hashp = strchr(name, '#');

		if (hashp == NULL) {
			error = SET_ERROR(EINVAL);
			break;
		}
		*hashp = '\0';
		error = zfs_secpolicy_write_perms(name,
		    ZFS_DELEG_PERM_BOOKMARK, cr);
		*hashp = '#';
		if (error != 0)
			break;
	}
	return (error);
}

/* ARGSUSED */
static int
zfs_secpolicy_destroy_bookmarks(zfs_cmd_t *zc, nvlist_t *innvl, cred_t *cr)
{
	nvpair_t *pair, *nextpair;
	int error = 0;

	for (pair = nvlist_next_nvpair(innvl, NULL); pair != NULL;
	    pair = nextpair) {
		char *name = nvpair_name(pair);
		char *hashp = strchr(name, '#');
		nextpair = nvlist_next_nvpair(innvl, pair);

		if (hashp == NULL) {
			error = SET_ERROR(EINVAL);
			break;
		}

		*hashp = '\0';
		error = zfs_secpolicy_write_perms(name,
		    ZFS_DELEG_PERM_DESTROY, cr);
		*hashp = '#';
		if (error == ENOENT) {
			/*
			 * Ignore any filesystems that don't exist (we consider
			 * their bookmarks "already destroyed").  Remove
			 * the name from the nvl here in case the filesystem
			 * is created between now and when we try to destroy
			 * the bookmark (in which case we don't want to
			 * destroy it since we haven't checked for permission).
			 */
			fnvlist_remove_nvpair(innvl, pair);
			error = 0;
		}
		if (error != 0)
			break;
	}

	return (error);
}

/* ARGSUSED */
static int
zfs_secpolicy_log_history(zfs_cmd_t *zc, nvlist_t *innvl, cred_t *cr)
{
	/*
	 * Even root must have a proper TSD so that we know what pool
	 * to log to.
	 */
	if (tsd_get(zfs_allow_log_key) == NULL)
		return (SET_ERROR(EPERM));
	return (0);
}

static int
zfs_secpolicy_create_clone(zfs_cmd_t *zc, nvlist_t *innvl, cred_t *cr)
{
	char	parentname[ZFS_MAX_DATASET_NAME_LEN];
	int	error;
	char	*origin;

	if ((error = zfs_get_parent(zc->zc_name, parentname,
	    sizeof (parentname))) != 0)
		return (error);

	if (nvlist_lookup_string(innvl, "origin", &origin) == 0 &&
	    (error = zfs_secpolicy_write_perms(origin,
	    ZFS_DELEG_PERM_CLONE, cr)) != 0)
		return (error);

	if ((error = zfs_secpolicy_write_perms(parentname,
	    ZFS_DELEG_PERM_CREATE, cr)) != 0)
		return (error);

	return (zfs_secpolicy_write_perms(parentname,
	    ZFS_DELEG_PERM_MOUNT, cr));
}

/*
 * Policy for pool operations - create/destroy pools, add vdevs, etc.  Requires
 * SYS_CONFIG privilege, which is not available in a local zone.
 */
/* ARGSUSED */
int
zfs_secpolicy_config(zfs_cmd_t *zc, nvlist_t *innvl, cred_t *cr)
{
	if (secpolicy_sys_config(cr, B_FALSE) != 0)
		return (SET_ERROR(EPERM));

	return (0);
}

/*
 * Policy for object to name lookups.
 */
/* ARGSUSED */
static int
zfs_secpolicy_diff(zfs_cmd_t *zc, nvlist_t *innvl, cred_t *cr)
{
	int error;

	if ((error = secpolicy_sys_config(cr, B_FALSE)) == 0)
		return (0);

	error = zfs_secpolicy_write_perms(zc->zc_name, ZFS_DELEG_PERM_DIFF, cr);
	return (error);
}

/*
 * Policy for fault injection.  Requires all privileges.
 */
/* ARGSUSED */
static int
zfs_secpolicy_inject(zfs_cmd_t *zc, nvlist_t *innvl, cred_t *cr)
{
	return (secpolicy_zinject(cr));
}

/* ARGSUSED */
static int
zfs_secpolicy_inherit_prop(zfs_cmd_t *zc, nvlist_t *innvl, cred_t *cr)
{
	zfs_prop_t prop = zfs_name_to_prop(zc->zc_value);

	if (prop == ZPROP_INVAL) {
		if (!zfs_prop_user(zc->zc_value))
			return (SET_ERROR(EINVAL));
		return (zfs_secpolicy_write_perms(zc->zc_name,
		    ZFS_DELEG_PERM_USERPROP, cr));
	} else {
		return (zfs_secpolicy_setprop(zc->zc_name, prop,
		    NULL, cr));
	}
}

static int
zfs_secpolicy_userspace_one(zfs_cmd_t *zc, nvlist_t *innvl, cred_t *cr)
{
	int err = zfs_secpolicy_read(zc, innvl, cr);
	if (err)
		return (err);

	if (zc->zc_objset_type >= ZFS_NUM_USERQUOTA_PROPS)
		return (SET_ERROR(EINVAL));

	if (zc->zc_value[0] == 0) {
		/*
		 * They are asking about a posix uid/gid.  If it's
		 * themself, allow it.
		 */
		if (zc->zc_objset_type == ZFS_PROP_USERUSED ||
		    zc->zc_objset_type == ZFS_PROP_USERQUOTA ||
		    zc->zc_objset_type == ZFS_PROP_USEROBJUSED ||
		    zc->zc_objset_type == ZFS_PROP_USEROBJQUOTA) {
			if (zc->zc_guid == crgetuid(cr))
				return (0);
		} else if (zc->zc_objset_type == ZFS_PROP_GROUPUSED ||
		    zc->zc_objset_type == ZFS_PROP_GROUPQUOTA ||
		    zc->zc_objset_type == ZFS_PROP_GROUPOBJUSED ||
		    zc->zc_objset_type == ZFS_PROP_GROUPOBJQUOTA) {
			if (groupmember(zc->zc_guid, cr))
				return (0);
		}
		/* else is for project quota/used */
	}

	return (zfs_secpolicy_write_perms(zc->zc_name,
	    userquota_perms[zc->zc_objset_type], cr));
}

static int
zfs_secpolicy_userspace_many(zfs_cmd_t *zc, nvlist_t *innvl, cred_t *cr)
{
	int err = zfs_secpolicy_read(zc, innvl, cr);
	if (err)
		return (err);

	if (zc->zc_objset_type >= ZFS_NUM_USERQUOTA_PROPS)
		return (SET_ERROR(EINVAL));

	return (zfs_secpolicy_write_perms(zc->zc_name,
	    userquota_perms[zc->zc_objset_type], cr));
}

/* ARGSUSED */
static int
zfs_secpolicy_userspace_upgrade(zfs_cmd_t *zc, nvlist_t *innvl, cred_t *cr)
{
	return (zfs_secpolicy_setprop(zc->zc_name, ZFS_PROP_VERSION,
	    NULL, cr));
}

/* ARGSUSED */
static int
zfs_secpolicy_hold(zfs_cmd_t *zc, nvlist_t *innvl, cred_t *cr)
{
	nvpair_t *pair;
	nvlist_t *holds;
	int error;

	holds = fnvlist_lookup_nvlist(innvl, "holds");

	for (pair = nvlist_next_nvpair(holds, NULL); pair != NULL;
	    pair = nvlist_next_nvpair(holds, pair)) {
		char fsname[ZFS_MAX_DATASET_NAME_LEN];
		error = dmu_fsname(nvpair_name(pair), fsname);
		if (error != 0)
			return (error);
		error = zfs_secpolicy_write_perms(fsname,
		    ZFS_DELEG_PERM_HOLD, cr);
		if (error != 0)
			return (error);
	}
	return (0);
}

/* ARGSUSED */
static int
zfs_secpolicy_release(zfs_cmd_t *zc, nvlist_t *innvl, cred_t *cr)
{
	nvpair_t *pair;
	int error;

	for (pair = nvlist_next_nvpair(innvl, NULL); pair != NULL;
	    pair = nvlist_next_nvpair(innvl, pair)) {
		char fsname[ZFS_MAX_DATASET_NAME_LEN];
		error = dmu_fsname(nvpair_name(pair), fsname);
		if (error != 0)
			return (error);
		error = zfs_secpolicy_write_perms(fsname,
		    ZFS_DELEG_PERM_RELEASE, cr);
		if (error != 0)
			return (error);
	}
	return (0);
}

/*
 * Policy for allowing temporary snapshots to be taken or released
 */
static int
zfs_secpolicy_tmp_snapshot(zfs_cmd_t *zc, nvlist_t *innvl, cred_t *cr)
{
	/*
	 * A temporary snapshot is the same as a snapshot,
	 * hold, destroy and release all rolled into one.
	 * Delegated diff alone is sufficient that we allow this.
	 */
	int error;

	if ((error = zfs_secpolicy_write_perms(zc->zc_name,
	    ZFS_DELEG_PERM_DIFF, cr)) == 0)
		return (0);

	error = zfs_secpolicy_snapshot_perms(zc->zc_name, cr);

	if (innvl != NULL) {
		if (error == 0)
			error = zfs_secpolicy_hold(zc, innvl, cr);
		if (error == 0)
			error = zfs_secpolicy_release(zc, innvl, cr);
		if (error == 0)
			error = zfs_secpolicy_destroy(zc, innvl, cr);
	}
	return (error);
}

static int
zfs_secpolicy_load_key(zfs_cmd_t *zc, nvlist_t *innvl, cred_t *cr)
{
	return (zfs_secpolicy_write_perms(zc->zc_name,
	    ZFS_DELEG_PERM_LOAD_KEY, cr));
}

static int
zfs_secpolicy_change_key(zfs_cmd_t *zc, nvlist_t *innvl, cred_t *cr)
{
	return (zfs_secpolicy_write_perms(zc->zc_name,
	    ZFS_DELEG_PERM_CHANGE_KEY, cr));
}

/*
 * Returns the nvlist as specified by the user in the zfs_cmd_t.
 */
static int
get_nvlist(uint64_t nvl, uint64_t size, int iflag, nvlist_t **nvp)
{
	char *packed;
	int error;
	nvlist_t *list = NULL;

	/*
	 * Read in and unpack the user-supplied nvlist.
	 */
	if (size == 0)
		return (SET_ERROR(EINVAL));

	packed = vmem_alloc(size, KM_SLEEP);

	if ((error = ddi_copyin((void *)(uintptr_t)nvl, packed, size,
	    iflag)) != 0) {
		vmem_free(packed, size);
		return (SET_ERROR(EFAULT));
	}

	if ((error = nvlist_unpack(packed, size, &list, 0)) != 0) {
		vmem_free(packed, size);
		return (error);
	}

	vmem_free(packed, size);

	*nvp = list;
	return (0);
}

/*
 * Reduce the size of this nvlist until it can be serialized in 'max' bytes.
 * Entries will be removed from the end of the nvlist, and one int32 entry
 * named "N_MORE_ERRORS" will be added indicating how many entries were
 * removed.
 */
static int
nvlist_smush(nvlist_t *errors, size_t max)
{
	size_t size;

	size = fnvlist_size(errors);

	if (size > max) {
		nvpair_t *more_errors;
		int n = 0;

		if (max < 1024)
			return (SET_ERROR(ENOMEM));

		fnvlist_add_int32(errors, ZPROP_N_MORE_ERRORS, 0);
		more_errors = nvlist_prev_nvpair(errors, NULL);

		do {
			nvpair_t *pair = nvlist_prev_nvpair(errors,
			    more_errors);
			fnvlist_remove_nvpair(errors, pair);
			n++;
			size = fnvlist_size(errors);
		} while (size > max);

		fnvlist_remove_nvpair(errors, more_errors);
		fnvlist_add_int32(errors, ZPROP_N_MORE_ERRORS, n);
		ASSERT3U(fnvlist_size(errors), <=, max);
	}

	return (0);
}

static int
put_nvlist(zfs_cmd_t *zc, nvlist_t *nvl)
{
	char *packed = NULL;
	int error = 0;
	size_t size;

	size = fnvlist_size(nvl);

	if (size > zc->zc_nvlist_dst_size) {
		error = SET_ERROR(ENOMEM);
	} else {
		packed = fnvlist_pack(nvl, &size);
		if (ddi_copyout(packed, (void *)(uintptr_t)zc->zc_nvlist_dst,
		    size, zc->zc_iflags) != 0)
			error = SET_ERROR(EFAULT);
		fnvlist_pack_free(packed, size);
	}

	zc->zc_nvlist_dst_size = size;
	zc->zc_nvlist_dst_filled = B_TRUE;
	return (error);
}

int
getzfsvfs_impl(objset_t *os, zfsvfs_t **zfvp)
{
	int error = 0;
	if (dmu_objset_type(os) != DMU_OST_ZFS) {
		return (SET_ERROR(EINVAL));
	}

	mutex_enter(&os->os_user_ptr_lock);
	*zfvp = dmu_objset_get_user(os);
	/* bump s_active only when non-zero to prevent umount race */
	error = zfs_vfs_ref(zfvp);
	mutex_exit(&os->os_user_ptr_lock);
	return (error);
}

int
getzfsvfs(const char *dsname, zfsvfs_t **zfvp)
{
	objset_t *os;
	int error;

	error = dmu_objset_hold(dsname, FTAG, &os);
	if (error != 0)
		return (error);

	error = getzfsvfs_impl(os, zfvp);
	dmu_objset_rele(os, FTAG);
	return (error);
}

/*
 * Find a zfsvfs_t for a mounted filesystem, or create our own, in which
 * case its z_sb will be NULL, and it will be opened as the owner.
 * If 'writer' is set, the z_teardown_lock will be held for RW_WRITER,
 * which prevents all inode ops from running.
 */
static int
zfsvfs_hold(const char *name, void *tag, zfsvfs_t **zfvp, boolean_t writer)
{
	int error = 0;

	if (getzfsvfs(name, zfvp) != 0)
		error = zfsvfs_create(name, B_FALSE, zfvp);
	if (error == 0) {
		rrm_enter(&(*zfvp)->z_teardown_lock, (writer) ? RW_WRITER :
		    RW_READER, tag);
		if ((*zfvp)->z_unmounted) {
			/*
			 * XXX we could probably try again, since the unmounting
			 * thread should be just about to disassociate the
			 * objset from the zfsvfs.
			 */
			rrm_exit(&(*zfvp)->z_teardown_lock, tag);
			return (SET_ERROR(EBUSY));
		}
	}
	return (error);
}

static void
zfsvfs_rele(zfsvfs_t *zfsvfs, void *tag)
{
	rrm_exit(&zfsvfs->z_teardown_lock, tag);

	if (zfs_vfs_held(zfsvfs)) {
		zfs_vfs_rele(zfsvfs);
	} else {
		dmu_objset_disown(zfsvfs->z_os, B_TRUE, zfsvfs);
		zfsvfs_free(zfsvfs);
	}
}

static int
zfs_ioc_pool_create(zfs_cmd_t *zc)
{
	int error;
	nvlist_t *config, *props = NULL;
	nvlist_t *rootprops = NULL;
	nvlist_t *zplprops = NULL;
	dsl_crypto_params_t *dcp = NULL;
	char *spa_name = zc->zc_name;
	boolean_t unload_wkey = B_TRUE;

	if ((error = get_nvlist(zc->zc_nvlist_conf, zc->zc_nvlist_conf_size,
	    zc->zc_iflags, &config)))
		return (error);

	if (zc->zc_nvlist_src_size != 0 && (error =
	    get_nvlist(zc->zc_nvlist_src, zc->zc_nvlist_src_size,
	    zc->zc_iflags, &props))) {
		nvlist_free(config);
		return (error);
	}

	if (props) {
		nvlist_t *nvl = NULL;
		nvlist_t *hidden_args = NULL;
		uint64_t version = SPA_VERSION;
		char *tname;

		(void) nvlist_lookup_uint64(props,
		    zpool_prop_to_name(ZPOOL_PROP_VERSION), &version);
		if (!SPA_VERSION_IS_SUPPORTED(version)) {
			error = SET_ERROR(EINVAL);
			goto pool_props_bad;
		}
		(void) nvlist_lookup_nvlist(props, ZPOOL_ROOTFS_PROPS, &nvl);
		if (nvl) {
			error = nvlist_dup(nvl, &rootprops, KM_SLEEP);
			if (error != 0)
				goto pool_props_bad;
			(void) nvlist_remove_all(props, ZPOOL_ROOTFS_PROPS);
		}

		(void) nvlist_lookup_nvlist(props, ZPOOL_HIDDEN_ARGS,
		    &hidden_args);
		error = dsl_crypto_params_create_nvlist(DCP_CMD_NONE,
		    rootprops, hidden_args, &dcp);
		if (error != 0)
			goto pool_props_bad;
		(void) nvlist_remove_all(props, ZPOOL_HIDDEN_ARGS);

		VERIFY(nvlist_alloc(&zplprops, NV_UNIQUE_NAME, KM_SLEEP) == 0);
		error = zfs_fill_zplprops_root(version, rootprops,
		    zplprops, NULL);
		if (error != 0)
			goto pool_props_bad;

		if (nvlist_lookup_string(props,
		    zpool_prop_to_name(ZPOOL_PROP_TNAME), &tname) == 0)
			spa_name = tname;
	}

	error = spa_create(zc->zc_name, config, props, zplprops, dcp);

	/*
	 * Set the remaining root properties
	 */
	if (!error && (error = zfs_set_prop_nvlist(spa_name,
	    ZPROP_SRC_LOCAL, rootprops, NULL)) != 0) {
		(void) spa_destroy(spa_name);
		unload_wkey = B_FALSE; /* spa_destroy() unloads wrapping keys */
	}

pool_props_bad:
	nvlist_free(rootprops);
	nvlist_free(zplprops);
	nvlist_free(config);
	nvlist_free(props);
	dsl_crypto_params_free(dcp, unload_wkey && !!error);

	return (error);
}

static int
zfs_ioc_pool_destroy(zfs_cmd_t *zc)
{
	int error;
	zfs_log_history(zc);
	error = spa_destroy(zc->zc_name);

	return (error);
}

static int
zfs_ioc_pool_import(zfs_cmd_t *zc)
{
	nvlist_t *config, *props = NULL;
	uint64_t guid;
	int error;

	if ((error = get_nvlist(zc->zc_nvlist_conf, zc->zc_nvlist_conf_size,
	    zc->zc_iflags, &config)) != 0)
		return (error);

	if (zc->zc_nvlist_src_size != 0 && (error =
	    get_nvlist(zc->zc_nvlist_src, zc->zc_nvlist_src_size,
	    zc->zc_iflags, &props))) {
		nvlist_free(config);
		return (error);
	}

	if (nvlist_lookup_uint64(config, ZPOOL_CONFIG_POOL_GUID, &guid) != 0 ||
	    guid != zc->zc_guid)
		error = SET_ERROR(EINVAL);
	else
		error = spa_import(zc->zc_name, config, props, zc->zc_cookie);

	if (zc->zc_nvlist_dst != 0) {
		int err;

		if ((err = put_nvlist(zc, config)) != 0)
			error = err;
	}

	nvlist_free(config);
	nvlist_free(props);

	return (error);
}

static int
zfs_ioc_pool_export(zfs_cmd_t *zc)
{
	int error;
	boolean_t force = (boolean_t)zc->zc_cookie;
	boolean_t hardforce = (boolean_t)zc->zc_guid;

	zfs_log_history(zc);
	error = spa_export(zc->zc_name, NULL, force, hardforce);

	return (error);
}

static int
zfs_ioc_pool_configs(zfs_cmd_t *zc)
{
	nvlist_t *configs;
	int error;

	if ((configs = spa_all_configs(&zc->zc_cookie)) == NULL)
		return (SET_ERROR(EEXIST));

	error = put_nvlist(zc, configs);

	nvlist_free(configs);

	return (error);
}

/*
 * inputs:
 * zc_name		name of the pool
 *
 * outputs:
 * zc_cookie		real errno
 * zc_nvlist_dst	config nvlist
 * zc_nvlist_dst_size	size of config nvlist
 */
static int
zfs_ioc_pool_stats(zfs_cmd_t *zc)
{
	nvlist_t *config;
	int error;
	int ret = 0;

	error = spa_get_stats(zc->zc_name, &config, zc->zc_value,
	    sizeof (zc->zc_value));

	if (config != NULL) {
		ret = put_nvlist(zc, config);
		nvlist_free(config);

		/*
		 * The config may be present even if 'error' is non-zero.
		 * In this case we return success, and preserve the real errno
		 * in 'zc_cookie'.
		 */
		zc->zc_cookie = error;
	} else {
		ret = error;
	}

	return (ret);
}

/*
 * Try to import the given pool, returning pool stats as appropriate so that
 * user land knows which devices are available and overall pool health.
 */
static int
zfs_ioc_pool_tryimport(zfs_cmd_t *zc)
{
	nvlist_t *tryconfig, *config = NULL;
	int error;

	if ((error = get_nvlist(zc->zc_nvlist_conf, zc->zc_nvlist_conf_size,
	    zc->zc_iflags, &tryconfig)) != 0)
		return (error);

	config = spa_tryimport(tryconfig);

	nvlist_free(tryconfig);

	if (config == NULL)
		return (SET_ERROR(EINVAL));

	error = put_nvlist(zc, config);
	nvlist_free(config);

	return (error);
}

/*
 * inputs:
 * zc_name              name of the pool
 * zc_cookie            scan func (pool_scan_func_t)
 * zc_flags             scrub pause/resume flag (pool_scrub_cmd_t)
 */
static int
zfs_ioc_pool_scan(zfs_cmd_t *zc)
{
	spa_t *spa;
	int error;

	if (zc->zc_flags >= POOL_SCRUB_FLAGS_END)
		return (SET_ERROR(EINVAL));

	if ((error = spa_open(zc->zc_name, &spa, FTAG)) != 0)
		return (error);

	if (zc->zc_flags == POOL_SCRUB_PAUSE)
		error = spa_scrub_pause_resume(spa, POOL_SCRUB_PAUSE);
	else if (zc->zc_cookie == POOL_SCAN_NONE)
		error = spa_scan_stop(spa);
	else
		error = spa_scan(spa, zc->zc_cookie);

	spa_close(spa, FTAG);

	return (error);
}

static int
zfs_ioc_pool_freeze(zfs_cmd_t *zc)
{
	spa_t *spa;
	int error;

	error = spa_open(zc->zc_name, &spa, FTAG);
	if (error == 0) {
		spa_freeze(spa);
		spa_close(spa, FTAG);
	}
	return (error);
}

static int
zfs_ioc_pool_upgrade(zfs_cmd_t *zc)
{
	spa_t *spa;
	int error;

	if ((error = spa_open(zc->zc_name, &spa, FTAG)) != 0)
		return (error);

	if (zc->zc_cookie < spa_version(spa) ||
	    !SPA_VERSION_IS_SUPPORTED(zc->zc_cookie)) {
		spa_close(spa, FTAG);
		return (SET_ERROR(EINVAL));
	}

	spa_upgrade(spa, zc->zc_cookie);
	spa_close(spa, FTAG);

	return (error);
}

static int
zfs_ioc_pool_get_history(zfs_cmd_t *zc)
{
	spa_t *spa;
	char *hist_buf;
	uint64_t size;
	int error;

	if ((size = zc->zc_history_len) == 0)
		return (SET_ERROR(EINVAL));

	if ((error = spa_open(zc->zc_name, &spa, FTAG)) != 0)
		return (error);

	if (spa_version(spa) < SPA_VERSION_ZPOOL_HISTORY) {
		spa_close(spa, FTAG);
		return (SET_ERROR(ENOTSUP));
	}

	hist_buf = vmem_alloc(size, KM_SLEEP);
	if ((error = spa_history_get(spa, &zc->zc_history_offset,
	    &zc->zc_history_len, hist_buf)) == 0) {
		error = ddi_copyout(hist_buf,
		    (void *)(uintptr_t)zc->zc_history,
		    zc->zc_history_len, zc->zc_iflags);
	}

	spa_close(spa, FTAG);
	vmem_free(hist_buf, size);
	return (error);
}

static int
zfs_ioc_pool_reguid(zfs_cmd_t *zc)
{
	spa_t *spa;
	int error;

	error = spa_open(zc->zc_name, &spa, FTAG);
	if (error == 0) {
		error = spa_change_guid(spa);
		spa_close(spa, FTAG);
	}
	return (error);
}

static int
zfs_ioc_dsobj_to_dsname(zfs_cmd_t *zc)
{
	return (dsl_dsobj_to_dsname(zc->zc_name, zc->zc_obj, zc->zc_value));
}

/*
 * inputs:
 * zc_name		name of filesystem
 * zc_obj		object to find
 *
 * outputs:
 * zc_value		name of object
 */
static int
zfs_ioc_obj_to_path(zfs_cmd_t *zc)
{
	objset_t *os;
	int error;

	/* XXX reading from objset not owned */
	if ((error = dmu_objset_hold_flags(zc->zc_name, B_TRUE,
	    FTAG, &os)) != 0)
		return (error);
	if (dmu_objset_type(os) != DMU_OST_ZFS) {
		dmu_objset_rele_flags(os, B_TRUE, FTAG);
		return (SET_ERROR(EINVAL));
	}
	error = zfs_obj_to_path(os, zc->zc_obj, zc->zc_value,
	    sizeof (zc->zc_value));
	dmu_objset_rele_flags(os, B_TRUE, FTAG);

	return (error);
}

/*
 * inputs:
 * zc_name		name of filesystem
 * zc_obj		object to find
 *
 * outputs:
 * zc_stat		stats on object
 * zc_value		path to object
 */
static int
zfs_ioc_obj_to_stats(zfs_cmd_t *zc)
{
	objset_t *os;
	int error;

	/* XXX reading from objset not owned */
	if ((error = dmu_objset_hold_flags(zc->zc_name, B_TRUE,
	    FTAG, &os)) != 0)
		return (error);
	if (dmu_objset_type(os) != DMU_OST_ZFS) {
		dmu_objset_rele_flags(os, B_TRUE, FTAG);
		return (SET_ERROR(EINVAL));
	}
	error = zfs_obj_to_stats(os, zc->zc_obj, &zc->zc_stat, zc->zc_value,
	    sizeof (zc->zc_value));
	dmu_objset_rele_flags(os, B_TRUE, FTAG);

	return (error);
}

static int
zfs_ioc_vdev_add(zfs_cmd_t *zc)
{
	spa_t *spa;
	int error;
	nvlist_t *config;

	error = spa_open(zc->zc_name, &spa, FTAG);
	if (error != 0)
		return (error);

	error = get_nvlist(zc->zc_nvlist_conf, zc->zc_nvlist_conf_size,
	    zc->zc_iflags, &config);
	if (error == 0) {
		error = spa_vdev_add(spa, config);
		nvlist_free(config);
	}
	spa_close(spa, FTAG);
	return (error);
}

/*
 * inputs:
 * zc_name		name of the pool
 * zc_guid		guid of vdev to remove
 * zc_cookie		cancel removal
 */
static int
zfs_ioc_vdev_remove(zfs_cmd_t *zc)
{
	spa_t *spa;
	int error;

	error = spa_open(zc->zc_name, &spa, FTAG);
	if (error != 0)
		return (error);
	if (zc->zc_cookie != 0) {
		error = spa_vdev_remove_cancel(spa);
	} else {
		error = spa_vdev_remove(spa, zc->zc_guid, B_FALSE);
	}
	spa_close(spa, FTAG);
	return (error);
}

static int
zfs_ioc_vdev_set_state(zfs_cmd_t *zc)
{
	spa_t *spa;
	int error;
	vdev_state_t newstate = VDEV_STATE_UNKNOWN;

	if ((error = spa_open(zc->zc_name, &spa, FTAG)) != 0)
		return (error);
	switch (zc->zc_cookie) {
	case VDEV_STATE_ONLINE:
		error = vdev_online(spa, zc->zc_guid, zc->zc_obj, &newstate);
		break;

	case VDEV_STATE_OFFLINE:
		error = vdev_offline(spa, zc->zc_guid, zc->zc_obj);
		break;

	case VDEV_STATE_FAULTED:
		if (zc->zc_obj != VDEV_AUX_ERR_EXCEEDED &&
		    zc->zc_obj != VDEV_AUX_EXTERNAL &&
		    zc->zc_obj != VDEV_AUX_EXTERNAL_PERSIST)
			zc->zc_obj = VDEV_AUX_ERR_EXCEEDED;

		error = vdev_fault(spa, zc->zc_guid, zc->zc_obj);
		break;

	case VDEV_STATE_DEGRADED:
		if (zc->zc_obj != VDEV_AUX_ERR_EXCEEDED &&
		    zc->zc_obj != VDEV_AUX_EXTERNAL)
			zc->zc_obj = VDEV_AUX_ERR_EXCEEDED;

		error = vdev_degrade(spa, zc->zc_guid, zc->zc_obj);
		break;

	default:
		error = SET_ERROR(EINVAL);
	}
	zc->zc_cookie = newstate;
	spa_close(spa, FTAG);
	return (error);
}

static int
zfs_ioc_vdev_attach(zfs_cmd_t *zc)
{
	spa_t *spa;
	nvlist_t *config;
	int replacing = zc->zc_cookie;
	int rebuild = zc->zc_simple;
	int error;

	if ((error = spa_open(zc->zc_name, &spa, FTAG)) != 0)
		return (error);

	if ((error = get_nvlist(zc->zc_nvlist_conf, zc->zc_nvlist_conf_size,
	    zc->zc_iflags, &config)) == 0) {
		error = spa_vdev_attach(spa, zc->zc_guid, config, replacing,
		    rebuild);
		nvlist_free(config);
	}

	spa_close(spa, FTAG);
	return (error);
}

static int
zfs_ioc_vdev_detach(zfs_cmd_t *zc)
{
	spa_t *spa;
	int error;

	if ((error = spa_open(zc->zc_name, &spa, FTAG)) != 0)
		return (error);

	error = spa_vdev_detach(spa, zc->zc_guid, 0, B_FALSE);

	spa_close(spa, FTAG);
	return (error);
}

static int
zfs_ioc_vdev_split(zfs_cmd_t *zc)
{
	spa_t *spa;
	nvlist_t *config, *props = NULL;
	int error;
	boolean_t exp = !!(zc->zc_cookie & ZPOOL_EXPORT_AFTER_SPLIT);

	if ((error = spa_open(zc->zc_name, &spa, FTAG)) != 0)
		return (error);

	if ((error = get_nvlist(zc->zc_nvlist_conf, zc->zc_nvlist_conf_size,
	    zc->zc_iflags, &config))) {
		spa_close(spa, FTAG);
		return (error);
	}

	if (zc->zc_nvlist_src_size != 0 && (error =
	    get_nvlist(zc->zc_nvlist_src, zc->zc_nvlist_src_size,
	    zc->zc_iflags, &props))) {
		spa_close(spa, FTAG);
		nvlist_free(config);
		return (error);
	}

	error = spa_vdev_split_mirror(spa, zc->zc_string, config, props, exp);

	spa_close(spa, FTAG);

	nvlist_free(config);
	nvlist_free(props);

	return (error);
}

static int
zfs_ioc_vdev_setpath(zfs_cmd_t *zc)
{
	spa_t *spa;
	char *path = zc->zc_value;
	uint64_t guid = zc->zc_guid;
	int error;

	error = spa_open(zc->zc_name, &spa, FTAG);
	if (error != 0)
		return (error);

	error = spa_vdev_setpath(spa, guid, path);
	spa_close(spa, FTAG);
	return (error);
}

static int
zfs_ioc_vdev_setfru(zfs_cmd_t *zc)
{
	spa_t *spa;
	char *fru = zc->zc_value;
	uint64_t guid = zc->zc_guid;
	int error;

	error = spa_open(zc->zc_name, &spa, FTAG);
	if (error != 0)
		return (error);

	error = spa_vdev_setfru(spa, guid, fru);
	spa_close(spa, FTAG);
	return (error);
}

static int
zfs_ioc_objset_stats_impl(zfs_cmd_t *zc, objset_t *os)
{
	int error = 0;
	nvlist_t *nv;

	dmu_objset_fast_stat(os, &zc->zc_objset_stats);

	if (zc->zc_nvlist_dst != 0 &&
	    (error = dsl_prop_get_all(os, &nv)) == 0) {
		dmu_objset_stats(os, nv);
		/*
		 * NB: zvol_get_stats() will read the objset contents,
		 * which we aren't supposed to do with a
		 * DS_MODE_USER hold, because it could be
		 * inconsistent.  So this is a bit of a workaround...
		 * XXX reading without owning
		 */
		if (!zc->zc_objset_stats.dds_inconsistent &&
		    dmu_objset_type(os) == DMU_OST_ZVOL) {
			error = zvol_get_stats(os, nv);
			if (error == EIO) {
				nvlist_free(nv);
				return (error);
			}
			VERIFY0(error);
		}
		if (error == 0)
			error = put_nvlist(zc, nv);
		nvlist_free(nv);
	}

	return (error);
}

/*
 * inputs:
 * zc_name		name of filesystem
 * zc_nvlist_dst_size	size of buffer for property nvlist
 *
 * outputs:
 * zc_objset_stats	stats
 * zc_nvlist_dst	property nvlist
 * zc_nvlist_dst_size	size of property nvlist
 */
static int
zfs_ioc_objset_stats(zfs_cmd_t *zc)
{
	objset_t *os;
	int error;

	error = dmu_objset_hold(zc->zc_name, FTAG, &os);
	if (error == 0) {
		error = zfs_ioc_objset_stats_impl(zc, os);
		dmu_objset_rele(os, FTAG);
	}

	return (error);
}

/*
 * inputs:
 * zc_name		name of filesystem
 * zc_nvlist_dst_size	size of buffer for property nvlist
 *
 * outputs:
 * zc_nvlist_dst	received property nvlist
 * zc_nvlist_dst_size	size of received property nvlist
 *
 * Gets received properties (distinct from local properties on or after
 * SPA_VERSION_RECVD_PROPS) for callers who want to differentiate received from
 * local property values.
 */
static int
zfs_ioc_objset_recvd_props(zfs_cmd_t *zc)
{
	int error = 0;
	nvlist_t *nv;

	/*
	 * Without this check, we would return local property values if the
	 * caller has not already received properties on or after
	 * SPA_VERSION_RECVD_PROPS.
	 */
	if (!dsl_prop_get_hasrecvd(zc->zc_name))
		return (SET_ERROR(ENOTSUP));

	if (zc->zc_nvlist_dst != 0 &&
	    (error = dsl_prop_get_received(zc->zc_name, &nv)) == 0) {
		error = put_nvlist(zc, nv);
		nvlist_free(nv);
	}

	return (error);
}

static int
nvl_add_zplprop(objset_t *os, nvlist_t *props, zfs_prop_t prop)
{
	uint64_t value;
	int error;

	/*
	 * zfs_get_zplprop() will either find a value or give us
	 * the default value (if there is one).
	 */
	if ((error = zfs_get_zplprop(os, prop, &value)) != 0)
		return (error);
	VERIFY(nvlist_add_uint64(props, zfs_prop_to_name(prop), value) == 0);
	return (0);
}

/*
 * inputs:
 * zc_name		name of filesystem
 * zc_nvlist_dst_size	size of buffer for zpl property nvlist
 *
 * outputs:
 * zc_nvlist_dst	zpl property nvlist
 * zc_nvlist_dst_size	size of zpl property nvlist
 */
static int
zfs_ioc_objset_zplprops(zfs_cmd_t *zc)
{
	objset_t *os;
	int err;

	/* XXX reading without owning */
	if ((err = dmu_objset_hold(zc->zc_name, FTAG, &os)))
		return (err);

	dmu_objset_fast_stat(os, &zc->zc_objset_stats);

	/*
	 * NB: nvl_add_zplprop() will read the objset contents,
	 * which we aren't supposed to do with a DS_MODE_USER
	 * hold, because it could be inconsistent.
	 */
	if (zc->zc_nvlist_dst != 0 &&
	    !zc->zc_objset_stats.dds_inconsistent &&
	    dmu_objset_type(os) == DMU_OST_ZFS) {
		nvlist_t *nv;

		VERIFY(nvlist_alloc(&nv, NV_UNIQUE_NAME, KM_SLEEP) == 0);
		if ((err = nvl_add_zplprop(os, nv, ZFS_PROP_VERSION)) == 0 &&
		    (err = nvl_add_zplprop(os, nv, ZFS_PROP_NORMALIZE)) == 0 &&
		    (err = nvl_add_zplprop(os, nv, ZFS_PROP_UTF8ONLY)) == 0 &&
		    (err = nvl_add_zplprop(os, nv, ZFS_PROP_CASE)) == 0)
			err = put_nvlist(zc, nv);
		nvlist_free(nv);
	} else {
		err = SET_ERROR(ENOENT);
	}
	dmu_objset_rele(os, FTAG);
	return (err);
}

/*
 * inputs:
 * zc_name		name of filesystem
 * zc_cookie		zap cursor
 * zc_nvlist_dst_size	size of buffer for property nvlist
 *
 * outputs:
 * zc_name		name of next filesystem
 * zc_cookie		zap cursor
 * zc_objset_stats	stats
 * zc_nvlist_dst	property nvlist
 * zc_nvlist_dst_size	size of property nvlist
 */
static int
zfs_ioc_dataset_list_next(zfs_cmd_t *zc)
{
	objset_t *os;
	int error;
	char *p;
	size_t orig_len = strlen(zc->zc_name);

top:
	if ((error = dmu_objset_hold(zc->zc_name, FTAG, &os))) {
		if (error == ENOENT)
			error = SET_ERROR(ESRCH);
		return (error);
	}

	p = strrchr(zc->zc_name, '/');
	if (p == NULL || p[1] != '\0')
		(void) strlcat(zc->zc_name, "/", sizeof (zc->zc_name));
	p = zc->zc_name + strlen(zc->zc_name);

	do {
		error = dmu_dir_list_next(os,
		    sizeof (zc->zc_name) - (p - zc->zc_name), p,
		    NULL, &zc->zc_cookie);
		if (error == ENOENT)
			error = SET_ERROR(ESRCH);
	} while (error == 0 && zfs_dataset_name_hidden(zc->zc_name));
	dmu_objset_rele(os, FTAG);

	/*
	 * If it's an internal dataset (ie. with a '$' in its name),
	 * don't try to get stats for it, otherwise we'll return ENOENT.
	 */
	if (error == 0 && strchr(zc->zc_name, '$') == NULL) {
		error = zfs_ioc_objset_stats(zc); /* fill in the stats */
		if (error == ENOENT) {
			/* We lost a race with destroy, get the next one. */
			zc->zc_name[orig_len] = '\0';
			goto top;
		}
	}
	return (error);
}

/*
 * inputs:
 * zc_name		name of filesystem
 * zc_cookie		zap cursor
 * zc_nvlist_src	iteration range nvlist
 * zc_nvlist_src_size	size of iteration range nvlist
 *
 * outputs:
 * zc_name		name of next snapshot
 * zc_objset_stats	stats
 * zc_nvlist_dst	property nvlist
 * zc_nvlist_dst_size	size of property nvlist
 */
static int
zfs_ioc_snapshot_list_next(zfs_cmd_t *zc)
{
	int error;
	objset_t *os, *ossnap;
	dsl_dataset_t *ds;
	uint64_t min_txg = 0, max_txg = 0;

	if (zc->zc_nvlist_src_size != 0) {
		nvlist_t *props = NULL;
		error = get_nvlist(zc->zc_nvlist_src, zc->zc_nvlist_src_size,
		    zc->zc_iflags, &props);
		if (error != 0)
			return (error);
		(void) nvlist_lookup_uint64(props, SNAP_ITER_MIN_TXG,
		    &min_txg);
		(void) nvlist_lookup_uint64(props, SNAP_ITER_MAX_TXG,
		    &max_txg);
		nvlist_free(props);
	}

	error = dmu_objset_hold(zc->zc_name, FTAG, &os);
	if (error != 0) {
		return (error == ENOENT ? SET_ERROR(ESRCH) : error);
	}

	/*
	 * A dataset name of maximum length cannot have any snapshots,
	 * so exit immediately.
	 */
	if (strlcat(zc->zc_name, "@", sizeof (zc->zc_name)) >=
	    ZFS_MAX_DATASET_NAME_LEN) {
		dmu_objset_rele(os, FTAG);
		return (SET_ERROR(ESRCH));
	}

	while (error == 0) {
		if (issig(JUSTLOOKING) && issig(FORREAL)) {
			error = SET_ERROR(EINTR);
			break;
		}

		error = dmu_snapshot_list_next(os,
		    sizeof (zc->zc_name) - strlen(zc->zc_name),
		    zc->zc_name + strlen(zc->zc_name), &zc->zc_obj,
		    &zc->zc_cookie, NULL);
		if (error == ENOENT) {
			error = SET_ERROR(ESRCH);
			break;
		} else if (error != 0) {
			break;
		}

		error = dsl_dataset_hold_obj(dmu_objset_pool(os), zc->zc_obj,
		    FTAG, &ds);
		if (error != 0)
			break;

		if ((min_txg != 0 && dsl_get_creationtxg(ds) < min_txg) ||
		    (max_txg != 0 && dsl_get_creationtxg(ds) > max_txg)) {
			dsl_dataset_rele(ds, FTAG);
			/* undo snapshot name append */
			*(strchr(zc->zc_name, '@') + 1) = '\0';
			/* skip snapshot */
			continue;
		}

		if (zc->zc_simple) {
			dsl_dataset_rele(ds, FTAG);
			break;
		}

		if ((error = dmu_objset_from_ds(ds, &ossnap)) != 0) {
			dsl_dataset_rele(ds, FTAG);
			break;
		}
		if ((error = zfs_ioc_objset_stats_impl(zc, ossnap)) != 0) {
			dsl_dataset_rele(ds, FTAG);
			break;
		}
		dsl_dataset_rele(ds, FTAG);
		break;
	}

	dmu_objset_rele(os, FTAG);
	/* if we failed, undo the @ that we tacked on to zc_name */
	if (error != 0)
		*strchr(zc->zc_name, '@') = '\0';
	return (error);
}

static int
zfs_prop_set_userquota(const char *dsname, nvpair_t *pair)
{
	const char *propname = nvpair_name(pair);
	uint64_t *valary;
	unsigned int vallen;
	const char *domain;
	char *dash;
	zfs_userquota_prop_t type;
	uint64_t rid;
	uint64_t quota;
	zfsvfs_t *zfsvfs;
	int err;

	if (nvpair_type(pair) == DATA_TYPE_NVLIST) {
		nvlist_t *attrs;
		VERIFY(nvpair_value_nvlist(pair, &attrs) == 0);
		if (nvlist_lookup_nvpair(attrs, ZPROP_VALUE,
		    &pair) != 0)
			return (SET_ERROR(EINVAL));
	}

	/*
	 * A correctly constructed propname is encoded as
	 * userquota@<rid>-<domain>.
	 */
	if ((dash = strchr(propname, '-')) == NULL ||
	    nvpair_value_uint64_array(pair, &valary, &vallen) != 0 ||
	    vallen != 3)
		return (SET_ERROR(EINVAL));

	domain = dash + 1;
	type = valary[0];
	rid = valary[1];
	quota = valary[2];

	err = zfsvfs_hold(dsname, FTAG, &zfsvfs, B_FALSE);
	if (err == 0) {
		err = zfs_set_userquota(zfsvfs, type, domain, rid, quota);
		zfsvfs_rele(zfsvfs, FTAG);
	}

	return (err);
}

/*
 * If the named property is one that has a special function to set its value,
 * return 0 on success and a positive error code on failure; otherwise if it is
 * not one of the special properties handled by this function, return -1.
 *
 * XXX: It would be better for callers of the property interface if we handled
 * these special cases in dsl_prop.c (in the dsl layer).
 */
static int
zfs_prop_set_special(const char *dsname, zprop_source_t source,
    nvpair_t *pair)
{
	const char *propname = nvpair_name(pair);
	zfs_prop_t prop = zfs_name_to_prop(propname);
	uint64_t intval = 0;
	char *strval = NULL;
	int err = -1;

	if (prop == ZPROP_INVAL) {
		if (zfs_prop_userquota(propname))
			return (zfs_prop_set_userquota(dsname, pair));
		return (-1);
	}

	if (nvpair_type(pair) == DATA_TYPE_NVLIST) {
		nvlist_t *attrs;
		VERIFY(nvpair_value_nvlist(pair, &attrs) == 0);
		VERIFY(nvlist_lookup_nvpair(attrs, ZPROP_VALUE,
		    &pair) == 0);
	}

	/* all special properties are numeric except for keylocation */
	if (zfs_prop_get_type(prop) == PROP_TYPE_STRING) {
		strval = fnvpair_value_string(pair);
	} else {
		intval = fnvpair_value_uint64(pair);
	}

	switch (prop) {
	case ZFS_PROP_QUOTA:
		err = dsl_dir_set_quota(dsname, source, intval);
		break;
	case ZFS_PROP_REFQUOTA:
		err = dsl_dataset_set_refquota(dsname, source, intval);
		break;
	case ZFS_PROP_FILESYSTEM_LIMIT:
	case ZFS_PROP_SNAPSHOT_LIMIT:
		if (intval == UINT64_MAX) {
			/* clearing the limit, just do it */
			err = 0;
		} else {
			err = dsl_dir_activate_fs_ss_limit(dsname);
		}
		/*
		 * Set err to -1 to force the zfs_set_prop_nvlist code down the
		 * default path to set the value in the nvlist.
		 */
		if (err == 0)
			err = -1;
		break;
	case ZFS_PROP_KEYLOCATION:
		err = dsl_crypto_can_set_keylocation(dsname, strval);

		/*
		 * Set err to -1 to force the zfs_set_prop_nvlist code down the
		 * default path to set the value in the nvlist.
		 */
		if (err == 0)
			err = -1;
		break;
	case ZFS_PROP_RESERVATION:
		err = dsl_dir_set_reservation(dsname, source, intval);
		break;
	case ZFS_PROP_REFRESERVATION:
		err = dsl_dataset_set_refreservation(dsname, source, intval);
		break;
	case ZFS_PROP_COMPRESSION:
		err = dsl_dataset_set_compression(dsname, source, intval);
		/*
		 * Set err to -1 to force the zfs_set_prop_nvlist code down the
		 * default path to set the value in the nvlist.
		 */
		if (err == 0)
			err = -1;
		break;
	case ZFS_PROP_VOLSIZE:
		err = zvol_set_volsize(dsname, intval);
		break;
	case ZFS_PROP_SNAPDEV:
		err = zvol_set_snapdev(dsname, source, intval);
		break;
	case ZFS_PROP_VOLMODE:
		err = zvol_set_volmode(dsname, source, intval);
		break;
	case ZFS_PROP_VERSION:
	{
		zfsvfs_t *zfsvfs;

		if ((err = zfsvfs_hold(dsname, FTAG, &zfsvfs, B_TRUE)) != 0)
			break;

		err = zfs_set_version(zfsvfs, intval);
		zfsvfs_rele(zfsvfs, FTAG);

		if (err == 0 && intval >= ZPL_VERSION_USERSPACE) {
			zfs_cmd_t *zc;

			zc = kmem_zalloc(sizeof (zfs_cmd_t), KM_SLEEP);
			(void) strlcpy(zc->zc_name, dsname,
			    sizeof (zc->zc_name));
			(void) zfs_ioc_userspace_upgrade(zc);
			(void) zfs_ioc_id_quota_upgrade(zc);
			kmem_free(zc, sizeof (zfs_cmd_t));
		}
		break;
	}
	default:
		err = -1;
	}

	return (err);
}

/*
 * This function is best effort. If it fails to set any of the given properties,
 * it continues to set as many as it can and returns the last error
 * encountered. If the caller provides a non-NULL errlist, it will be filled in
 * with the list of names of all the properties that failed along with the
 * corresponding error numbers.
 *
 * If every property is set successfully, zero is returned and errlist is not
 * modified.
 */
int
zfs_set_prop_nvlist(const char *dsname, zprop_source_t source, nvlist_t *nvl,
    nvlist_t *errlist)
{
	nvpair_t *pair;
	nvpair_t *propval;
	int rv = 0;
	uint64_t intval;
	char *strval;

	nvlist_t *genericnvl = fnvlist_alloc();
	nvlist_t *retrynvl = fnvlist_alloc();
retry:
	pair = NULL;
	while ((pair = nvlist_next_nvpair(nvl, pair)) != NULL) {
		const char *propname = nvpair_name(pair);
		zfs_prop_t prop = zfs_name_to_prop(propname);
		int err = 0;

		/* decode the property value */
		propval = pair;
		if (nvpair_type(pair) == DATA_TYPE_NVLIST) {
			nvlist_t *attrs;
			attrs = fnvpair_value_nvlist(pair);
			if (nvlist_lookup_nvpair(attrs, ZPROP_VALUE,
			    &propval) != 0)
				err = SET_ERROR(EINVAL);
		}

		/* Validate value type */
		if (err == 0 && source == ZPROP_SRC_INHERITED) {
			/* inherited properties are expected to be booleans */
			if (nvpair_type(propval) != DATA_TYPE_BOOLEAN)
				err = SET_ERROR(EINVAL);
		} else if (err == 0 && prop == ZPROP_INVAL) {
			if (zfs_prop_user(propname)) {
				if (nvpair_type(propval) != DATA_TYPE_STRING)
					err = SET_ERROR(EINVAL);
			} else if (zfs_prop_userquota(propname)) {
				if (nvpair_type(propval) !=
				    DATA_TYPE_UINT64_ARRAY)
					err = SET_ERROR(EINVAL);
			} else {
				err = SET_ERROR(EINVAL);
			}
		} else if (err == 0) {
			if (nvpair_type(propval) == DATA_TYPE_STRING) {
				if (zfs_prop_get_type(prop) != PROP_TYPE_STRING)
					err = SET_ERROR(EINVAL);
			} else if (nvpair_type(propval) == DATA_TYPE_UINT64) {
				const char *unused;

				intval = fnvpair_value_uint64(propval);

				switch (zfs_prop_get_type(prop)) {
				case PROP_TYPE_NUMBER:
					break;
				case PROP_TYPE_STRING:
					err = SET_ERROR(EINVAL);
					break;
				case PROP_TYPE_INDEX:
					if (zfs_prop_index_to_string(prop,
					    intval, &unused) != 0)
						err =
						    SET_ERROR(ZFS_ERR_BADPROP);
					break;
				default:
					cmn_err(CE_PANIC,
					    "unknown property type");
				}
			} else {
				err = SET_ERROR(EINVAL);
			}
		}

		/* Validate permissions */
		if (err == 0)
			err = zfs_check_settable(dsname, pair, CRED());

		if (err == 0) {
			if (source == ZPROP_SRC_INHERITED)
				err = -1; /* does not need special handling */
			else
				err = zfs_prop_set_special(dsname, source,
				    pair);
			if (err == -1) {
				/*
				 * For better performance we build up a list of
				 * properties to set in a single transaction.
				 */
				err = nvlist_add_nvpair(genericnvl, pair);
			} else if (err != 0 && nvl != retrynvl) {
				/*
				 * This may be a spurious error caused by
				 * receiving quota and reservation out of order.
				 * Try again in a second pass.
				 */
				err = nvlist_add_nvpair(retrynvl, pair);
			}
		}

		if (err != 0) {
			if (errlist != NULL)
				fnvlist_add_int32(errlist, propname, err);
			rv = err;
		}
	}

	if (nvl != retrynvl && !nvlist_empty(retrynvl)) {
		nvl = retrynvl;
		goto retry;
	}

	if (!nvlist_empty(genericnvl) &&
	    dsl_props_set(dsname, source, genericnvl) != 0) {
		/*
		 * If this fails, we still want to set as many properties as we
		 * can, so try setting them individually.
		 */
		pair = NULL;
		while ((pair = nvlist_next_nvpair(genericnvl, pair)) != NULL) {
			const char *propname = nvpair_name(pair);
			int err = 0;

			propval = pair;
			if (nvpair_type(pair) == DATA_TYPE_NVLIST) {
				nvlist_t *attrs;
				attrs = fnvpair_value_nvlist(pair);
				propval = fnvlist_lookup_nvpair(attrs,
				    ZPROP_VALUE);
			}

			if (nvpair_type(propval) == DATA_TYPE_STRING) {
				strval = fnvpair_value_string(propval);
				err = dsl_prop_set_string(dsname, propname,
				    source, strval);
			} else if (nvpair_type(propval) == DATA_TYPE_BOOLEAN) {
				err = dsl_prop_inherit(dsname, propname,
				    source);
			} else {
				intval = fnvpair_value_uint64(propval);
				err = dsl_prop_set_int(dsname, propname, source,
				    intval);
			}

			if (err != 0) {
				if (errlist != NULL) {
					fnvlist_add_int32(errlist, propname,
					    err);
				}
				rv = err;
			}
		}
	}
	nvlist_free(genericnvl);
	nvlist_free(retrynvl);

	return (rv);
}

/*
 * Check that all the properties are valid user properties.
 */
static int
zfs_check_userprops(nvlist_t *nvl)
{
	nvpair_t *pair = NULL;

	while ((pair = nvlist_next_nvpair(nvl, pair)) != NULL) {
		const char *propname = nvpair_name(pair);

		if (!zfs_prop_user(propname) ||
		    nvpair_type(pair) != DATA_TYPE_STRING)
			return (SET_ERROR(EINVAL));

		if (strlen(propname) >= ZAP_MAXNAMELEN)
			return (SET_ERROR(ENAMETOOLONG));

		if (strlen(fnvpair_value_string(pair)) >= ZAP_MAXVALUELEN)
			return (SET_ERROR(E2BIG));
	}
	return (0);
}

static void
props_skip(nvlist_t *props, nvlist_t *skipped, nvlist_t **newprops)
{
	nvpair_t *pair;

	VERIFY(nvlist_alloc(newprops, NV_UNIQUE_NAME, KM_SLEEP) == 0);

	pair = NULL;
	while ((pair = nvlist_next_nvpair(props, pair)) != NULL) {
		if (nvlist_exists(skipped, nvpair_name(pair)))
			continue;

		VERIFY(nvlist_add_nvpair(*newprops, pair) == 0);
	}
}

static int
clear_received_props(const char *dsname, nvlist_t *props,
    nvlist_t *skipped)
{
	int err = 0;
	nvlist_t *cleared_props = NULL;
	props_skip(props, skipped, &cleared_props);
	if (!nvlist_empty(cleared_props)) {
		/*
		 * Acts on local properties until the dataset has received
		 * properties at least once on or after SPA_VERSION_RECVD_PROPS.
		 */
		zprop_source_t flags = (ZPROP_SRC_NONE |
		    (dsl_prop_get_hasrecvd(dsname) ? ZPROP_SRC_RECEIVED : 0));
		err = zfs_set_prop_nvlist(dsname, flags, cleared_props, NULL);
	}
	nvlist_free(cleared_props);
	return (err);
}

/*
 * inputs:
 * zc_name		name of filesystem
 * zc_value		name of property to set
 * zc_nvlist_src{_size}	nvlist of properties to apply
 * zc_cookie		received properties flag
 *
 * outputs:
 * zc_nvlist_dst{_size} error for each unapplied received property
 */
static int
zfs_ioc_set_prop(zfs_cmd_t *zc)
{
	nvlist_t *nvl;
	boolean_t received = zc->zc_cookie;
	zprop_source_t source = (received ? ZPROP_SRC_RECEIVED :
	    ZPROP_SRC_LOCAL);
	nvlist_t *errors;
	int error;

	if ((error = get_nvlist(zc->zc_nvlist_src, zc->zc_nvlist_src_size,
	    zc->zc_iflags, &nvl)) != 0)
		return (error);

	if (received) {
		nvlist_t *origprops;

		if (dsl_prop_get_received(zc->zc_name, &origprops) == 0) {
			(void) clear_received_props(zc->zc_name,
			    origprops, nvl);
			nvlist_free(origprops);
		}

		error = dsl_prop_set_hasrecvd(zc->zc_name);
	}

	errors = fnvlist_alloc();
	if (error == 0)
		error = zfs_set_prop_nvlist(zc->zc_name, source, nvl, errors);

	if (zc->zc_nvlist_dst != 0 && errors != NULL) {
		(void) put_nvlist(zc, errors);
	}

	nvlist_free(errors);
	nvlist_free(nvl);
	return (error);
}

/*
 * inputs:
 * zc_name		name of filesystem
 * zc_value		name of property to inherit
 * zc_cookie		revert to received value if TRUE
 *
 * outputs:		none
 */
static int
zfs_ioc_inherit_prop(zfs_cmd_t *zc)
{
	const char *propname = zc->zc_value;
	zfs_prop_t prop = zfs_name_to_prop(propname);
	boolean_t received = zc->zc_cookie;
	zprop_source_t source = (received
	    ? ZPROP_SRC_NONE		/* revert to received value, if any */
	    : ZPROP_SRC_INHERITED);	/* explicitly inherit */
	nvlist_t *dummy;
	nvpair_t *pair;
	zprop_type_t type;
	int err;

	if (!received) {
		/*
		 * Only check this in the non-received case. We want to allow
		 * 'inherit -S' to revert non-inheritable properties like quota
		 * and reservation to the received or default values even though
		 * they are not considered inheritable.
		 */
		if (prop != ZPROP_INVAL && !zfs_prop_inheritable(prop))
			return (SET_ERROR(EINVAL));
	}

	if (prop == ZPROP_INVAL) {
		if (!zfs_prop_user(propname))
			return (SET_ERROR(EINVAL));

		type = PROP_TYPE_STRING;
	} else if (prop == ZFS_PROP_VOLSIZE || prop == ZFS_PROP_VERSION) {
		return (SET_ERROR(EINVAL));
	} else {
		type = zfs_prop_get_type(prop);
	}

	/*
	 * zfs_prop_set_special() expects properties in the form of an
	 * nvpair with type info.
	 */
	dummy = fnvlist_alloc();

	switch (type) {
	case PROP_TYPE_STRING:
		VERIFY(0 == nvlist_add_string(dummy, propname, ""));
		break;
	case PROP_TYPE_NUMBER:
	case PROP_TYPE_INDEX:
		VERIFY(0 == nvlist_add_uint64(dummy, propname, 0));
		break;
	default:
		err = SET_ERROR(EINVAL);
		goto errout;
	}

	pair = nvlist_next_nvpair(dummy, NULL);
	if (pair == NULL) {
		err = SET_ERROR(EINVAL);
	} else {
		err = zfs_prop_set_special(zc->zc_name, source, pair);
		if (err == -1) /* property is not "special", needs handling */
			err = dsl_prop_inherit(zc->zc_name, zc->zc_value,
			    source);
	}

errout:
	nvlist_free(dummy);
	return (err);
}

static int
zfs_ioc_pool_set_props(zfs_cmd_t *zc)
{
	nvlist_t *props;
	spa_t *spa;
	int error;
	nvpair_t *pair;

	if ((error = get_nvlist(zc->zc_nvlist_src, zc->zc_nvlist_src_size,
	    zc->zc_iflags, &props)))
		return (error);

	/*
	 * If the only property is the configfile, then just do a spa_lookup()
	 * to handle the faulted case.
	 */
	pair = nvlist_next_nvpair(props, NULL);
	if (pair != NULL && strcmp(nvpair_name(pair),
	    zpool_prop_to_name(ZPOOL_PROP_CACHEFILE)) == 0 &&
	    nvlist_next_nvpair(props, pair) == NULL) {
		mutex_enter(&spa_namespace_lock);
		if ((spa = spa_lookup(zc->zc_name)) != NULL) {
			spa_configfile_set(spa, props, B_FALSE);
			spa_write_cachefile(spa, B_FALSE, B_TRUE);
		}
		mutex_exit(&spa_namespace_lock);
		if (spa != NULL) {
			nvlist_free(props);
			return (0);
		}
	}

	if ((error = spa_open(zc->zc_name, &spa, FTAG)) != 0) {
		nvlist_free(props);
		return (error);
	}

	error = spa_prop_set(spa, props);

	nvlist_free(props);
	spa_close(spa, FTAG);

	return (error);
}

static int
zfs_ioc_pool_get_props(zfs_cmd_t *zc)
{
	spa_t *spa;
	int error;
	nvlist_t *nvp = NULL;

	if ((error = spa_open(zc->zc_name, &spa, FTAG)) != 0) {
		/*
		 * If the pool is faulted, there may be properties we can still
		 * get (such as altroot and cachefile), so attempt to get them
		 * anyway.
		 */
		mutex_enter(&spa_namespace_lock);
		if ((spa = spa_lookup(zc->zc_name)) != NULL)
			error = spa_prop_get(spa, &nvp);
		mutex_exit(&spa_namespace_lock);
	} else {
		error = spa_prop_get(spa, &nvp);
		spa_close(spa, FTAG);
	}

	if (error == 0 && zc->zc_nvlist_dst != 0)
		error = put_nvlist(zc, nvp);
	else
		error = SET_ERROR(EFAULT);

	nvlist_free(nvp);
	return (error);
}

/*
 * inputs:
 * zc_name		name of filesystem
 * zc_nvlist_src{_size}	nvlist of delegated permissions
 * zc_perm_action	allow/unallow flag
 *
 * outputs:		none
 */
static int
zfs_ioc_set_fsacl(zfs_cmd_t *zc)
{
	int error;
	nvlist_t *fsaclnv = NULL;

	if ((error = get_nvlist(zc->zc_nvlist_src, zc->zc_nvlist_src_size,
	    zc->zc_iflags, &fsaclnv)) != 0)
		return (error);

	/*
	 * Verify nvlist is constructed correctly
	 */
	if ((error = zfs_deleg_verify_nvlist(fsaclnv)) != 0) {
		nvlist_free(fsaclnv);
		return (SET_ERROR(EINVAL));
	}

	/*
	 * If we don't have PRIV_SYS_MOUNT, then validate
	 * that user is allowed to hand out each permission in
	 * the nvlist(s)
	 */

	error = secpolicy_zfs(CRED());
	if (error != 0) {
		if (zc->zc_perm_action == B_FALSE) {
			error = dsl_deleg_can_allow(zc->zc_name,
			    fsaclnv, CRED());
		} else {
			error = dsl_deleg_can_unallow(zc->zc_name,
			    fsaclnv, CRED());
		}
	}

	if (error == 0)
		error = dsl_deleg_set(zc->zc_name, fsaclnv, zc->zc_perm_action);

	nvlist_free(fsaclnv);
	return (error);
}

/*
 * inputs:
 * zc_name		name of filesystem
 *
 * outputs:
 * zc_nvlist_src{_size}	nvlist of delegated permissions
 */
static int
zfs_ioc_get_fsacl(zfs_cmd_t *zc)
{
	nvlist_t *nvp;
	int error;

	if ((error = dsl_deleg_get(zc->zc_name, &nvp)) == 0) {
		error = put_nvlist(zc, nvp);
		nvlist_free(nvp);
	}

	return (error);
}

/* ARGSUSED */
static void
zfs_create_cb(objset_t *os, void *arg, cred_t *cr, dmu_tx_t *tx)
{
	zfs_creat_t *zct = arg;

	zfs_create_fs(os, cr, zct->zct_zplprops, tx);
}

#define	ZFS_PROP_UNDEFINED	((uint64_t)-1)

/*
 * inputs:
 * os			parent objset pointer (NULL if root fs)
 * fuids_ok		fuids allowed in this version of the spa?
 * sa_ok		SAs allowed in this version of the spa?
 * createprops		list of properties requested by creator
 *
 * outputs:
 * zplprops	values for the zplprops we attach to the master node object
 * is_ci	true if requested file system will be purely case-insensitive
 *
 * Determine the settings for utf8only, normalization and
 * casesensitivity.  Specific values may have been requested by the
 * creator and/or we can inherit values from the parent dataset.  If
 * the file system is of too early a vintage, a creator can not
 * request settings for these properties, even if the requested
 * setting is the default value.  We don't actually want to create dsl
 * properties for these, so remove them from the source nvlist after
 * processing.
 */
static int
zfs_fill_zplprops_impl(objset_t *os, uint64_t zplver,
    boolean_t fuids_ok, boolean_t sa_ok, nvlist_t *createprops,
    nvlist_t *zplprops, boolean_t *is_ci)
{
	uint64_t sense = ZFS_PROP_UNDEFINED;
	uint64_t norm = ZFS_PROP_UNDEFINED;
	uint64_t u8 = ZFS_PROP_UNDEFINED;
	int error;

	ASSERT(zplprops != NULL);

	/* parent dataset must be a filesystem */
	if (os != NULL && os->os_phys->os_type != DMU_OST_ZFS)
		return (SET_ERROR(ZFS_ERR_WRONG_PARENT));

	/*
	 * Pull out creator prop choices, if any.
	 */
	if (createprops) {
		(void) nvlist_lookup_uint64(createprops,
		    zfs_prop_to_name(ZFS_PROP_VERSION), &zplver);
		(void) nvlist_lookup_uint64(createprops,
		    zfs_prop_to_name(ZFS_PROP_NORMALIZE), &norm);
		(void) nvlist_remove_all(createprops,
		    zfs_prop_to_name(ZFS_PROP_NORMALIZE));
		(void) nvlist_lookup_uint64(createprops,
		    zfs_prop_to_name(ZFS_PROP_UTF8ONLY), &u8);
		(void) nvlist_remove_all(createprops,
		    zfs_prop_to_name(ZFS_PROP_UTF8ONLY));
		(void) nvlist_lookup_uint64(createprops,
		    zfs_prop_to_name(ZFS_PROP_CASE), &sense);
		(void) nvlist_remove_all(createprops,
		    zfs_prop_to_name(ZFS_PROP_CASE));
	}

	/*
	 * If the zpl version requested is whacky or the file system
	 * or pool is version is too "young" to support normalization
	 * and the creator tried to set a value for one of the props,
	 * error out.
	 */
	if ((zplver < ZPL_VERSION_INITIAL || zplver > ZPL_VERSION) ||
	    (zplver >= ZPL_VERSION_FUID && !fuids_ok) ||
	    (zplver >= ZPL_VERSION_SA && !sa_ok) ||
	    (zplver < ZPL_VERSION_NORMALIZATION &&
	    (norm != ZFS_PROP_UNDEFINED || u8 != ZFS_PROP_UNDEFINED ||
	    sense != ZFS_PROP_UNDEFINED)))
		return (SET_ERROR(ENOTSUP));

	/*
	 * Put the version in the zplprops
	 */
	VERIFY(nvlist_add_uint64(zplprops,
	    zfs_prop_to_name(ZFS_PROP_VERSION), zplver) == 0);

	if (norm == ZFS_PROP_UNDEFINED &&
	    (error = zfs_get_zplprop(os, ZFS_PROP_NORMALIZE, &norm)) != 0)
		return (error);
	VERIFY(nvlist_add_uint64(zplprops,
	    zfs_prop_to_name(ZFS_PROP_NORMALIZE), norm) == 0);

	/*
	 * If we're normalizing, names must always be valid UTF-8 strings.
	 */
	if (norm)
		u8 = 1;
	if (u8 == ZFS_PROP_UNDEFINED &&
	    (error = zfs_get_zplprop(os, ZFS_PROP_UTF8ONLY, &u8)) != 0)
		return (error);
	VERIFY(nvlist_add_uint64(zplprops,
	    zfs_prop_to_name(ZFS_PROP_UTF8ONLY), u8) == 0);

	if (sense == ZFS_PROP_UNDEFINED &&
	    (error = zfs_get_zplprop(os, ZFS_PROP_CASE, &sense)) != 0)
		return (error);
	VERIFY(nvlist_add_uint64(zplprops,
	    zfs_prop_to_name(ZFS_PROP_CASE), sense) == 0);

	if (is_ci)
		*is_ci = (sense == ZFS_CASE_INSENSITIVE);

	return (0);
}

static int
zfs_fill_zplprops(const char *dataset, nvlist_t *createprops,
    nvlist_t *zplprops, boolean_t *is_ci)
{
	boolean_t fuids_ok, sa_ok;
	uint64_t zplver = ZPL_VERSION;
	objset_t *os = NULL;
	char parentname[ZFS_MAX_DATASET_NAME_LEN];
	spa_t *spa;
	uint64_t spa_vers;
	int error;

	zfs_get_parent(dataset, parentname, sizeof (parentname));

	if ((error = spa_open(dataset, &spa, FTAG)) != 0)
		return (error);

	spa_vers = spa_version(spa);
	spa_close(spa, FTAG);

	zplver = zfs_zpl_version_map(spa_vers);
	fuids_ok = (zplver >= ZPL_VERSION_FUID);
	sa_ok = (zplver >= ZPL_VERSION_SA);

	/*
	 * Open parent object set so we can inherit zplprop values.
	 */
	if ((error = dmu_objset_hold(parentname, FTAG, &os)) != 0)
		return (error);

	error = zfs_fill_zplprops_impl(os, zplver, fuids_ok, sa_ok, createprops,
	    zplprops, is_ci);
	dmu_objset_rele(os, FTAG);
	return (error);
}

static int
zfs_fill_zplprops_root(uint64_t spa_vers, nvlist_t *createprops,
    nvlist_t *zplprops, boolean_t *is_ci)
{
	boolean_t fuids_ok;
	boolean_t sa_ok;
	uint64_t zplver = ZPL_VERSION;
	int error;

	zplver = zfs_zpl_version_map(spa_vers);
	fuids_ok = (zplver >= ZPL_VERSION_FUID);
	sa_ok = (zplver >= ZPL_VERSION_SA);

	error = zfs_fill_zplprops_impl(NULL, zplver, fuids_ok, sa_ok,
	    createprops, zplprops, is_ci);
	return (error);
}

/*
 * innvl: {
 *     "type" -> dmu_objset_type_t (int32)
 *     (optional) "props" -> { prop -> value }
 *     (optional) "hidden_args" -> { "wkeydata" -> value }
 *         raw uint8_t array of encryption wrapping key data (32 bytes)
 * }
 *
 * outnvl: propname -> error code (int32)
 */

static const zfs_ioc_key_t zfs_keys_create[] = {
	{"type",	DATA_TYPE_INT32,	0},
	{"props",	DATA_TYPE_NVLIST,	ZK_OPTIONAL},
	{"hidden_args",	DATA_TYPE_NVLIST,	ZK_OPTIONAL},
};

static int
zfs_ioc_create(const char *fsname, nvlist_t *innvl, nvlist_t *outnvl)
{
	int error = 0;
	zfs_creat_t zct = { 0 };
	nvlist_t *nvprops = NULL;
	nvlist_t *hidden_args = NULL;
	void (*cbfunc)(objset_t *os, void *arg, cred_t *cr, dmu_tx_t *tx);
	dmu_objset_type_t type;
	boolean_t is_insensitive = B_FALSE;
	dsl_crypto_params_t *dcp = NULL;

	type = (dmu_objset_type_t)fnvlist_lookup_int32(innvl, "type");
	(void) nvlist_lookup_nvlist(innvl, "props", &nvprops);
	(void) nvlist_lookup_nvlist(innvl, ZPOOL_HIDDEN_ARGS, &hidden_args);

	switch (type) {
	case DMU_OST_ZFS:
		cbfunc = zfs_create_cb;
		break;

	case DMU_OST_ZVOL:
		cbfunc = zvol_create_cb;
		break;

	default:
		cbfunc = NULL;
		break;
	}
	if (strchr(fsname, '@') ||
	    strchr(fsname, '%'))
		return (SET_ERROR(EINVAL));

	zct.zct_props = nvprops;

	if (cbfunc == NULL)
		return (SET_ERROR(EINVAL));

	if (type == DMU_OST_ZVOL) {
		uint64_t volsize, volblocksize;

		if (nvprops == NULL)
			return (SET_ERROR(EINVAL));
		if (nvlist_lookup_uint64(nvprops,
		    zfs_prop_to_name(ZFS_PROP_VOLSIZE), &volsize) != 0)
			return (SET_ERROR(EINVAL));

		if ((error = nvlist_lookup_uint64(nvprops,
		    zfs_prop_to_name(ZFS_PROP_VOLBLOCKSIZE),
		    &volblocksize)) != 0 && error != ENOENT)
			return (SET_ERROR(EINVAL));

		if (error != 0)
			volblocksize = zfs_prop_default_numeric(
			    ZFS_PROP_VOLBLOCKSIZE);

		if ((error = zvol_check_volblocksize(fsname,
		    volblocksize)) != 0 ||
		    (error = zvol_check_volsize(volsize,
		    volblocksize)) != 0)
			return (error);
	} else if (type == DMU_OST_ZFS) {
		int error;

		/*
		 * We have to have normalization and
		 * case-folding flags correct when we do the
		 * file system creation, so go figure them out
		 * now.
		 */
		VERIFY(nvlist_alloc(&zct.zct_zplprops,
		    NV_UNIQUE_NAME, KM_SLEEP) == 0);
		error = zfs_fill_zplprops(fsname, nvprops,
		    zct.zct_zplprops, &is_insensitive);
		if (error != 0) {
			nvlist_free(zct.zct_zplprops);
			return (error);
		}
	}

	error = dsl_crypto_params_create_nvlist(DCP_CMD_NONE, nvprops,
	    hidden_args, &dcp);
	if (error != 0) {
		nvlist_free(zct.zct_zplprops);
		return (error);
	}

	error = dmu_objset_create(fsname, type,
	    is_insensitive ? DS_FLAG_CI_DATASET : 0, dcp, cbfunc, &zct);

	nvlist_free(zct.zct_zplprops);
	dsl_crypto_params_free(dcp, !!error);

	/*
	 * It would be nice to do this atomically.
	 */
	if (error == 0) {
		error = zfs_set_prop_nvlist(fsname, ZPROP_SRC_LOCAL,
		    nvprops, outnvl);
		if (error != 0) {
			spa_t *spa;
			int error2;

			/*
			 * Volumes will return EBUSY and cannot be destroyed
			 * until all asynchronous minor handling (e.g. from
			 * setting the volmode property) has completed. Wait for
			 * the spa_zvol_taskq to drain then retry.
			 */
			error2 = dsl_destroy_head(fsname);
			while ((error2 == EBUSY) && (type == DMU_OST_ZVOL)) {
				error2 = spa_open(fsname, &spa, FTAG);
				if (error2 == 0) {
					taskq_wait(spa->spa_zvol_taskq);
					spa_close(spa, FTAG);
				}
				error2 = dsl_destroy_head(fsname);
			}
		}
	}
	return (error);
}

/*
 * innvl: {
 *     "origin" -> name of origin snapshot
 *     (optional) "props" -> { prop -> value }
 *     (optional) "hidden_args" -> { "wkeydata" -> value }
 *         raw uint8_t array of encryption wrapping key data (32 bytes)
 * }
 *
 * outputs:
 * outnvl: propname -> error code (int32)
 */
static const zfs_ioc_key_t zfs_keys_clone[] = {
	{"origin",	DATA_TYPE_STRING,	0},
	{"props",	DATA_TYPE_NVLIST,	ZK_OPTIONAL},
	{"hidden_args",	DATA_TYPE_NVLIST,	ZK_OPTIONAL},
};

static int
zfs_ioc_clone(const char *fsname, nvlist_t *innvl, nvlist_t *outnvl)
{
	int error = 0;
	nvlist_t *nvprops = NULL;
	char *origin_name;

	origin_name = fnvlist_lookup_string(innvl, "origin");
	(void) nvlist_lookup_nvlist(innvl, "props", &nvprops);

	if (strchr(fsname, '@') ||
	    strchr(fsname, '%'))
		return (SET_ERROR(EINVAL));

	if (dataset_namecheck(origin_name, NULL, NULL) != 0)
		return (SET_ERROR(EINVAL));

	error = dmu_objset_clone(fsname, origin_name);

	/*
	 * It would be nice to do this atomically.
	 */
	if (error == 0) {
		error = zfs_set_prop_nvlist(fsname, ZPROP_SRC_LOCAL,
		    nvprops, outnvl);
		if (error != 0)
			(void) dsl_destroy_head(fsname);
	}
	return (error);
}

static const zfs_ioc_key_t zfs_keys_remap[] = {
	/* no nvl keys */
};

/* ARGSUSED */
static int
zfs_ioc_remap(const char *fsname, nvlist_t *innvl, nvlist_t *outnvl)
{
	/* This IOCTL is no longer supported. */
	return (0);
}

/*
 * innvl: {
 *     "snaps" -> { snapshot1, snapshot2 }
 *     (optional) "props" -> { prop -> value (string) }
 * }
 *
 * outnvl: snapshot -> error code (int32)
 */
static const zfs_ioc_key_t zfs_keys_snapshot[] = {
	{"snaps",	DATA_TYPE_NVLIST,	0},
	{"props",	DATA_TYPE_NVLIST,	ZK_OPTIONAL},
};

static int
zfs_ioc_snapshot(const char *poolname, nvlist_t *innvl, nvlist_t *outnvl)
{
	nvlist_t *snaps;
	nvlist_t *props = NULL;
	int error, poollen;
	nvpair_t *pair;

	(void) nvlist_lookup_nvlist(innvl, "props", &props);
	if (!nvlist_empty(props) &&
	    zfs_earlier_version(poolname, SPA_VERSION_SNAP_PROPS))
		return (SET_ERROR(ENOTSUP));
	if ((error = zfs_check_userprops(props)) != 0)
		return (error);

	snaps = fnvlist_lookup_nvlist(innvl, "snaps");
	poollen = strlen(poolname);
	for (pair = nvlist_next_nvpair(snaps, NULL); pair != NULL;
	    pair = nvlist_next_nvpair(snaps, pair)) {
		const char *name = nvpair_name(pair);
		char *cp = strchr(name, '@');

		/*
		 * The snap name must contain an @, and the part after it must
		 * contain only valid characters.
		 */
		if (cp == NULL ||
		    zfs_component_namecheck(cp + 1, NULL, NULL) != 0)
			return (SET_ERROR(EINVAL));

		/*
		 * The snap must be in the specified pool.
		 */
		if (strncmp(name, poolname, poollen) != 0 ||
		    (name[poollen] != '/' && name[poollen] != '@'))
			return (SET_ERROR(EXDEV));

		/*
		 * Check for permission to set the properties on the fs.
		 */
		if (!nvlist_empty(props)) {
			*cp = '\0';
			error = zfs_secpolicy_write_perms(name,
			    ZFS_DELEG_PERM_USERPROP, CRED());
			*cp = '@';
			if (error != 0)
				return (error);
		}

		/* This must be the only snap of this fs. */
		for (nvpair_t *pair2 = nvlist_next_nvpair(snaps, pair);
		    pair2 != NULL; pair2 = nvlist_next_nvpair(snaps, pair2)) {
			if (strncmp(name, nvpair_name(pair2), cp - name + 1)
			    == 0) {
				return (SET_ERROR(EXDEV));
			}
		}
	}

	error = dsl_dataset_snapshot(snaps, props, outnvl);

	return (error);
}

/*
 * innvl: "message" -> string
 */
static const zfs_ioc_key_t zfs_keys_log_history[] = {
	{"message",	DATA_TYPE_STRING,	0},
};

/* ARGSUSED */
static int
zfs_ioc_log_history(const char *unused, nvlist_t *innvl, nvlist_t *outnvl)
{
	char *message;
	spa_t *spa;
	int error;
	char *poolname;

	/*
	 * The poolname in the ioctl is not set, we get it from the TSD,
	 * which was set at the end of the last successful ioctl that allows
	 * logging.  The secpolicy func already checked that it is set.
	 * Only one log ioctl is allowed after each successful ioctl, so
	 * we clear the TSD here.
	 */
	poolname = tsd_get(zfs_allow_log_key);
	if (poolname == NULL)
		return (SET_ERROR(EINVAL));
	(void) tsd_set(zfs_allow_log_key, NULL);
	error = spa_open(poolname, &spa, FTAG);
	kmem_strfree(poolname);
	if (error != 0)
		return (error);

	message = fnvlist_lookup_string(innvl, "message");

	if (spa_version(spa) < SPA_VERSION_ZPOOL_HISTORY) {
		spa_close(spa, FTAG);
		return (SET_ERROR(ENOTSUP));
	}

	error = spa_history_log(spa, message);
	spa_close(spa, FTAG);
	return (error);
}

/*
 * This ioctl is used to set the bootenv configuration on the current
 * pool. This configuration is stored in the second padding area of the label,
 * and it is used by the GRUB bootloader used on Linux to store the contents
 * of the grubenv file.  The file is stored as raw ASCII, and is protected by
 * an embedded checksum.  By default, GRUB will check if the boot filesystem
 * supports storing the environment data in a special location, and if so,
<<<<<<< HEAD
 * will invoke filesystem specific logic to retrieve it. This can be overriden
=======
 * will invoke filesystem specific logic to retrieve it. This can be overridden
>>>>>>> cab24ec5
 * by a variable, should the user so desire.
 */
/* ARGSUSED */
static const zfs_ioc_key_t zfs_keys_set_bootenv[] = {
	{"envmap",	DATA_TYPE_STRING,	0},
};

static int
zfs_ioc_set_bootenv(const char *name, nvlist_t *innvl, nvlist_t *outnvl)
{
	char *envmap;
	int error;
	spa_t *spa;

	envmap = fnvlist_lookup_string(innvl, "envmap");
	if ((error = spa_open(name, &spa, FTAG)) != 0)
		return (error);
	spa_vdev_state_enter(spa, SCL_ALL);
	error = vdev_label_write_bootenv(spa->spa_root_vdev, envmap);
	(void) spa_vdev_state_exit(spa, NULL, 0);
	spa_close(spa, FTAG);
	return (error);
}

static const zfs_ioc_key_t zfs_keys_get_bootenv[] = {
	/* no nvl keys */
};

/* ARGSUSED */
static int
zfs_ioc_get_bootenv(const char *name, nvlist_t *innvl, nvlist_t *outnvl)
{
	spa_t *spa;
	int error;

	if ((error = spa_open(name, &spa, FTAG)) != 0)
		return (error);
	spa_vdev_state_enter(spa, SCL_ALL);
	error = vdev_label_read_bootenv(spa->spa_root_vdev, outnvl);
	(void) spa_vdev_state_exit(spa, NULL, 0);
	spa_close(spa, FTAG);
	return (error);
}

/*
 * The dp_config_rwlock must not be held when calling this, because the
 * unmount may need to write out data.
 *
 * This function is best-effort.  Callers must deal gracefully if it
 * remains mounted (or is remounted after this call).
 *
 * Returns 0 if the argument is not a snapshot, or it is not currently a
 * filesystem, or we were able to unmount it.  Returns error code otherwise.
 */
void
zfs_unmount_snap(const char *snapname)
{
	if (strchr(snapname, '@') == NULL)
		return;

	(void) zfsctl_snapshot_unmount((char *)snapname, MNT_FORCE);
}

/* ARGSUSED */
static int
zfs_unmount_snap_cb(const char *snapname, void *arg)
{
	zfs_unmount_snap(snapname);
	return (0);
}

/*
 * When a clone is destroyed, its origin may also need to be destroyed,
 * in which case it must be unmounted.  This routine will do that unmount
 * if necessary.
 */
void
zfs_destroy_unmount_origin(const char *fsname)
{
	int error;
	objset_t *os;
	dsl_dataset_t *ds;

	error = dmu_objset_hold(fsname, FTAG, &os);
	if (error != 0)
		return;
	ds = dmu_objset_ds(os);
	if (dsl_dir_is_clone(ds->ds_dir) && DS_IS_DEFER_DESTROY(ds->ds_prev)) {
		char originname[ZFS_MAX_DATASET_NAME_LEN];
		dsl_dataset_name(ds->ds_prev, originname);
		dmu_objset_rele(os, FTAG);
		zfs_unmount_snap(originname);
	} else {
		dmu_objset_rele(os, FTAG);
	}
}

/*
 * innvl: {
 *     "snaps" -> { snapshot1, snapshot2 }
 *     (optional boolean) "defer"
 * }
 *
 * outnvl: snapshot -> error code (int32)
 */
static const zfs_ioc_key_t zfs_keys_destroy_snaps[] = {
	{"snaps",	DATA_TYPE_NVLIST,	0},
	{"defer",	DATA_TYPE_BOOLEAN,	ZK_OPTIONAL},
};

/* ARGSUSED */
static int
zfs_ioc_destroy_snaps(const char *poolname, nvlist_t *innvl, nvlist_t *outnvl)
{
	int poollen;
	nvlist_t *snaps;
	nvpair_t *pair;
	boolean_t defer;
	spa_t *spa;

	snaps = fnvlist_lookup_nvlist(innvl, "snaps");
	defer = nvlist_exists(innvl, "defer");

	poollen = strlen(poolname);
	for (pair = nvlist_next_nvpair(snaps, NULL); pair != NULL;
	    pair = nvlist_next_nvpair(snaps, pair)) {
		const char *name = nvpair_name(pair);

		/*
		 * The snap must be in the specified pool to prevent the
		 * invalid removal of zvol minors below.
		 */
		if (strncmp(name, poolname, poollen) != 0 ||
		    (name[poollen] != '/' && name[poollen] != '@'))
			return (SET_ERROR(EXDEV));

		zfs_unmount_snap(nvpair_name(pair));
		if (spa_open(name, &spa, FTAG) == 0) {
			zvol_remove_minors(spa, name, B_TRUE);
			spa_close(spa, FTAG);
		}
	}

	return (dsl_destroy_snapshots_nvl(snaps, defer, outnvl));
}

/*
 * Create bookmarks. The bookmark names are of the form <fs>#<bmark>.
 * All bookmarks and snapshots must be in the same pool.
 * dsl_bookmark_create_nvl_validate describes the nvlist schema in more detail.
 *
 * innvl: {
 *     new_bookmark1 -> existing_snapshot,
 *     new_bookmark2 -> existing_bookmark,
 * }
 *
 * outnvl: bookmark -> error code (int32)
 *
 */
static const zfs_ioc_key_t zfs_keys_bookmark[] = {
	{"<bookmark>...",	DATA_TYPE_STRING,	ZK_WILDCARDLIST},
};

/* ARGSUSED */
static int
zfs_ioc_bookmark(const char *poolname, nvlist_t *innvl, nvlist_t *outnvl)
{
	return (dsl_bookmark_create(innvl, outnvl));
}

/*
 * innvl: {
 *     property 1, property 2, ...
 * }
 *
 * outnvl: {
 *     bookmark name 1 -> { property 1, property 2, ... },
 *     bookmark name 2 -> { property 1, property 2, ... }
 * }
 *
 */
static const zfs_ioc_key_t zfs_keys_get_bookmarks[] = {
	{"<property>...", DATA_TYPE_BOOLEAN, ZK_WILDCARDLIST | ZK_OPTIONAL},
};

static int
zfs_ioc_get_bookmarks(const char *fsname, nvlist_t *innvl, nvlist_t *outnvl)
{
	return (dsl_get_bookmarks(fsname, innvl, outnvl));
}

/*
 * innvl is not used.
 *
 * outnvl: {
 *     property 1, property 2, ...
 * }
 *
 */
static const zfs_ioc_key_t zfs_keys_get_bookmark_props[] = {
	/* no nvl keys */
};

/* ARGSUSED */
static int
zfs_ioc_get_bookmark_props(const char *bookmark, nvlist_t *innvl,
    nvlist_t *outnvl)
{
	char fsname[ZFS_MAX_DATASET_NAME_LEN];
	char *bmname;

	bmname = strchr(bookmark, '#');
	if (bmname == NULL)
		return (SET_ERROR(EINVAL));
	bmname++;

	(void) strlcpy(fsname, bookmark, sizeof (fsname));
	*(strchr(fsname, '#')) = '\0';

	return (dsl_get_bookmark_props(fsname, bmname, outnvl));
}

/*
 * innvl: {
 *     bookmark name 1, bookmark name 2
 * }
 *
 * outnvl: bookmark -> error code (int32)
 *
 */
static const zfs_ioc_key_t zfs_keys_destroy_bookmarks[] = {
	{"<bookmark>...",	DATA_TYPE_BOOLEAN,	ZK_WILDCARDLIST},
};

static int
zfs_ioc_destroy_bookmarks(const char *poolname, nvlist_t *innvl,
    nvlist_t *outnvl)
{
	int error, poollen;

	poollen = strlen(poolname);
	for (nvpair_t *pair = nvlist_next_nvpair(innvl, NULL);
	    pair != NULL; pair = nvlist_next_nvpair(innvl, pair)) {
		const char *name = nvpair_name(pair);
		const char *cp = strchr(name, '#');

		/*
		 * The bookmark name must contain an #, and the part after it
		 * must contain only valid characters.
		 */
		if (cp == NULL ||
		    zfs_component_namecheck(cp + 1, NULL, NULL) != 0)
			return (SET_ERROR(EINVAL));

		/*
		 * The bookmark must be in the specified pool.
		 */
		if (strncmp(name, poolname, poollen) != 0 ||
		    (name[poollen] != '/' && name[poollen] != '#'))
			return (SET_ERROR(EXDEV));
	}

	error = dsl_bookmark_destroy(innvl, outnvl);
	return (error);
}

static const zfs_ioc_key_t zfs_keys_channel_program[] = {
	{"program",	DATA_TYPE_STRING,		0},
	{"arg",		DATA_TYPE_ANY,			0},
	{"sync",	DATA_TYPE_BOOLEAN_VALUE,	ZK_OPTIONAL},
	{"instrlimit",	DATA_TYPE_UINT64,		ZK_OPTIONAL},
	{"memlimit",	DATA_TYPE_UINT64,		ZK_OPTIONAL},
};

static int
zfs_ioc_channel_program(const char *poolname, nvlist_t *innvl,
    nvlist_t *outnvl)
{
	char *program;
	uint64_t instrlimit, memlimit;
	boolean_t sync_flag;
	nvpair_t *nvarg = NULL;

	program = fnvlist_lookup_string(innvl, ZCP_ARG_PROGRAM);
	if (0 != nvlist_lookup_boolean_value(innvl, ZCP_ARG_SYNC, &sync_flag)) {
		sync_flag = B_TRUE;
	}
	if (0 != nvlist_lookup_uint64(innvl, ZCP_ARG_INSTRLIMIT, &instrlimit)) {
		instrlimit = ZCP_DEFAULT_INSTRLIMIT;
	}
	if (0 != nvlist_lookup_uint64(innvl, ZCP_ARG_MEMLIMIT, &memlimit)) {
		memlimit = ZCP_DEFAULT_MEMLIMIT;
	}
	nvarg = fnvlist_lookup_nvpair(innvl, ZCP_ARG_ARGLIST);

	if (instrlimit == 0 || instrlimit > zfs_lua_max_instrlimit)
		return (SET_ERROR(EINVAL));
	if (memlimit == 0 || memlimit > zfs_lua_max_memlimit)
		return (SET_ERROR(EINVAL));

	return (zcp_eval(poolname, program, sync_flag, instrlimit, memlimit,
	    nvarg, outnvl));
}

/*
 * innvl: unused
 * outnvl: empty
 */
static const zfs_ioc_key_t zfs_keys_pool_checkpoint[] = {
	/* no nvl keys */
};

/* ARGSUSED */
static int
zfs_ioc_pool_checkpoint(const char *poolname, nvlist_t *innvl, nvlist_t *outnvl)
{
	return (spa_checkpoint(poolname));
}

/*
 * innvl: unused
 * outnvl: empty
 */
static const zfs_ioc_key_t zfs_keys_pool_discard_checkpoint[] = {
	/* no nvl keys */
};

/* ARGSUSED */
static int
zfs_ioc_pool_discard_checkpoint(const char *poolname, nvlist_t *innvl,
    nvlist_t *outnvl)
{
	return (spa_checkpoint_discard(poolname));
}

/*
 * inputs:
 * zc_name		name of dataset to destroy
 * zc_defer_destroy	mark for deferred destroy
 *
 * outputs:		none
 */
static int
zfs_ioc_destroy(zfs_cmd_t *zc)
{
	objset_t *os;
	dmu_objset_type_t ost;
	int err;

	err = dmu_objset_hold(zc->zc_name, FTAG, &os);
	if (err != 0)
		return (err);
	ost = dmu_objset_type(os);
	dmu_objset_rele(os, FTAG);

	if (ost == DMU_OST_ZFS)
		zfs_unmount_snap(zc->zc_name);

	if (strchr(zc->zc_name, '@')) {
		err = dsl_destroy_snapshot(zc->zc_name, zc->zc_defer_destroy);
	} else {
		err = dsl_destroy_head(zc->zc_name);
		if (err == EEXIST) {
			/*
			 * It is possible that the given DS may have
			 * hidden child (%recv) datasets - "leftovers"
			 * resulting from the previously interrupted
			 * 'zfs receive'.
			 *
			 * 6 extra bytes for /%recv
			 */
			char namebuf[ZFS_MAX_DATASET_NAME_LEN + 6];

			if (snprintf(namebuf, sizeof (namebuf), "%s/%s",
			    zc->zc_name, recv_clone_name) >=
			    sizeof (namebuf))
				return (SET_ERROR(EINVAL));

			/*
			 * Try to remove the hidden child (%recv) and after
			 * that try to remove the target dataset.
			 * If the hidden child (%recv) does not exist
			 * the original error (EEXIST) will be returned
			 */
			err = dsl_destroy_head(namebuf);
			if (err == 0)
				err = dsl_destroy_head(zc->zc_name);
			else if (err == ENOENT)
				err = SET_ERROR(EEXIST);
		}
	}

	return (err);
}

/*
 * innvl: {
 *     "initialize_command" -> POOL_INITIALIZE_{CANCEL|START|SUSPEND} (uint64)
 *     "initialize_vdevs": { -> guids to initialize (nvlist)
 *         "vdev_path_1": vdev_guid_1, (uint64),
 *         "vdev_path_2": vdev_guid_2, (uint64),
 *         ...
 *     },
 * }
 *
 * outnvl: {
 *     "initialize_vdevs": { -> initialization errors (nvlist)
 *         "vdev_path_1": errno, see function body for possible errnos (uint64)
 *         "vdev_path_2": errno, ... (uint64)
 *         ...
 *     }
 * }
 *
 * EINVAL is returned for an unknown commands or if any of the provided vdev
 * guids have be specified with a type other than uint64.
 */
static const zfs_ioc_key_t zfs_keys_pool_initialize[] = {
	{ZPOOL_INITIALIZE_COMMAND,	DATA_TYPE_UINT64,	0},
	{ZPOOL_INITIALIZE_VDEVS,	DATA_TYPE_NVLIST,	0}
};

static int
zfs_ioc_pool_initialize(const char *poolname, nvlist_t *innvl, nvlist_t *outnvl)
{
	uint64_t cmd_type;
	if (nvlist_lookup_uint64(innvl, ZPOOL_INITIALIZE_COMMAND,
	    &cmd_type) != 0) {
		return (SET_ERROR(EINVAL));
	}

	if (!(cmd_type == POOL_INITIALIZE_CANCEL ||
	    cmd_type == POOL_INITIALIZE_START ||
	    cmd_type == POOL_INITIALIZE_SUSPEND)) {
		return (SET_ERROR(EINVAL));
	}

	nvlist_t *vdev_guids;
	if (nvlist_lookup_nvlist(innvl, ZPOOL_INITIALIZE_VDEVS,
	    &vdev_guids) != 0) {
		return (SET_ERROR(EINVAL));
	}

	for (nvpair_t *pair = nvlist_next_nvpair(vdev_guids, NULL);
	    pair != NULL; pair = nvlist_next_nvpair(vdev_guids, pair)) {
		uint64_t vdev_guid;
		if (nvpair_value_uint64(pair, &vdev_guid) != 0) {
			return (SET_ERROR(EINVAL));
		}
	}

	spa_t *spa;
	int error = spa_open(poolname, &spa, FTAG);
	if (error != 0)
		return (error);

	nvlist_t *vdev_errlist = fnvlist_alloc();
	int total_errors = spa_vdev_initialize(spa, vdev_guids, cmd_type,
	    vdev_errlist);

	if (fnvlist_size(vdev_errlist) > 0) {
		fnvlist_add_nvlist(outnvl, ZPOOL_INITIALIZE_VDEVS,
		    vdev_errlist);
	}
	fnvlist_free(vdev_errlist);

	spa_close(spa, FTAG);
	return (total_errors > 0 ? EINVAL : 0);
}

/*
 * innvl: {
 *     "trim_command" -> POOL_TRIM_{CANCEL|START|SUSPEND} (uint64)
 *     "trim_vdevs": { -> guids to TRIM (nvlist)
 *         "vdev_path_1": vdev_guid_1, (uint64),
 *         "vdev_path_2": vdev_guid_2, (uint64),
 *         ...
 *     },
 *     "trim_rate" -> Target TRIM rate in bytes/sec.
 *     "trim_secure" -> Set to request a secure TRIM.
 * }
 *
 * outnvl: {
 *     "trim_vdevs": { -> TRIM errors (nvlist)
 *         "vdev_path_1": errno, see function body for possible errnos (uint64)
 *         "vdev_path_2": errno, ... (uint64)
 *         ...
 *     }
 * }
 *
 * EINVAL is returned for an unknown commands or if any of the provided vdev
 * guids have be specified with a type other than uint64.
 */
static const zfs_ioc_key_t zfs_keys_pool_trim[] = {
	{ZPOOL_TRIM_COMMAND,	DATA_TYPE_UINT64,		0},
	{ZPOOL_TRIM_VDEVS,	DATA_TYPE_NVLIST,		0},
	{ZPOOL_TRIM_RATE,	DATA_TYPE_UINT64,		ZK_OPTIONAL},
	{ZPOOL_TRIM_SECURE,	DATA_TYPE_BOOLEAN_VALUE,	ZK_OPTIONAL},
};

static int
zfs_ioc_pool_trim(const char *poolname, nvlist_t *innvl, nvlist_t *outnvl)
{
	uint64_t cmd_type;
	if (nvlist_lookup_uint64(innvl, ZPOOL_TRIM_COMMAND, &cmd_type) != 0)
		return (SET_ERROR(EINVAL));

	if (!(cmd_type == POOL_TRIM_CANCEL ||
	    cmd_type == POOL_TRIM_START ||
	    cmd_type == POOL_TRIM_SUSPEND)) {
		return (SET_ERROR(EINVAL));
	}

	nvlist_t *vdev_guids;
	if (nvlist_lookup_nvlist(innvl, ZPOOL_TRIM_VDEVS, &vdev_guids) != 0)
		return (SET_ERROR(EINVAL));

	for (nvpair_t *pair = nvlist_next_nvpair(vdev_guids, NULL);
	    pair != NULL; pair = nvlist_next_nvpair(vdev_guids, pair)) {
		uint64_t vdev_guid;
		if (nvpair_value_uint64(pair, &vdev_guid) != 0) {
			return (SET_ERROR(EINVAL));
		}
	}

	/* Optional, defaults to maximum rate when not provided */
	uint64_t rate;
	if (nvlist_lookup_uint64(innvl, ZPOOL_TRIM_RATE, &rate) != 0)
		rate = 0;

	/* Optional, defaults to standard TRIM when not provided */
	boolean_t secure;
	if (nvlist_lookup_boolean_value(innvl, ZPOOL_TRIM_SECURE,
	    &secure) != 0) {
		secure = B_FALSE;
	}

	spa_t *spa;
	int error = spa_open(poolname, &spa, FTAG);
	if (error != 0)
		return (error);

	nvlist_t *vdev_errlist = fnvlist_alloc();
	int total_errors = spa_vdev_trim(spa, vdev_guids, cmd_type,
	    rate, !!zfs_trim_metaslab_skip, secure, vdev_errlist);

	if (fnvlist_size(vdev_errlist) > 0)
		fnvlist_add_nvlist(outnvl, ZPOOL_TRIM_VDEVS, vdev_errlist);

	fnvlist_free(vdev_errlist);

	spa_close(spa, FTAG);
	return (total_errors > 0 ? EINVAL : 0);
}

/*
 * This ioctl waits for activity of a particular type to complete. If there is
 * no activity of that type in progress, it returns immediately, and the
 * returned value "waited" is false. If there is activity in progress, and no
 * tag is passed in, the ioctl blocks until all activity of that type is
 * complete, and then returns with "waited" set to true.
 *
 * If a tag is provided, it identifies a particular instance of an activity to
 * wait for. Currently, this is only valid for use with 'initialize', because
 * that is the only activity for which there can be multiple instances running
 * concurrently. In the case of 'initialize', the tag corresponds to the guid of
 * the vdev on which to wait.
 *
 * If a thread waiting in the ioctl receives a signal, the call will return
 * immediately, and the return value will be EINTR.
 *
 * innvl: {
 *     "wait_activity" -> int32_t
 *     (optional) "wait_tag" -> uint64_t
 * }
 *
 * outnvl: "waited" -> boolean_t
 */
static const zfs_ioc_key_t zfs_keys_pool_wait[] = {
	{ZPOOL_WAIT_ACTIVITY,	DATA_TYPE_INT32,		0},
	{ZPOOL_WAIT_TAG,	DATA_TYPE_UINT64,		ZK_OPTIONAL},
};

static int
zfs_ioc_wait(const char *name, nvlist_t *innvl, nvlist_t *outnvl)
{
	int32_t activity;
	uint64_t tag;
	boolean_t waited;
	int error;

	if (nvlist_lookup_int32(innvl, ZPOOL_WAIT_ACTIVITY, &activity) != 0)
		return (EINVAL);

	if (nvlist_lookup_uint64(innvl, ZPOOL_WAIT_TAG, &tag) == 0)
		error = spa_wait_tag(name, activity, tag, &waited);
	else
		error = spa_wait(name, activity, &waited);

	if (error == 0)
		fnvlist_add_boolean_value(outnvl, ZPOOL_WAIT_WAITED, waited);

	return (error);
}

/*
 * This ioctl waits for activity of a particular type to complete. If there is
 * no activity of that type in progress, it returns immediately, and the
 * returned value "waited" is false. If there is activity in progress, and no
 * tag is passed in, the ioctl blocks until all activity of that type is
 * complete, and then returns with "waited" set to true.
 *
 * If a thread waiting in the ioctl receives a signal, the call will return
 * immediately, and the return value will be EINTR.
 *
 * innvl: {
 *     "wait_activity" -> int32_t
 * }
 *
 * outnvl: "waited" -> boolean_t
 */
static const zfs_ioc_key_t zfs_keys_fs_wait[] = {
	{ZFS_WAIT_ACTIVITY,	DATA_TYPE_INT32,		0},
};

static int
zfs_ioc_wait_fs(const char *name, nvlist_t *innvl, nvlist_t *outnvl)
{
	int32_t activity;
	boolean_t waited = B_FALSE;
	int error;
	dsl_pool_t *dp;
	dsl_dir_t *dd;
	dsl_dataset_t *ds;

	if (nvlist_lookup_int32(innvl, ZFS_WAIT_ACTIVITY, &activity) != 0)
		return (SET_ERROR(EINVAL));

	if (activity >= ZFS_WAIT_NUM_ACTIVITIES || activity < 0)
		return (SET_ERROR(EINVAL));

	if ((error = dsl_pool_hold(name, FTAG, &dp)) != 0)
		return (error);

	if ((error = dsl_dataset_hold(dp, name, FTAG, &ds)) != 0) {
		dsl_pool_rele(dp, FTAG);
		return (error);
	}

	dd = ds->ds_dir;
	mutex_enter(&dd->dd_activity_lock);
	dd->dd_activity_waiters++;

	/*
	 * We get a long-hold here so that the dsl_dataset_t and dsl_dir_t
	 * aren't evicted while we're waiting. Normally this is prevented by
	 * holding the pool, but we can't do that while we're waiting since
	 * that would prevent TXGs from syncing out. Some of the functionality
	 * of long-holds (e.g. preventing deletion) is unnecessary for this
	 * case, since we would cancel the waiters before proceeding with a
	 * deletion. An alternative mechanism for keeping the dataset around
	 * could be developed but this is simpler.
	 */
	dsl_dataset_long_hold(ds, FTAG);
	dsl_pool_rele(dp, FTAG);

	error = dsl_dir_wait(dd, ds, activity, &waited);

	dsl_dataset_long_rele(ds, FTAG);
	dd->dd_activity_waiters--;
	if (dd->dd_activity_waiters == 0)
		cv_signal(&dd->dd_activity_cv);
	mutex_exit(&dd->dd_activity_lock);

	dsl_dataset_rele(ds, FTAG);

	if (error == 0)
		fnvlist_add_boolean_value(outnvl, ZFS_WAIT_WAITED, waited);

	return (error);
}

/*
 * fsname is name of dataset to rollback (to most recent snapshot)
 *
 * innvl may contain name of expected target snapshot
 *
 * outnvl: "target" -> name of most recent snapshot
 * }
 */
static const zfs_ioc_key_t zfs_keys_rollback[] = {
	{"target",	DATA_TYPE_STRING,	ZK_OPTIONAL},
};

/* ARGSUSED */
static int
zfs_ioc_rollback(const char *fsname, nvlist_t *innvl, nvlist_t *outnvl)
{
	zfsvfs_t *zfsvfs;
	zvol_state_handle_t *zv;
	char *target = NULL;
	int error;

	(void) nvlist_lookup_string(innvl, "target", &target);
	if (target != NULL) {
		const char *cp = strchr(target, '@');

		/*
		 * The snap name must contain an @, and the part after it must
		 * contain only valid characters.
		 */
		if (cp == NULL ||
		    zfs_component_namecheck(cp + 1, NULL, NULL) != 0)
			return (SET_ERROR(EINVAL));
	}

	if (getzfsvfs(fsname, &zfsvfs) == 0) {
		dsl_dataset_t *ds;

		ds = dmu_objset_ds(zfsvfs->z_os);
		error = zfs_suspend_fs(zfsvfs);
		if (error == 0) {
			int resume_err;

			error = dsl_dataset_rollback(fsname, target, zfsvfs,
			    outnvl);
			resume_err = zfs_resume_fs(zfsvfs, ds);
			error = error ? error : resume_err;
		}
		zfs_vfs_rele(zfsvfs);
	} else if ((zv = zvol_suspend(fsname)) != NULL) {
		error = dsl_dataset_rollback(fsname, target, zvol_tag(zv),
		    outnvl);
		zvol_resume(zv);
	} else {
		error = dsl_dataset_rollback(fsname, target, NULL, outnvl);
	}
	return (error);
}

static int
recursive_unmount(const char *fsname, void *arg)
{
	const char *snapname = arg;
	char *fullname;

	fullname = kmem_asprintf("%s@%s", fsname, snapname);
	zfs_unmount_snap(fullname);
	kmem_strfree(fullname);

	return (0);
}

/*
 *
 * snapname is the snapshot to redact.
 * innvl: {
 *     "bookname" -> (string)
 *         shortname of the redaction bookmark to generate
 *     "snapnv" -> (nvlist, values ignored)
 *         snapshots to redact snapname with respect to
 * }
 *
 * outnvl is unused
 */

/* ARGSUSED */
static const zfs_ioc_key_t zfs_keys_redact[] = {
	{"bookname",		DATA_TYPE_STRING,	0},
	{"snapnv",		DATA_TYPE_NVLIST,	0},
};
static int
zfs_ioc_redact(const char *snapname, nvlist_t *innvl, nvlist_t *outnvl)
{
	nvlist_t *redactnvl = NULL;
	char *redactbook = NULL;

	if (nvlist_lookup_nvlist(innvl, "snapnv", &redactnvl) != 0)
		return (SET_ERROR(EINVAL));
	if (fnvlist_num_pairs(redactnvl) == 0)
		return (SET_ERROR(ENXIO));
	if (nvlist_lookup_string(innvl, "bookname", &redactbook) != 0)
		return (SET_ERROR(EINVAL));

	return (dmu_redact_snap(snapname, redactnvl, redactbook));
}

/*
 * inputs:
 * zc_name	old name of dataset
 * zc_value	new name of dataset
 * zc_cookie	recursive flag (only valid for snapshots)
 *
 * outputs:	none
 */
static int
zfs_ioc_rename(zfs_cmd_t *zc)
{
	objset_t *os;
	dmu_objset_type_t ost;
	boolean_t recursive = zc->zc_cookie & 1;
	boolean_t nounmount = !!(zc->zc_cookie & 2);
	char *at;
	int err;

	/* "zfs rename" from and to ...%recv datasets should both fail */
	zc->zc_name[sizeof (zc->zc_name) - 1] = '\0';
	zc->zc_value[sizeof (zc->zc_value) - 1] = '\0';
	if (dataset_namecheck(zc->zc_name, NULL, NULL) != 0 ||
	    dataset_namecheck(zc->zc_value, NULL, NULL) != 0 ||
	    strchr(zc->zc_name, '%') || strchr(zc->zc_value, '%'))
		return (SET_ERROR(EINVAL));

	err = dmu_objset_hold(zc->zc_name, FTAG, &os);
	if (err != 0)
		return (err);
	ost = dmu_objset_type(os);
	dmu_objset_rele(os, FTAG);

	at = strchr(zc->zc_name, '@');
	if (at != NULL) {
		/* snaps must be in same fs */
		int error;

		if (strncmp(zc->zc_name, zc->zc_value, at - zc->zc_name + 1))
			return (SET_ERROR(EXDEV));
		*at = '\0';
		if (ost == DMU_OST_ZFS && !nounmount) {
			error = dmu_objset_find(zc->zc_name,
			    recursive_unmount, at + 1,
			    recursive ? DS_FIND_CHILDREN : 0);
			if (error != 0) {
				*at = '@';
				return (error);
			}
		}
		error = dsl_dataset_rename_snapshot(zc->zc_name,
		    at + 1, strchr(zc->zc_value, '@') + 1, recursive);
		*at = '@';

		return (error);
	} else {
		return (dsl_dir_rename(zc->zc_name, zc->zc_value));
	}
}

static int
zfs_check_settable(const char *dsname, nvpair_t *pair, cred_t *cr)
{
	const char *propname = nvpair_name(pair);
	boolean_t issnap = (strchr(dsname, '@') != NULL);
	zfs_prop_t prop = zfs_name_to_prop(propname);
	uint64_t intval, compval;
	int err;

	if (prop == ZPROP_INVAL) {
		if (zfs_prop_user(propname)) {
			if ((err = zfs_secpolicy_write_perms(dsname,
			    ZFS_DELEG_PERM_USERPROP, cr)))
				return (err);
			return (0);
		}

		if (!issnap && zfs_prop_userquota(propname)) {
			const char *perm = NULL;
			const char *uq_prefix =
			    zfs_userquota_prop_prefixes[ZFS_PROP_USERQUOTA];
			const char *gq_prefix =
			    zfs_userquota_prop_prefixes[ZFS_PROP_GROUPQUOTA];
			const char *uiq_prefix =
			    zfs_userquota_prop_prefixes[ZFS_PROP_USEROBJQUOTA];
			const char *giq_prefix =
			    zfs_userquota_prop_prefixes[ZFS_PROP_GROUPOBJQUOTA];
			const char *pq_prefix =
			    zfs_userquota_prop_prefixes[ZFS_PROP_PROJECTQUOTA];
			const char *piq_prefix = zfs_userquota_prop_prefixes[\
			    ZFS_PROP_PROJECTOBJQUOTA];

			if (strncmp(propname, uq_prefix,
			    strlen(uq_prefix)) == 0) {
				perm = ZFS_DELEG_PERM_USERQUOTA;
			} else if (strncmp(propname, uiq_prefix,
			    strlen(uiq_prefix)) == 0) {
				perm = ZFS_DELEG_PERM_USEROBJQUOTA;
			} else if (strncmp(propname, gq_prefix,
			    strlen(gq_prefix)) == 0) {
				perm = ZFS_DELEG_PERM_GROUPQUOTA;
			} else if (strncmp(propname, giq_prefix,
			    strlen(giq_prefix)) == 0) {
				perm = ZFS_DELEG_PERM_GROUPOBJQUOTA;
			} else if (strncmp(propname, pq_prefix,
			    strlen(pq_prefix)) == 0) {
				perm = ZFS_DELEG_PERM_PROJECTQUOTA;
			} else if (strncmp(propname, piq_prefix,
			    strlen(piq_prefix)) == 0) {
				perm = ZFS_DELEG_PERM_PROJECTOBJQUOTA;
			} else {
				/* {USER|GROUP|PROJECT}USED are read-only */
				return (SET_ERROR(EINVAL));
			}

			if ((err = zfs_secpolicy_write_perms(dsname, perm, cr)))
				return (err);
			return (0);
		}

		return (SET_ERROR(EINVAL));
	}

	if (issnap)
		return (SET_ERROR(EINVAL));

	if (nvpair_type(pair) == DATA_TYPE_NVLIST) {
		/*
		 * dsl_prop_get_all_impl() returns properties in this
		 * format.
		 */
		nvlist_t *attrs;
		VERIFY(nvpair_value_nvlist(pair, &attrs) == 0);
		VERIFY(nvlist_lookup_nvpair(attrs, ZPROP_VALUE,
		    &pair) == 0);
	}

	/*
	 * Check that this value is valid for this pool version
	 */
	switch (prop) {
	case ZFS_PROP_COMPRESSION:
		/*
		 * If the user specified gzip compression, make sure
		 * the SPA supports it. We ignore any errors here since
		 * we'll catch them later.
		 */
		if (nvpair_value_uint64(pair, &intval) == 0) {
			compval = ZIO_COMPRESS_ALGO(intval);
			if (compval >= ZIO_COMPRESS_GZIP_1 &&
			    compval <= ZIO_COMPRESS_GZIP_9 &&
			    zfs_earlier_version(dsname,
			    SPA_VERSION_GZIP_COMPRESSION)) {
				return (SET_ERROR(ENOTSUP));
			}

			if (compval == ZIO_COMPRESS_ZLE &&
			    zfs_earlier_version(dsname,
			    SPA_VERSION_ZLE_COMPRESSION))
				return (SET_ERROR(ENOTSUP));

			if (compval == ZIO_COMPRESS_LZ4) {
				spa_t *spa;

				if ((err = spa_open(dsname, &spa, FTAG)) != 0)
					return (err);

				if (!spa_feature_is_enabled(spa,
				    SPA_FEATURE_LZ4_COMPRESS)) {
					spa_close(spa, FTAG);
					return (SET_ERROR(ENOTSUP));
				}
				spa_close(spa, FTAG);
			}

			if (compval == ZIO_COMPRESS_ZSTD) {
				spa_t *spa;

				if ((err = spa_open(dsname, &spa, FTAG)) != 0)
					return (err);

				if (!spa_feature_is_enabled(spa,
				    SPA_FEATURE_ZSTD_COMPRESS)) {
					spa_close(spa, FTAG);
					return (SET_ERROR(ENOTSUP));
				}
				spa_close(spa, FTAG);
			}
		}
		break;

	case ZFS_PROP_COPIES:
		if (zfs_earlier_version(dsname, SPA_VERSION_DITTO_BLOCKS))
			return (SET_ERROR(ENOTSUP));
		break;

	case ZFS_PROP_VOLBLOCKSIZE:
	case ZFS_PROP_RECORDSIZE:
		/* Record sizes above 128k need the feature to be enabled */
		if (nvpair_value_uint64(pair, &intval) == 0 &&
		    intval > SPA_OLD_MAXBLOCKSIZE) {
			spa_t *spa;

			/*
			 * We don't allow setting the property above 1MB,
			 * unless the tunable has been changed.
			 */
			if (intval > zfs_max_recordsize ||
			    intval > SPA_MAXBLOCKSIZE)
				return (SET_ERROR(ERANGE));

			if ((err = spa_open(dsname, &spa, FTAG)) != 0)
				return (err);

			if (!spa_feature_is_enabled(spa,
			    SPA_FEATURE_LARGE_BLOCKS)) {
				spa_close(spa, FTAG);
				return (SET_ERROR(ENOTSUP));
			}
			spa_close(spa, FTAG);
		}
		break;

	case ZFS_PROP_DNODESIZE:
		/* Dnode sizes above 512 need the feature to be enabled */
		if (nvpair_value_uint64(pair, &intval) == 0 &&
		    intval != ZFS_DNSIZE_LEGACY) {
			spa_t *spa;

			if ((err = spa_open(dsname, &spa, FTAG)) != 0)
				return (err);

			if (!spa_feature_is_enabled(spa,
			    SPA_FEATURE_LARGE_DNODE)) {
				spa_close(spa, FTAG);
				return (SET_ERROR(ENOTSUP));
			}
			spa_close(spa, FTAG);
		}
		break;

	case ZFS_PROP_SPECIAL_SMALL_BLOCKS:
		/*
		 * This property could require the allocation classes
		 * feature to be active for setting, however we allow
		 * it so that tests of settable properties succeed.
		 * The CLI will issue a warning in this case.
		 */
		break;

	case ZFS_PROP_SHARESMB:
		if (zpl_earlier_version(dsname, ZPL_VERSION_FUID))
			return (SET_ERROR(ENOTSUP));
		break;

	case ZFS_PROP_ACLINHERIT:
		if (nvpair_type(pair) == DATA_TYPE_UINT64 &&
		    nvpair_value_uint64(pair, &intval) == 0) {
			if (intval == ZFS_ACL_PASSTHROUGH_X &&
			    zfs_earlier_version(dsname,
			    SPA_VERSION_PASSTHROUGH_X))
				return (SET_ERROR(ENOTSUP));
		}
		break;
	case ZFS_PROP_CHECKSUM:
	case ZFS_PROP_DEDUP:
	{
		spa_feature_t feature;
		spa_t *spa;
		int err;

		/* dedup feature version checks */
		if (prop == ZFS_PROP_DEDUP &&
		    zfs_earlier_version(dsname, SPA_VERSION_DEDUP))
			return (SET_ERROR(ENOTSUP));

		if (nvpair_type(pair) == DATA_TYPE_UINT64 &&
		    nvpair_value_uint64(pair, &intval) == 0) {
			/* check prop value is enabled in features */
			feature = zio_checksum_to_feature(
			    intval & ZIO_CHECKSUM_MASK);
			if (feature == SPA_FEATURE_NONE)
				break;

			if ((err = spa_open(dsname, &spa, FTAG)) != 0)
				return (err);

			if (!spa_feature_is_enabled(spa, feature)) {
				spa_close(spa, FTAG);
				return (SET_ERROR(ENOTSUP));
			}
			spa_close(spa, FTAG);
		}
		break;
	}

	default:
		break;
	}

	return (zfs_secpolicy_setprop(dsname, prop, pair, CRED()));
}

/*
 * Removes properties from the given props list that fail permission checks
 * needed to clear them and to restore them in case of a receive error. For each
 * property, make sure we have both set and inherit permissions.
 *
 * Returns the first error encountered if any permission checks fail. If the
 * caller provides a non-NULL errlist, it also gives the complete list of names
 * of all the properties that failed a permission check along with the
 * corresponding error numbers. The caller is responsible for freeing the
 * returned errlist.
 *
 * If every property checks out successfully, zero is returned and the list
 * pointed at by errlist is NULL.
 */
static int
zfs_check_clearable(char *dataset, nvlist_t *props, nvlist_t **errlist)
{
	zfs_cmd_t *zc;
	nvpair_t *pair, *next_pair;
	nvlist_t *errors;
	int err, rv = 0;

	if (props == NULL)
		return (0);

	VERIFY(nvlist_alloc(&errors, NV_UNIQUE_NAME, KM_SLEEP) == 0);

	zc = kmem_alloc(sizeof (zfs_cmd_t), KM_SLEEP);
	(void) strlcpy(zc->zc_name, dataset, sizeof (zc->zc_name));
	pair = nvlist_next_nvpair(props, NULL);
	while (pair != NULL) {
		next_pair = nvlist_next_nvpair(props, pair);

		(void) strlcpy(zc->zc_value, nvpair_name(pair),
		    sizeof (zc->zc_value));
		if ((err = zfs_check_settable(dataset, pair, CRED())) != 0 ||
		    (err = zfs_secpolicy_inherit_prop(zc, NULL, CRED())) != 0) {
			VERIFY(nvlist_remove_nvpair(props, pair) == 0);
			VERIFY(nvlist_add_int32(errors,
			    zc->zc_value, err) == 0);
		}
		pair = next_pair;
	}
	kmem_free(zc, sizeof (zfs_cmd_t));

	if ((pair = nvlist_next_nvpair(errors, NULL)) == NULL) {
		nvlist_free(errors);
		errors = NULL;
	} else {
		VERIFY(nvpair_value_int32(pair, &rv) == 0);
	}

	if (errlist == NULL)
		nvlist_free(errors);
	else
		*errlist = errors;

	return (rv);
}

static boolean_t
propval_equals(nvpair_t *p1, nvpair_t *p2)
{
	if (nvpair_type(p1) == DATA_TYPE_NVLIST) {
		/* dsl_prop_get_all_impl() format */
		nvlist_t *attrs;
		VERIFY(nvpair_value_nvlist(p1, &attrs) == 0);
		VERIFY(nvlist_lookup_nvpair(attrs, ZPROP_VALUE,
		    &p1) == 0);
	}

	if (nvpair_type(p2) == DATA_TYPE_NVLIST) {
		nvlist_t *attrs;
		VERIFY(nvpair_value_nvlist(p2, &attrs) == 0);
		VERIFY(nvlist_lookup_nvpair(attrs, ZPROP_VALUE,
		    &p2) == 0);
	}

	if (nvpair_type(p1) != nvpair_type(p2))
		return (B_FALSE);

	if (nvpair_type(p1) == DATA_TYPE_STRING) {
		char *valstr1, *valstr2;

		VERIFY(nvpair_value_string(p1, (char **)&valstr1) == 0);
		VERIFY(nvpair_value_string(p2, (char **)&valstr2) == 0);
		return (strcmp(valstr1, valstr2) == 0);
	} else {
		uint64_t intval1, intval2;

		VERIFY(nvpair_value_uint64(p1, &intval1) == 0);
		VERIFY(nvpair_value_uint64(p2, &intval2) == 0);
		return (intval1 == intval2);
	}
}

/*
 * Remove properties from props if they are not going to change (as determined
 * by comparison with origprops). Remove them from origprops as well, since we
 * do not need to clear or restore properties that won't change.
 */
static void
props_reduce(nvlist_t *props, nvlist_t *origprops)
{
	nvpair_t *pair, *next_pair;

	if (origprops == NULL)
		return; /* all props need to be received */

	pair = nvlist_next_nvpair(props, NULL);
	while (pair != NULL) {
		const char *propname = nvpair_name(pair);
		nvpair_t *match;

		next_pair = nvlist_next_nvpair(props, pair);

		if ((nvlist_lookup_nvpair(origprops, propname,
		    &match) != 0) || !propval_equals(pair, match))
			goto next; /* need to set received value */

		/* don't clear the existing received value */
		(void) nvlist_remove_nvpair(origprops, match);
		/* don't bother receiving the property */
		(void) nvlist_remove_nvpair(props, pair);
next:
		pair = next_pair;
	}
}

/*
 * Extract properties that cannot be set PRIOR to the receipt of a dataset.
 * For example, refquota cannot be set until after the receipt of a dataset,
 * because in replication streams, an older/earlier snapshot may exceed the
 * refquota.  We want to receive the older/earlier snapshot, but setting
 * refquota pre-receipt will set the dsl's ACTUAL quota, which will prevent
 * the older/earlier snapshot from being received (with EDQUOT).
 *
 * The ZFS test "zfs_receive_011_pos" demonstrates such a scenario.
 *
 * libzfs will need to be judicious handling errors encountered by props
 * extracted by this function.
 */
static nvlist_t *
extract_delay_props(nvlist_t *props)
{
	nvlist_t *delayprops;
	nvpair_t *nvp, *tmp;
	static const zfs_prop_t delayable[] = {
		ZFS_PROP_REFQUOTA,
		ZFS_PROP_KEYLOCATION,
		0
	};
	int i;

	VERIFY(nvlist_alloc(&delayprops, NV_UNIQUE_NAME, KM_SLEEP) == 0);

	for (nvp = nvlist_next_nvpair(props, NULL); nvp != NULL;
	    nvp = nvlist_next_nvpair(props, nvp)) {
		/*
		 * strcmp() is safe because zfs_prop_to_name() always returns
		 * a bounded string.
		 */
		for (i = 0; delayable[i] != 0; i++) {
			if (strcmp(zfs_prop_to_name(delayable[i]),
			    nvpair_name(nvp)) == 0) {
				break;
			}
		}
		if (delayable[i] != 0) {
			tmp = nvlist_prev_nvpair(props, nvp);
			VERIFY(nvlist_add_nvpair(delayprops, nvp) == 0);
			VERIFY(nvlist_remove_nvpair(props, nvp) == 0);
			nvp = tmp;
		}
	}

	if (nvlist_empty(delayprops)) {
		nvlist_free(delayprops);
		delayprops = NULL;
	}
	return (delayprops);
}

static void
zfs_allow_log_destroy(void *arg)
{
	char *poolname = arg;

	if (poolname != NULL)
		kmem_strfree(poolname);
}

#ifdef	ZFS_DEBUG
static boolean_t zfs_ioc_recv_inject_err;
#endif

/*
 * nvlist 'errors' is always allocated. It will contain descriptions of
 * encountered errors, if any. It's the callers responsibility to free.
 */
static int
zfs_ioc_recv_impl(char *tofs, char *tosnap, char *origin, nvlist_t *recvprops,
    nvlist_t *localprops, nvlist_t *hidden_args, boolean_t force,
    boolean_t resumable, boolean_t illumos, int input_fd,
    dmu_replay_record_t *begin_record, uint64_t *read_bytes,
    uint64_t *errflags, nvlist_t **errors)
{
	dmu_recv_cookie_t drc;
	int error = 0;
	int props_error = 0;
	offset_t off, noff;
	nvlist_t *local_delayprops = NULL;
	nvlist_t *recv_delayprops = NULL;
	nvlist_t *origprops = NULL; /* existing properties */
	nvlist_t *origrecvd = NULL; /* existing received properties */
	boolean_t first_recvd_props = B_FALSE;
	boolean_t tofs_was_redacted;
	zfs_file_t *input_fp;

	*read_bytes = 0;
	*errflags = 0;
	*errors = fnvlist_alloc();
	off = 0;

	if ((error = zfs_file_get(input_fd, &input_fp)))
		return (error);

	noff = off = zfs_file_off(input_fp);
	error = dmu_recv_begin(tofs, tosnap, begin_record, force,
	    resumable, illumos, localprops, hidden_args, origin, &drc,
	    input_fp, &off);
	if (error != 0)
		goto out;
	tofs_was_redacted = dsl_get_redacted(drc.drc_ds);

	/*
	 * Set properties before we receive the stream so that they are applied
	 * to the new data. Note that we must call dmu_recv_stream() if
	 * dmu_recv_begin() succeeds.
	 */
	if (recvprops != NULL && !drc.drc_newfs) {
		if (spa_version(dsl_dataset_get_spa(drc.drc_ds)) >=
		    SPA_VERSION_RECVD_PROPS &&
		    !dsl_prop_get_hasrecvd(tofs))
			first_recvd_props = B_TRUE;

		/*
		 * If new received properties are supplied, they are to
		 * completely replace the existing received properties,
		 * so stash away the existing ones.
		 */
		if (dsl_prop_get_received(tofs, &origrecvd) == 0) {
			nvlist_t *errlist = NULL;
			/*
			 * Don't bother writing a property if its value won't
			 * change (and avoid the unnecessary security checks).
			 *
			 * The first receive after SPA_VERSION_RECVD_PROPS is a
			 * special case where we blow away all local properties
			 * regardless.
			 */
			if (!first_recvd_props)
				props_reduce(recvprops, origrecvd);
			if (zfs_check_clearable(tofs, origrecvd, &errlist) != 0)
				(void) nvlist_merge(*errors, errlist, 0);
			nvlist_free(errlist);

			if (clear_received_props(tofs, origrecvd,
			    first_recvd_props ? NULL : recvprops) != 0)
				*errflags |= ZPROP_ERR_NOCLEAR;
		} else {
			*errflags |= ZPROP_ERR_NOCLEAR;
		}
	}

	/*
	 * Stash away existing properties so we can restore them on error unless
	 * we're doing the first receive after SPA_VERSION_RECVD_PROPS, in which
	 * case "origrecvd" will take care of that.
	 */
	if (localprops != NULL && !drc.drc_newfs && !first_recvd_props) {
		objset_t *os;
		if (dmu_objset_hold(tofs, FTAG, &os) == 0) {
			if (dsl_prop_get_all(os, &origprops) != 0) {
				*errflags |= ZPROP_ERR_NOCLEAR;
			}
			dmu_objset_rele(os, FTAG);
		} else {
			*errflags |= ZPROP_ERR_NOCLEAR;
		}
	}

	if (recvprops != NULL) {
		props_error = dsl_prop_set_hasrecvd(tofs);

		if (props_error == 0) {
			recv_delayprops = extract_delay_props(recvprops);
			(void) zfs_set_prop_nvlist(tofs, ZPROP_SRC_RECEIVED,
			    recvprops, *errors);
		}
	}

	if (localprops != NULL) {
		nvlist_t *oprops = fnvlist_alloc();
		nvlist_t *xprops = fnvlist_alloc();
		nvpair_t *nvp = NULL;

		while ((nvp = nvlist_next_nvpair(localprops, nvp)) != NULL) {
			if (nvpair_type(nvp) == DATA_TYPE_BOOLEAN) {
				/* -x property */
				const char *name = nvpair_name(nvp);
				zfs_prop_t prop = zfs_name_to_prop(name);
				if (prop != ZPROP_INVAL) {
					if (!zfs_prop_inheritable(prop))
						continue;
				} else if (!zfs_prop_user(name))
					continue;
				fnvlist_add_boolean(xprops, name);
			} else {
				/* -o property=value */
				fnvlist_add_nvpair(oprops, nvp);
			}
		}

		local_delayprops = extract_delay_props(oprops);
		(void) zfs_set_prop_nvlist(tofs, ZPROP_SRC_LOCAL,
		    oprops, *errors);
		(void) zfs_set_prop_nvlist(tofs, ZPROP_SRC_INHERITED,
		    xprops, *errors);

		nvlist_free(oprops);
		nvlist_free(xprops);
	}

	error = dmu_recv_stream(&drc, &off);

	if (error == 0) {
		zfsvfs_t *zfsvfs = NULL;
		zvol_state_handle_t *zv = NULL;

		if (getzfsvfs(tofs, &zfsvfs) == 0) {
			/* online recv */
			dsl_dataset_t *ds;
			int end_err;
			boolean_t stream_is_redacted = DMU_GET_FEATUREFLAGS(
			    begin_record->drr_u.drr_begin.
			    drr_versioninfo) & DMU_BACKUP_FEATURE_REDACTED;

			ds = dmu_objset_ds(zfsvfs->z_os);
			error = zfs_suspend_fs(zfsvfs);
			/*
			 * If the suspend fails, then the recv_end will
			 * likely also fail, and clean up after itself.
			 */
			end_err = dmu_recv_end(&drc, zfsvfs);
			/*
			 * If the dataset was not redacted, but we received a
			 * redacted stream onto it, we need to unmount the
			 * dataset.  Otherwise, resume the filesystem.
			 */
			if (error == 0 && !drc.drc_newfs &&
			    stream_is_redacted && !tofs_was_redacted) {
				error = zfs_end_fs(zfsvfs, ds);
			} else if (error == 0) {
				error = zfs_resume_fs(zfsvfs, ds);
			}
			error = error ? error : end_err;
			zfs_vfs_rele(zfsvfs);
		} else if ((zv = zvol_suspend(tofs)) != NULL) {
			error = dmu_recv_end(&drc, zvol_tag(zv));
			zvol_resume(zv);
		} else {
			error = dmu_recv_end(&drc, NULL);
		}

		/* Set delayed properties now, after we're done receiving. */
		if (recv_delayprops != NULL && error == 0) {
			(void) zfs_set_prop_nvlist(tofs, ZPROP_SRC_RECEIVED,
			    recv_delayprops, *errors);
		}
		if (local_delayprops != NULL && error == 0) {
			(void) zfs_set_prop_nvlist(tofs, ZPROP_SRC_LOCAL,
			    local_delayprops, *errors);
		}
	}

	/*
	 * Merge delayed props back in with initial props, in case
	 * we're DEBUG and zfs_ioc_recv_inject_err is set (which means
	 * we have to make sure clear_received_props() includes
	 * the delayed properties).
	 *
	 * Since zfs_ioc_recv_inject_err is only in DEBUG kernels,
	 * using ASSERT() will be just like a VERIFY.
	 */
	if (recv_delayprops != NULL) {
		ASSERT(nvlist_merge(recvprops, recv_delayprops, 0) == 0);
		nvlist_free(recv_delayprops);
	}
	if (local_delayprops != NULL) {
		ASSERT(nvlist_merge(localprops, local_delayprops, 0) == 0);
		nvlist_free(local_delayprops);
	}
	*read_bytes = off - noff;

#ifdef	ZFS_DEBUG
	if (zfs_ioc_recv_inject_err) {
		zfs_ioc_recv_inject_err = B_FALSE;
		error = 1;
	}
#endif

	/*
	 * On error, restore the original props.
	 */
	if (error != 0 && recvprops != NULL && !drc.drc_newfs) {
		if (clear_received_props(tofs, recvprops, NULL) != 0) {
			/*
			 * We failed to clear the received properties.
			 * Since we may have left a $recvd value on the
			 * system, we can't clear the $hasrecvd flag.
			 */
			*errflags |= ZPROP_ERR_NORESTORE;
		} else if (first_recvd_props) {
			dsl_prop_unset_hasrecvd(tofs);
		}

		if (origrecvd == NULL && !drc.drc_newfs) {
			/* We failed to stash the original properties. */
			*errflags |= ZPROP_ERR_NORESTORE;
		}

		/*
		 * dsl_props_set() will not convert RECEIVED to LOCAL on or
		 * after SPA_VERSION_RECVD_PROPS, so we need to specify LOCAL
		 * explicitly if we're restoring local properties cleared in the
		 * first new-style receive.
		 */
		if (origrecvd != NULL &&
		    zfs_set_prop_nvlist(tofs, (first_recvd_props ?
		    ZPROP_SRC_LOCAL : ZPROP_SRC_RECEIVED),
		    origrecvd, NULL) != 0) {
			/*
			 * We stashed the original properties but failed to
			 * restore them.
			 */
			*errflags |= ZPROP_ERR_NORESTORE;
		}
	}
	if (error != 0 && localprops != NULL && !drc.drc_newfs &&
	    !first_recvd_props) {
		nvlist_t *setprops;
		nvlist_t *inheritprops;
		nvpair_t *nvp;

		if (origprops == NULL) {
			/* We failed to stash the original properties. */
			*errflags |= ZPROP_ERR_NORESTORE;
			goto out;
		}

		/* Restore original props */
		setprops = fnvlist_alloc();
		inheritprops = fnvlist_alloc();
		nvp = NULL;
		while ((nvp = nvlist_next_nvpair(localprops, nvp)) != NULL) {
			const char *name = nvpair_name(nvp);
			const char *source;
			nvlist_t *attrs;

			if (!nvlist_exists(origprops, name)) {
				/*
				 * Property was not present or was explicitly
				 * inherited before the receive, restore this.
				 */
				fnvlist_add_boolean(inheritprops, name);
				continue;
			}
			attrs = fnvlist_lookup_nvlist(origprops, name);
			source = fnvlist_lookup_string(attrs, ZPROP_SOURCE);

			/* Skip received properties */
			if (strcmp(source, ZPROP_SOURCE_VAL_RECVD) == 0)
				continue;

			if (strcmp(source, tofs) == 0) {
				/* Property was locally set */
				fnvlist_add_nvlist(setprops, name, attrs);
			} else {
				/* Property was implicitly inherited */
				fnvlist_add_boolean(inheritprops, name);
			}
		}

		if (zfs_set_prop_nvlist(tofs, ZPROP_SRC_LOCAL, setprops,
		    NULL) != 0)
			*errflags |= ZPROP_ERR_NORESTORE;
		if (zfs_set_prop_nvlist(tofs, ZPROP_SRC_INHERITED, inheritprops,
		    NULL) != 0)
			*errflags |= ZPROP_ERR_NORESTORE;

		nvlist_free(setprops);
		nvlist_free(inheritprops);
	}
out:
	zfs_file_put(input_fd);
	nvlist_free(origrecvd);
	nvlist_free(origprops);

	if (error == 0)
		error = props_error;

	return (error);
}

/*
 * inputs:
 * zc_name		name of containing filesystem (unused)
 * zc_nvlist_src{_size}	nvlist of properties to apply
 * zc_nvlist_conf{_size}	nvlist of properties to exclude
 *			(DATA_TYPE_BOOLEAN) and override (everything else)
 * zc_value		name of snapshot to create
 * zc_string		name of clone origin (if DRR_FLAG_CLONE)
 * zc_cookie		file descriptor to recv from
 * zc_begin_record	the BEGIN record of the stream (not byteswapped)
 * zc_guid		force flag
 *
 * outputs:
 * zc_cookie		number of bytes read
 * zc_obj		zprop_errflags_t
 * zc_nvlist_dst{_size} error for each unapplied received property
 */
static int
zfs_ioc_recv(zfs_cmd_t *zc)
{
	dmu_replay_record_t begin_record;
	nvlist_t *errors = NULL;
	nvlist_t *recvdprops = NULL;
	nvlist_t *localprops = NULL;
	char *origin = NULL;
	char *tosnap;
	char tofs[ZFS_MAX_DATASET_NAME_LEN];
	int error = 0;

	if (dataset_namecheck(zc->zc_value, NULL, NULL) != 0 ||
	    strchr(zc->zc_value, '@') == NULL ||
	    strchr(zc->zc_value, '%'))
		return (SET_ERROR(EINVAL));

	(void) strlcpy(tofs, zc->zc_value, sizeof (tofs));
	tosnap = strchr(tofs, '@');
	*tosnap++ = '\0';

	if (zc->zc_nvlist_src != 0 &&
	    (error = get_nvlist(zc->zc_nvlist_src, zc->zc_nvlist_src_size,
	    zc->zc_iflags, &recvdprops)) != 0)
		return (error);

	if (zc->zc_nvlist_conf != 0 &&
	    (error = get_nvlist(zc->zc_nvlist_conf, zc->zc_nvlist_conf_size,
	    zc->zc_iflags, &localprops)) != 0)
		return (error);

	if (zc->zc_string[0])
		origin = zc->zc_string;

	begin_record.drr_type = DRR_BEGIN;
	begin_record.drr_payloadlen = 0;
	begin_record.drr_u.drr_begin = zc->zc_begin_record;

	error = zfs_ioc_recv_impl(tofs, tosnap, origin, recvdprops, localprops,
	    NULL, zc->zc_guid, B_FALSE, B_FALSE, zc->zc_cookie, &begin_record,
	    &zc->zc_cookie, &zc->zc_obj, &errors);
	nvlist_free(recvdprops);
	nvlist_free(localprops);

	/*
	 * Now that all props, initial and delayed, are set, report the prop
	 * errors to the caller.
	 */
	if (zc->zc_nvlist_dst_size != 0 && errors != NULL &&
	    (nvlist_smush(errors, zc->zc_nvlist_dst_size) != 0 ||
	    put_nvlist(zc, errors) != 0)) {
		/*
		 * Caller made zc->zc_nvlist_dst less than the minimum expected
		 * size or supplied an invalid address.
		 */
		error = SET_ERROR(EINVAL);
	}

	nvlist_free(errors);

	return (error);
}

/*
 * innvl: {
 *     "snapname" -> full name of the snapshot to create
 *     (optional) "props" -> received properties to set (nvlist)
 *     (optional) "localprops" -> override and exclude properties (nvlist)
 *     (optional) "origin" -> name of clone origin (DRR_FLAG_CLONE)
 *     "begin_record" -> non-byteswapped dmu_replay_record_t
 *     "input_fd" -> file descriptor to read stream from (int32)
 *     (optional) "force" -> force flag (value ignored)
 *     (optional) "resumable" -> resumable flag (value ignored)
 *     (optional) "cleanup_fd" -> unused
 *     (optional) "action_handle" -> unused
 *     (optional) "hidden_args" -> { "wkeydata" -> value }
 * }
 *
 * outnvl: {
 *     "read_bytes" -> number of bytes read
 *     "error_flags" -> zprop_errflags_t
 *     "errors" -> error for each unapplied received property (nvlist)
 * }
 */
static const zfs_ioc_key_t zfs_keys_recv_new[] = {
	{"snapname",		DATA_TYPE_STRING,	0},
	{"props",		DATA_TYPE_NVLIST,	ZK_OPTIONAL},
	{"localprops",		DATA_TYPE_NVLIST,	ZK_OPTIONAL},
	{"origin",		DATA_TYPE_STRING,	ZK_OPTIONAL},
	{"begin_record",	DATA_TYPE_BYTE_ARRAY,	0},
	{"input_fd",		DATA_TYPE_INT32,	0},
	{"force",		DATA_TYPE_BOOLEAN,	ZK_OPTIONAL},
	{"resumable",		DATA_TYPE_BOOLEAN,	ZK_OPTIONAL},
	{"cleanup_fd",		DATA_TYPE_INT32,	ZK_OPTIONAL},
	{"action_handle",	DATA_TYPE_UINT64,	ZK_OPTIONAL},
	{"hidden_args",		DATA_TYPE_NVLIST,	ZK_OPTIONAL},
	{"illumos",		DATA_TYPE_BOOLEAN,	ZK_OPTIONAL},
};

static int
zfs_ioc_recv_new(const char *fsname, nvlist_t *innvl, nvlist_t *outnvl)
{
	dmu_replay_record_t *begin_record;
	uint_t begin_record_size;
	nvlist_t *errors = NULL;
	nvlist_t *recvprops = NULL;
	nvlist_t *localprops = NULL;
	nvlist_t *hidden_args = NULL;
	char *snapname;
	char *origin = NULL;
	char *tosnap;
	char tofs[ZFS_MAX_DATASET_NAME_LEN];
	boolean_t force;
	boolean_t resumable;
	boolean_t illumos;
	uint64_t read_bytes = 0;
	uint64_t errflags = 0;
	int input_fd = -1;
	int error;

	snapname = fnvlist_lookup_string(innvl, "snapname");

	if (dataset_namecheck(snapname, NULL, NULL) != 0 ||
	    strchr(snapname, '@') == NULL ||
	    strchr(snapname, '%'))
		return (SET_ERROR(EINVAL));

	(void) strlcpy(tofs, snapname, sizeof (tofs));
	tosnap = strchr(tofs, '@');
	*tosnap++ = '\0';

	error = nvlist_lookup_string(innvl, "origin", &origin);
	if (error && error != ENOENT)
		return (error);

	error = nvlist_lookup_byte_array(innvl, "begin_record",
	    (uchar_t **)&begin_record, &begin_record_size);
	if (error != 0 || begin_record_size != sizeof (*begin_record))
		return (SET_ERROR(EINVAL));

	input_fd = fnvlist_lookup_int32(innvl, "input_fd");

	force = nvlist_exists(innvl, "force");
	resumable = nvlist_exists(innvl, "resumable");
	illumos = nvlist_exists(innvl, "illumos");
	/* we still use "props" here for backwards compatibility */
	error = nvlist_lookup_nvlist(innvl, "props", &recvprops);
	if (error && error != ENOENT)
		return (error);

	error = nvlist_lookup_nvlist(innvl, "localprops", &localprops);
	if (error && error != ENOENT)
		return (error);

	error = nvlist_lookup_nvlist(innvl, ZPOOL_HIDDEN_ARGS, &hidden_args);
	if (error && error != ENOENT)
		return (error);

	error = zfs_ioc_recv_impl(tofs, tosnap, origin, recvprops, localprops,
	    hidden_args, force, resumable, illumos, input_fd, begin_record,
	    &read_bytes, &errflags, &errors);

	fnvlist_add_uint64(outnvl, "read_bytes", read_bytes);
	fnvlist_add_uint64(outnvl, "error_flags", errflags);
	fnvlist_add_nvlist(outnvl, "errors", errors);

	nvlist_free(errors);
	nvlist_free(recvprops);
	nvlist_free(localprops);

	return (error);
}

typedef struct dump_bytes_io {
	zfs_file_t	*dbi_fp;
	caddr_t		dbi_buf;
	int		dbi_len;
	int		dbi_err;
} dump_bytes_io_t;

static void
dump_bytes_cb(void *arg)
{
	dump_bytes_io_t *dbi = (dump_bytes_io_t *)arg;
	zfs_file_t *fp;
	caddr_t buf;

	fp = dbi->dbi_fp;
	buf = dbi->dbi_buf;

	dbi->dbi_err = zfs_file_write(fp, buf, dbi->dbi_len, NULL);
}

static int
dump_bytes(objset_t *os, void *buf, int len, void *arg)
{
	dump_bytes_io_t dbi;

	dbi.dbi_fp = arg;
	dbi.dbi_buf = buf;
	dbi.dbi_len = len;

#if defined(HAVE_LARGE_STACKS)
	dump_bytes_cb(&dbi);
#else
	/*
	 * The vn_rdwr() call is performed in a taskq to ensure that there is
	 * always enough stack space to write safely to the target filesystem.
	 * The ZIO_TYPE_FREE threads are used because there can be a lot of
	 * them and they are used in vdev_file.c for a similar purpose.
	 */
	spa_taskq_dispatch_sync(dmu_objset_spa(os), ZIO_TYPE_FREE,
	    ZIO_TASKQ_ISSUE, dump_bytes_cb, &dbi, TQ_SLEEP);
#endif /* HAVE_LARGE_STACKS */

	return (dbi.dbi_err);
}

/*
 * inputs:
 * zc_name	name of snapshot to send
 * zc_cookie	file descriptor to send stream to
 * zc_obj	fromorigin flag (mutually exclusive with zc_fromobj)
 * zc_sendobj	objsetid of snapshot to send
 * zc_fromobj	objsetid of incremental fromsnap (may be zero)
 * zc_guid	if set, estimate size of stream only.  zc_cookie is ignored.
 *		output size in zc_objset_type.
 * zc_flags	lzc_send_flags
 *
 * outputs:
 * zc_objset_type	estimated size, if zc_guid is set
 *
 * NOTE: This is no longer the preferred interface, any new functionality
 *	  should be added to zfs_ioc_send_new() instead.
 */
static int
zfs_ioc_send(zfs_cmd_t *zc)
{
	int error;
	offset_t off;
	boolean_t estimate = (zc->zc_guid != 0);
	boolean_t embedok = (zc->zc_flags & 0x1);
	boolean_t large_block_ok = (zc->zc_flags & 0x2);
	boolean_t compressok = (zc->zc_flags & 0x4);
	boolean_t rawok = (zc->zc_flags & 0x8);
	boolean_t savedok = (zc->zc_flags & 0x10);

	if (zc->zc_obj != 0) {
		dsl_pool_t *dp;
		dsl_dataset_t *tosnap;

		error = dsl_pool_hold(zc->zc_name, FTAG, &dp);
		if (error != 0)
			return (error);

		error = dsl_dataset_hold_obj(dp, zc->zc_sendobj, FTAG, &tosnap);
		if (error != 0) {
			dsl_pool_rele(dp, FTAG);
			return (error);
		}

		if (dsl_dir_is_clone(tosnap->ds_dir))
			zc->zc_fromobj =
			    dsl_dir_phys(tosnap->ds_dir)->dd_origin_obj;
		dsl_dataset_rele(tosnap, FTAG);
		dsl_pool_rele(dp, FTAG);
	}

	if (estimate) {
		dsl_pool_t *dp;
		dsl_dataset_t *tosnap;
		dsl_dataset_t *fromsnap = NULL;

		error = dsl_pool_hold(zc->zc_name, FTAG, &dp);
		if (error != 0)
			return (error);

		error = dsl_dataset_hold_obj(dp, zc->zc_sendobj,
		    FTAG, &tosnap);
		if (error != 0) {
			dsl_pool_rele(dp, FTAG);
			return (error);
		}

		if (zc->zc_fromobj != 0) {
			error = dsl_dataset_hold_obj(dp, zc->zc_fromobj,
			    FTAG, &fromsnap);
			if (error != 0) {
				dsl_dataset_rele(tosnap, FTAG);
				dsl_pool_rele(dp, FTAG);
				return (error);
			}
		}

		error = dmu_send_estimate_fast(tosnap, fromsnap, NULL,
		    compressok || rawok, savedok, &zc->zc_objset_type);

		if (fromsnap != NULL)
			dsl_dataset_rele(fromsnap, FTAG);
		dsl_dataset_rele(tosnap, FTAG);
		dsl_pool_rele(dp, FTAG);
	} else {
		zfs_file_t *fp;
		dmu_send_outparams_t out = {0};

		if ((error = zfs_file_get(zc->zc_cookie, &fp)))
			return (error);

		off = zfs_file_off(fp);
		out.dso_outfunc = dump_bytes;
		out.dso_arg = fp;
		out.dso_dryrun = B_FALSE;
		error = dmu_send_obj(zc->zc_name, zc->zc_sendobj,
		    zc->zc_fromobj, embedok, large_block_ok, compressok,
		    rawok, savedok, zc->zc_cookie, &off, &out);

		zfs_file_put(zc->zc_cookie);
	}
	return (error);
}

/*
 * inputs:
 * zc_name		name of snapshot on which to report progress
 * zc_cookie		file descriptor of send stream
 *
 * outputs:
 * zc_cookie		number of bytes written in send stream thus far
 * zc_objset_type	logical size of data traversed by send thus far
 */
static int
zfs_ioc_send_progress(zfs_cmd_t *zc)
{
	dsl_pool_t *dp;
	dsl_dataset_t *ds;
	dmu_sendstatus_t *dsp = NULL;
	int error;

	error = dsl_pool_hold(zc->zc_name, FTAG, &dp);
	if (error != 0)
		return (error);

	error = dsl_dataset_hold(dp, zc->zc_name, FTAG, &ds);
	if (error != 0) {
		dsl_pool_rele(dp, FTAG);
		return (error);
	}

	mutex_enter(&ds->ds_sendstream_lock);

	/*
	 * Iterate over all the send streams currently active on this dataset.
	 * If there's one which matches the specified file descriptor _and_ the
	 * stream was started by the current process, return the progress of
	 * that stream.
	 */

	for (dsp = list_head(&ds->ds_sendstreams); dsp != NULL;
	    dsp = list_next(&ds->ds_sendstreams, dsp)) {
		if (dsp->dss_outfd == zc->zc_cookie &&
		    zfs_proc_is_caller(dsp->dss_proc))
			break;
	}

	if (dsp != NULL) {
		zc->zc_cookie = atomic_cas_64((volatile uint64_t *)dsp->dss_off,
		    0, 0);
		/* This is the closest thing we have to atomic_read_64. */
		zc->zc_objset_type = atomic_cas_64(&dsp->dss_blocks, 0, 0);
	} else {
		error = SET_ERROR(ENOENT);
	}

	mutex_exit(&ds->ds_sendstream_lock);
	dsl_dataset_rele(ds, FTAG);
	dsl_pool_rele(dp, FTAG);
	return (error);
}

static int
zfs_ioc_inject_fault(zfs_cmd_t *zc)
{
	int id, error;

	error = zio_inject_fault(zc->zc_name, (int)zc->zc_guid, &id,
	    &zc->zc_inject_record);

	if (error == 0)
		zc->zc_guid = (uint64_t)id;

	return (error);
}

static int
zfs_ioc_clear_fault(zfs_cmd_t *zc)
{
	return (zio_clear_fault((int)zc->zc_guid));
}

static int
zfs_ioc_inject_list_next(zfs_cmd_t *zc)
{
	int id = (int)zc->zc_guid;
	int error;

	error = zio_inject_list_next(&id, zc->zc_name, sizeof (zc->zc_name),
	    &zc->zc_inject_record);

	zc->zc_guid = id;

	return (error);
}

static int
zfs_ioc_error_log(zfs_cmd_t *zc)
{
	spa_t *spa;
	int error;
	size_t count = (size_t)zc->zc_nvlist_dst_size;

	if ((error = spa_open(zc->zc_name, &spa, FTAG)) != 0)
		return (error);

	error = spa_get_errlog(spa, (void *)(uintptr_t)zc->zc_nvlist_dst,
	    &count);
	if (error == 0)
		zc->zc_nvlist_dst_size = count;
	else
		zc->zc_nvlist_dst_size = spa_get_errlog_size(spa);

	spa_close(spa, FTAG);

	return (error);
}

static int
zfs_ioc_clear(zfs_cmd_t *zc)
{
	spa_t *spa;
	vdev_t *vd;
	int error;

	/*
	 * On zpool clear we also fix up missing slogs
	 */
	mutex_enter(&spa_namespace_lock);
	spa = spa_lookup(zc->zc_name);
	if (spa == NULL) {
		mutex_exit(&spa_namespace_lock);
		return (SET_ERROR(EIO));
	}
	if (spa_get_log_state(spa) == SPA_LOG_MISSING) {
		/* we need to let spa_open/spa_load clear the chains */
		spa_set_log_state(spa, SPA_LOG_CLEAR);
	}
	spa->spa_last_open_failed = 0;
	mutex_exit(&spa_namespace_lock);

	if (zc->zc_cookie & ZPOOL_NO_REWIND) {
		error = spa_open(zc->zc_name, &spa, FTAG);
	} else {
		nvlist_t *policy;
		nvlist_t *config = NULL;

		if (zc->zc_nvlist_src == 0)
			return (SET_ERROR(EINVAL));

		if ((error = get_nvlist(zc->zc_nvlist_src,
		    zc->zc_nvlist_src_size, zc->zc_iflags, &policy)) == 0) {
			error = spa_open_rewind(zc->zc_name, &spa, FTAG,
			    policy, &config);
			if (config != NULL) {
				int err;

				if ((err = put_nvlist(zc, config)) != 0)
					error = err;
				nvlist_free(config);
			}
			nvlist_free(policy);
		}
	}

	if (error != 0)
		return (error);

	/*
	 * If multihost is enabled, resuming I/O is unsafe as another
	 * host may have imported the pool.
	 */
	if (spa_multihost(spa) && spa_suspended(spa))
		return (SET_ERROR(EINVAL));

	spa_vdev_state_enter(spa, SCL_NONE);

	if (zc->zc_guid == 0) {
		vd = NULL;
	} else {
		vd = spa_lookup_by_guid(spa, zc->zc_guid, B_TRUE);
		if (vd == NULL) {
			error = SET_ERROR(ENODEV);
			(void) spa_vdev_state_exit(spa, NULL, error);
			spa_close(spa, FTAG);
			return (error);
		}
	}

	vdev_clear(spa, vd);

	(void) spa_vdev_state_exit(spa, spa_suspended(spa) ?
	    NULL : spa->spa_root_vdev, 0);

	/*
	 * Resume any suspended I/Os.
	 */
	if (zio_resume(spa) != 0)
		error = SET_ERROR(EIO);

	spa_close(spa, FTAG);

	return (error);
}

/*
 * Reopen all the vdevs associated with the pool.
 *
 * innvl: {
 *  "scrub_restart" -> when true and scrub is running, allow to restart
 *              scrub as the side effect of the reopen (boolean).
 * }
 *
 * outnvl is unused
 */
static const zfs_ioc_key_t zfs_keys_pool_reopen[] = {
	{"scrub_restart",	DATA_TYPE_BOOLEAN_VALUE,	ZK_OPTIONAL},
};

/* ARGSUSED */
static int
zfs_ioc_pool_reopen(const char *pool, nvlist_t *innvl, nvlist_t *outnvl)
{
	spa_t *spa;
	int error;
	boolean_t rc, scrub_restart = B_TRUE;

	if (innvl) {
		error = nvlist_lookup_boolean_value(innvl,
		    "scrub_restart", &rc);
		if (error == 0)
			scrub_restart = rc;
	}

	error = spa_open(pool, &spa, FTAG);
	if (error != 0)
		return (error);

	spa_vdev_state_enter(spa, SCL_NONE);

	/*
	 * If the scrub_restart flag is B_FALSE and a scrub is already
	 * in progress then set spa_scrub_reopen flag to B_TRUE so that
	 * we don't restart the scrub as a side effect of the reopen.
	 * Otherwise, let vdev_open() decided if a resilver is required.
	 */

	spa->spa_scrub_reopen = (!scrub_restart &&
	    dsl_scan_scrubbing(spa->spa_dsl_pool));
	vdev_reopen(spa->spa_root_vdev);
	spa->spa_scrub_reopen = B_FALSE;

	(void) spa_vdev_state_exit(spa, NULL, 0);
	spa_close(spa, FTAG);
	return (0);
}

/*
 * inputs:
 * zc_name	name of filesystem
 *
 * outputs:
 * zc_string	name of conflicting snapshot, if there is one
 */
static int
zfs_ioc_promote(zfs_cmd_t *zc)
{
	dsl_pool_t *dp;
	dsl_dataset_t *ds, *ods;
	char origin[ZFS_MAX_DATASET_NAME_LEN];
	char *cp;
	int error;

	zc->zc_name[sizeof (zc->zc_name) - 1] = '\0';
	if (dataset_namecheck(zc->zc_name, NULL, NULL) != 0 ||
	    strchr(zc->zc_name, '%'))
		return (SET_ERROR(EINVAL));

	error = dsl_pool_hold(zc->zc_name, FTAG, &dp);
	if (error != 0)
		return (error);

	error = dsl_dataset_hold(dp, zc->zc_name, FTAG, &ds);
	if (error != 0) {
		dsl_pool_rele(dp, FTAG);
		return (error);
	}

	if (!dsl_dir_is_clone(ds->ds_dir)) {
		dsl_dataset_rele(ds, FTAG);
		dsl_pool_rele(dp, FTAG);
		return (SET_ERROR(EINVAL));
	}

	error = dsl_dataset_hold_obj(dp,
	    dsl_dir_phys(ds->ds_dir)->dd_origin_obj, FTAG, &ods);
	if (error != 0) {
		dsl_dataset_rele(ds, FTAG);
		dsl_pool_rele(dp, FTAG);
		return (error);
	}

	dsl_dataset_name(ods, origin);
	dsl_dataset_rele(ods, FTAG);
	dsl_dataset_rele(ds, FTAG);
	dsl_pool_rele(dp, FTAG);

	/*
	 * We don't need to unmount *all* the origin fs's snapshots, but
	 * it's easier.
	 */
	cp = strchr(origin, '@');
	if (cp)
		*cp = '\0';
	(void) dmu_objset_find(origin,
	    zfs_unmount_snap_cb, NULL, DS_FIND_SNAPSHOTS);
	return (dsl_dataset_promote(zc->zc_name, zc->zc_string));
}

/*
 * Retrieve a single {user|group|project}{used|quota}@... property.
 *
 * inputs:
 * zc_name	name of filesystem
 * zc_objset_type zfs_userquota_prop_t
 * zc_value	domain name (eg. "S-1-234-567-89")
 * zc_guid	RID/UID/GID
 *
 * outputs:
 * zc_cookie	property value
 */
static int
zfs_ioc_userspace_one(zfs_cmd_t *zc)
{
	zfsvfs_t *zfsvfs;
	int error;

	if (zc->zc_objset_type >= ZFS_NUM_USERQUOTA_PROPS)
		return (SET_ERROR(EINVAL));

	error = zfsvfs_hold(zc->zc_name, FTAG, &zfsvfs, B_FALSE);
	if (error != 0)
		return (error);

	error = zfs_userspace_one(zfsvfs,
	    zc->zc_objset_type, zc->zc_value, zc->zc_guid, &zc->zc_cookie);
	zfsvfs_rele(zfsvfs, FTAG);

	return (error);
}

/*
 * inputs:
 * zc_name		name of filesystem
 * zc_cookie		zap cursor
 * zc_objset_type	zfs_userquota_prop_t
 * zc_nvlist_dst[_size] buffer to fill (not really an nvlist)
 *
 * outputs:
 * zc_nvlist_dst[_size]	data buffer (array of zfs_useracct_t)
 * zc_cookie	zap cursor
 */
static int
zfs_ioc_userspace_many(zfs_cmd_t *zc)
{
	zfsvfs_t *zfsvfs;
	int bufsize = zc->zc_nvlist_dst_size;

	if (bufsize <= 0)
		return (SET_ERROR(ENOMEM));

	int error = zfsvfs_hold(zc->zc_name, FTAG, &zfsvfs, B_FALSE);
	if (error != 0)
		return (error);

	void *buf = vmem_alloc(bufsize, KM_SLEEP);

	error = zfs_userspace_many(zfsvfs, zc->zc_objset_type, &zc->zc_cookie,
	    buf, &zc->zc_nvlist_dst_size);

	if (error == 0) {
		error = xcopyout(buf,
		    (void *)(uintptr_t)zc->zc_nvlist_dst,
		    zc->zc_nvlist_dst_size);
	}
	vmem_free(buf, bufsize);
	zfsvfs_rele(zfsvfs, FTAG);

	return (error);
}

/*
 * inputs:
 * zc_name		name of filesystem
 *
 * outputs:
 * none
 */
static int
zfs_ioc_userspace_upgrade(zfs_cmd_t *zc)
{
	objset_t *os;
	int error = 0;
	zfsvfs_t *zfsvfs;

	if (getzfsvfs(zc->zc_name, &zfsvfs) == 0) {
		if (!dmu_objset_userused_enabled(zfsvfs->z_os)) {
			/*
			 * If userused is not enabled, it may be because the
			 * objset needs to be closed & reopened (to grow the
			 * objset_phys_t).  Suspend/resume the fs will do that.
			 */
			dsl_dataset_t *ds, *newds;

			ds = dmu_objset_ds(zfsvfs->z_os);
			error = zfs_suspend_fs(zfsvfs);
			if (error == 0) {
				dmu_objset_refresh_ownership(ds, &newds,
				    B_TRUE, zfsvfs);
				error = zfs_resume_fs(zfsvfs, newds);
			}
		}
		if (error == 0)
			error = dmu_objset_userspace_upgrade(zfsvfs->z_os);
		zfs_vfs_rele(zfsvfs);
	} else {
		/* XXX kind of reading contents without owning */
		error = dmu_objset_hold_flags(zc->zc_name, B_TRUE, FTAG, &os);
		if (error != 0)
			return (error);

		error = dmu_objset_userspace_upgrade(os);
		dmu_objset_rele_flags(os, B_TRUE, FTAG);
	}

	return (error);
}

/*
 * inputs:
 * zc_name		name of filesystem
 *
 * outputs:
 * none
 */
static int
zfs_ioc_id_quota_upgrade(zfs_cmd_t *zc)
{
	objset_t *os;
	int error;

	error = dmu_objset_hold_flags(zc->zc_name, B_TRUE, FTAG, &os);
	if (error != 0)
		return (error);

	if (dmu_objset_userobjspace_upgradable(os) ||
	    dmu_objset_projectquota_upgradable(os)) {
		mutex_enter(&os->os_upgrade_lock);
		if (os->os_upgrade_id == 0) {
			/* clear potential error code and retry */
			os->os_upgrade_status = 0;
			mutex_exit(&os->os_upgrade_lock);

			dmu_objset_id_quota_upgrade(os);
		} else {
			mutex_exit(&os->os_upgrade_lock);
		}

		dsl_pool_rele(dmu_objset_pool(os), FTAG);

		taskq_wait_id(os->os_spa->spa_upgrade_taskq, os->os_upgrade_id);
		error = os->os_upgrade_status;
	} else {
		dsl_pool_rele(dmu_objset_pool(os), FTAG);
	}

	dsl_dataset_rele_flags(dmu_objset_ds(os), DS_HOLD_FLAG_DECRYPT, FTAG);

	return (error);
}

static int
zfs_ioc_share(zfs_cmd_t *zc)
{
	return (SET_ERROR(ENOSYS));
}

ace_t full_access[] = {
	{(uid_t)-1, ACE_ALL_PERMS, ACE_EVERYONE, 0}
};

/*
 * inputs:
 * zc_name		name of containing filesystem
 * zc_obj		object # beyond which we want next in-use object #
 *
 * outputs:
 * zc_obj		next in-use object #
 */
static int
zfs_ioc_next_obj(zfs_cmd_t *zc)
{
	objset_t *os = NULL;
	int error;

	error = dmu_objset_hold(zc->zc_name, FTAG, &os);
	if (error != 0)
		return (error);

	error = dmu_object_next(os, &zc->zc_obj, B_FALSE, 0);

	dmu_objset_rele(os, FTAG);
	return (error);
}

/*
 * inputs:
 * zc_name		name of filesystem
 * zc_value		prefix name for snapshot
 * zc_cleanup_fd	cleanup-on-exit file descriptor for calling process
 *
 * outputs:
 * zc_value		short name of new snapshot
 */
static int
zfs_ioc_tmp_snapshot(zfs_cmd_t *zc)
{
	char *snap_name;
	char *hold_name;
	int error;
	minor_t minor;

	error = zfs_onexit_fd_hold(zc->zc_cleanup_fd, &minor);
	if (error != 0)
		return (error);

	snap_name = kmem_asprintf("%s-%016llx", zc->zc_value,
	    (u_longlong_t)ddi_get_lbolt64());
	hold_name = kmem_asprintf("%%%s", zc->zc_value);

	error = dsl_dataset_snapshot_tmp(zc->zc_name, snap_name, minor,
	    hold_name);
	if (error == 0)
		(void) strlcpy(zc->zc_value, snap_name,
		    sizeof (zc->zc_value));
	kmem_strfree(snap_name);
	kmem_strfree(hold_name);
	zfs_onexit_fd_rele(zc->zc_cleanup_fd);
	return (error);
}

/*
 * inputs:
 * zc_name		name of "to" snapshot
 * zc_value		name of "from" snapshot
 * zc_cookie		file descriptor to write diff data on
 *
 * outputs:
 * dmu_diff_record_t's to the file descriptor
 */
static int
zfs_ioc_diff(zfs_cmd_t *zc)
{
	zfs_file_t *fp;
	offset_t off;
	int error;

	if ((error = zfs_file_get(zc->zc_cookie, &fp)))
		return (error);

	off = zfs_file_off(fp);
	error = dmu_diff(zc->zc_name, zc->zc_value, fp, &off);

	zfs_file_put(zc->zc_cookie);

	return (error);
}

static int
zfs_ioc_smb_acl(zfs_cmd_t *zc)
{
	return (SET_ERROR(ENOTSUP));
}

/*
 * innvl: {
 *     "holds" -> { snapname -> holdname (string), ... }
 *     (optional) "cleanup_fd" -> fd (int32)
 * }
 *
 * outnvl: {
 *     snapname -> error value (int32)
 *     ...
 * }
 */
static const zfs_ioc_key_t zfs_keys_hold[] = {
	{"holds",		DATA_TYPE_NVLIST,	0},
	{"cleanup_fd",		DATA_TYPE_INT32,	ZK_OPTIONAL},
};

/* ARGSUSED */
static int
zfs_ioc_hold(const char *pool, nvlist_t *args, nvlist_t *errlist)
{
	nvpair_t *pair;
	nvlist_t *holds;
	int cleanup_fd = -1;
	int error;
	minor_t minor = 0;

	holds = fnvlist_lookup_nvlist(args, "holds");

	/* make sure the user didn't pass us any invalid (empty) tags */
	for (pair = nvlist_next_nvpair(holds, NULL); pair != NULL;
	    pair = nvlist_next_nvpair(holds, pair)) {
		char *htag;

		error = nvpair_value_string(pair, &htag);
		if (error != 0)
			return (SET_ERROR(error));

		if (strlen(htag) == 0)
			return (SET_ERROR(EINVAL));
	}

	if (nvlist_lookup_int32(args, "cleanup_fd", &cleanup_fd) == 0) {
		error = zfs_onexit_fd_hold(cleanup_fd, &minor);
		if (error != 0)
			return (SET_ERROR(error));
	}

	error = dsl_dataset_user_hold(holds, minor, errlist);
	if (minor != 0)
		zfs_onexit_fd_rele(cleanup_fd);
	return (SET_ERROR(error));
}

/*
 * innvl is not used.
 *
 * outnvl: {
 *    holdname -> time added (uint64 seconds since epoch)
 *    ...
 * }
 */
static const zfs_ioc_key_t zfs_keys_get_holds[] = {
	/* no nvl keys */
};

/* ARGSUSED */
static int
zfs_ioc_get_holds(const char *snapname, nvlist_t *args, nvlist_t *outnvl)
{
	return (dsl_dataset_get_holds(snapname, outnvl));
}

/*
 * innvl: {
 *     snapname -> { holdname, ... }
 *     ...
 * }
 *
 * outnvl: {
 *     snapname -> error value (int32)
 *     ...
 * }
 */
static const zfs_ioc_key_t zfs_keys_release[] = {
	{"<snapname>...",	DATA_TYPE_NVLIST,	ZK_WILDCARDLIST},
};

/* ARGSUSED */
static int
zfs_ioc_release(const char *pool, nvlist_t *holds, nvlist_t *errlist)
{
	return (dsl_dataset_user_release(holds, errlist));
}

/*
 * inputs:
 * zc_guid		flags (ZEVENT_NONBLOCK)
 * zc_cleanup_fd	zevent file descriptor
 *
 * outputs:
 * zc_nvlist_dst	next nvlist event
 * zc_cookie		dropped events since last get
 */
static int
zfs_ioc_events_next(zfs_cmd_t *zc)
{
	zfs_zevent_t *ze;
	nvlist_t *event = NULL;
	minor_t minor;
	uint64_t dropped = 0;
	int error;

	error = zfs_zevent_fd_hold(zc->zc_cleanup_fd, &minor, &ze);
	if (error != 0)
		return (error);

	do {
		error = zfs_zevent_next(ze, &event,
		    &zc->zc_nvlist_dst_size, &dropped);
		if (event != NULL) {
			zc->zc_cookie = dropped;
			error = put_nvlist(zc, event);
			nvlist_free(event);
		}

		if (zc->zc_guid & ZEVENT_NONBLOCK)
			break;

		if ((error == 0) || (error != ENOENT))
			break;

		error = zfs_zevent_wait(ze);
		if (error != 0)
			break;
	} while (1);

	zfs_zevent_fd_rele(zc->zc_cleanup_fd);

	return (error);
}

/*
 * outputs:
 * zc_cookie		cleared events count
 */
static int
zfs_ioc_events_clear(zfs_cmd_t *zc)
{
	int count;

	zfs_zevent_drain_all(&count);
	zc->zc_cookie = count;

	return (0);
}

/*
 * inputs:
 * zc_guid		eid | ZEVENT_SEEK_START | ZEVENT_SEEK_END
 * zc_cleanup		zevent file descriptor
 */
static int
zfs_ioc_events_seek(zfs_cmd_t *zc)
{
	zfs_zevent_t *ze;
	minor_t minor;
	int error;

	error = zfs_zevent_fd_hold(zc->zc_cleanup_fd, &minor, &ze);
	if (error != 0)
		return (error);

	error = zfs_zevent_seek(ze, zc->zc_guid);
	zfs_zevent_fd_rele(zc->zc_cleanup_fd);

	return (error);
}

/*
 * inputs:
 * zc_name		name of later filesystem or snapshot
 * zc_value		full name of old snapshot or bookmark
 *
 * outputs:
 * zc_cookie		space in bytes
 * zc_objset_type	compressed space in bytes
 * zc_perm_action	uncompressed space in bytes
 */
static int
zfs_ioc_space_written(zfs_cmd_t *zc)
{
	int error;
	dsl_pool_t *dp;
	dsl_dataset_t *new;

	error = dsl_pool_hold(zc->zc_name, FTAG, &dp);
	if (error != 0)
		return (error);
	error = dsl_dataset_hold(dp, zc->zc_name, FTAG, &new);
	if (error != 0) {
		dsl_pool_rele(dp, FTAG);
		return (error);
	}
	if (strchr(zc->zc_value, '#') != NULL) {
		zfs_bookmark_phys_t bmp;
		error = dsl_bookmark_lookup(dp, zc->zc_value,
		    new, &bmp);
		if (error == 0) {
			error = dsl_dataset_space_written_bookmark(&bmp, new,
			    &zc->zc_cookie,
			    &zc->zc_objset_type, &zc->zc_perm_action);
		}
	} else {
		dsl_dataset_t *old;
		error = dsl_dataset_hold(dp, zc->zc_value, FTAG, &old);

		if (error == 0) {
			error = dsl_dataset_space_written(old, new,
			    &zc->zc_cookie,
			    &zc->zc_objset_type, &zc->zc_perm_action);
			dsl_dataset_rele(old, FTAG);
		}
	}
	dsl_dataset_rele(new, FTAG);
	dsl_pool_rele(dp, FTAG);
	return (error);
}

/*
 * innvl: {
 *     "firstsnap" -> snapshot name
 * }
 *
 * outnvl: {
 *     "used" -> space in bytes
 *     "compressed" -> compressed space in bytes
 *     "uncompressed" -> uncompressed space in bytes
 * }
 */
static const zfs_ioc_key_t zfs_keys_space_snaps[] = {
	{"firstsnap",	DATA_TYPE_STRING,	0},
};

static int
zfs_ioc_space_snaps(const char *lastsnap, nvlist_t *innvl, nvlist_t *outnvl)
{
	int error;
	dsl_pool_t *dp;
	dsl_dataset_t *new, *old;
	char *firstsnap;
	uint64_t used, comp, uncomp;

	firstsnap = fnvlist_lookup_string(innvl, "firstsnap");

	error = dsl_pool_hold(lastsnap, FTAG, &dp);
	if (error != 0)
		return (error);

	error = dsl_dataset_hold(dp, lastsnap, FTAG, &new);
	if (error == 0 && !new->ds_is_snapshot) {
		dsl_dataset_rele(new, FTAG);
		error = SET_ERROR(EINVAL);
	}
	if (error != 0) {
		dsl_pool_rele(dp, FTAG);
		return (error);
	}
	error = dsl_dataset_hold(dp, firstsnap, FTAG, &old);
	if (error == 0 && !old->ds_is_snapshot) {
		dsl_dataset_rele(old, FTAG);
		error = SET_ERROR(EINVAL);
	}
	if (error != 0) {
		dsl_dataset_rele(new, FTAG);
		dsl_pool_rele(dp, FTAG);
		return (error);
	}

	error = dsl_dataset_space_wouldfree(old, new, &used, &comp, &uncomp);
	dsl_dataset_rele(old, FTAG);
	dsl_dataset_rele(new, FTAG);
	dsl_pool_rele(dp, FTAG);
	fnvlist_add_uint64(outnvl, "used", used);
	fnvlist_add_uint64(outnvl, "compressed", comp);
	fnvlist_add_uint64(outnvl, "uncompressed", uncomp);
	return (error);
}

/*
 * innvl: {
 *     "fd" -> file descriptor to write stream to (int32)
 *     (optional) "fromsnap" -> full snap name to send an incremental from
 *     (optional) "largeblockok" -> (value ignored)
 *         indicates that blocks > 128KB are permitted
 *     (optional) "embedok" -> (value ignored)
 *         presence indicates DRR_WRITE_EMBEDDED records are permitted
 *     (optional) "compressok" -> (value ignored)
 *         presence indicates compressed DRR_WRITE records are permitted
 *     (optional) "rawok" -> (value ignored)
 *         presence indicates raw encrypted records should be used.
 *     (optional) "savedok" -> (value ignored)
 *         presence indicates we should send a partially received snapshot
 *     (optional) "resume_object" and "resume_offset" -> (uint64)
 *         if present, resume send stream from specified object and offset.
 *     (optional) "redactbook" -> (string)
 *         if present, use this bookmark's redaction list to generate a redacted
 *         send stream
 * }
 *
 * outnvl is unused
 */
static const zfs_ioc_key_t zfs_keys_send_new[] = {
	{"fd",			DATA_TYPE_INT32,	0},
	{"fromsnap",		DATA_TYPE_STRING,	ZK_OPTIONAL},
	{"largeblockok",	DATA_TYPE_BOOLEAN,	ZK_OPTIONAL},
	{"embedok",		DATA_TYPE_BOOLEAN,	ZK_OPTIONAL},
	{"compressok",		DATA_TYPE_BOOLEAN,	ZK_OPTIONAL},
	{"rawok",		DATA_TYPE_BOOLEAN,	ZK_OPTIONAL},
	{"savedok",		DATA_TYPE_BOOLEAN,	ZK_OPTIONAL},
	{"resume_object",	DATA_TYPE_UINT64,	ZK_OPTIONAL},
	{"resume_offset",	DATA_TYPE_UINT64,	ZK_OPTIONAL},
	{"redactbook",		DATA_TYPE_STRING,	ZK_OPTIONAL},
};

/* ARGSUSED */
static int
zfs_ioc_send_new(const char *snapname, nvlist_t *innvl, nvlist_t *outnvl)
{
	int error;
	offset_t off;
	char *fromname = NULL;
	int fd;
	zfs_file_t *fp;
	boolean_t largeblockok;
	boolean_t embedok;
	boolean_t compressok;
	boolean_t rawok;
	boolean_t savedok;
	uint64_t resumeobj = 0;
	uint64_t resumeoff = 0;
	char *redactbook = NULL;

	fd = fnvlist_lookup_int32(innvl, "fd");

	(void) nvlist_lookup_string(innvl, "fromsnap", &fromname);

	largeblockok = nvlist_exists(innvl, "largeblockok");
	embedok = nvlist_exists(innvl, "embedok");
	compressok = nvlist_exists(innvl, "compressok");
	rawok = nvlist_exists(innvl, "rawok");
	savedok = nvlist_exists(innvl, "savedok");

	(void) nvlist_lookup_uint64(innvl, "resume_object", &resumeobj);
	(void) nvlist_lookup_uint64(innvl, "resume_offset", &resumeoff);

	(void) nvlist_lookup_string(innvl, "redactbook", &redactbook);

	if ((error = zfs_file_get(fd, &fp)))
		return (error);

	off = zfs_file_off(fp);

	dmu_send_outparams_t out = {0};
	out.dso_outfunc = dump_bytes;
	out.dso_arg = fp;
	out.dso_dryrun = B_FALSE;
	error = dmu_send(snapname, fromname, embedok, largeblockok,
	    compressok, rawok, savedok, resumeobj, resumeoff,
	    redactbook, fd, &off, &out);

	zfs_file_put(fd);
	return (error);
}

/* ARGSUSED */
static int
send_space_sum(objset_t *os, void *buf, int len, void *arg)
{
	uint64_t *size = arg;
	*size += len;
	return (0);
}

/*
 * Determine approximately how large a zfs send stream will be -- the number
 * of bytes that will be written to the fd supplied to zfs_ioc_send_new().
 *
 * innvl: {
 *     (optional) "from" -> full snap or bookmark name to send an incremental
 *                          from
 *     (optional) "largeblockok" -> (value ignored)
 *         indicates that blocks > 128KB are permitted
 *     (optional) "embedok" -> (value ignored)
 *         presence indicates DRR_WRITE_EMBEDDED records are permitted
 *     (optional) "compressok" -> (value ignored)
 *         presence indicates compressed DRR_WRITE records are permitted
 *	(optional) "rawok" -> (value ignored)
 *         presence indicates raw encrypted records should be used.
 *     (optional) "fd" -> file descriptor to use as a cookie for progress
 *         tracking (int32)
 * }
 *
 * outnvl: {
 *     "space" -> bytes of space (uint64)
 * }
 */
static const zfs_ioc_key_t zfs_keys_send_space[] = {
	{"from",		DATA_TYPE_STRING,	ZK_OPTIONAL},
	{"fromsnap",		DATA_TYPE_STRING,	ZK_OPTIONAL},
	{"largeblockok",	DATA_TYPE_BOOLEAN,	ZK_OPTIONAL},
	{"embedok",		DATA_TYPE_BOOLEAN,	ZK_OPTIONAL},
	{"compressok",		DATA_TYPE_BOOLEAN,	ZK_OPTIONAL},
	{"rawok",		DATA_TYPE_BOOLEAN,	ZK_OPTIONAL},
	{"fd",			DATA_TYPE_INT32,	ZK_OPTIONAL},
	{"redactbook",		DATA_TYPE_STRING,	ZK_OPTIONAL},
	{"resumeobj",			DATA_TYPE_UINT64,	ZK_OPTIONAL},
	{"resumeoff",			DATA_TYPE_UINT64,	ZK_OPTIONAL},
	{"bytes",			DATA_TYPE_UINT64,	ZK_OPTIONAL},
};

static int
zfs_ioc_send_space(const char *snapname, nvlist_t *innvl, nvlist_t *outnvl)
{
	dsl_pool_t *dp;
	dsl_dataset_t *tosnap;
	dsl_dataset_t *fromsnap = NULL;
	int error;
	char *fromname = NULL;
	char *redactlist_book = NULL;
	boolean_t largeblockok;
	boolean_t embedok;
	boolean_t compressok;
	boolean_t rawok;
	boolean_t savedok;
	uint64_t space = 0;
	boolean_t full_estimate = B_FALSE;
	uint64_t resumeobj = 0;
	uint64_t resumeoff = 0;
	uint64_t resume_bytes = 0;
	int32_t fd = -1;
	zfs_bookmark_phys_t zbm = {0};

	error = dsl_pool_hold(snapname, FTAG, &dp);
	if (error != 0)
		return (error);

	error = dsl_dataset_hold(dp, snapname, FTAG, &tosnap);
	if (error != 0) {
		dsl_pool_rele(dp, FTAG);
		return (error);
	}
	(void) nvlist_lookup_int32(innvl, "fd", &fd);

	largeblockok = nvlist_exists(innvl, "largeblockok");
	embedok = nvlist_exists(innvl, "embedok");
	compressok = nvlist_exists(innvl, "compressok");
	rawok = nvlist_exists(innvl, "rawok");
	savedok = nvlist_exists(innvl, "savedok");
	boolean_t from = (nvlist_lookup_string(innvl, "from", &fromname) == 0);
	boolean_t altbook = (nvlist_lookup_string(innvl, "redactbook",
	    &redactlist_book) == 0);

	(void) nvlist_lookup_uint64(innvl, "resume_object", &resumeobj);
	(void) nvlist_lookup_uint64(innvl, "resume_offset", &resumeoff);
	(void) nvlist_lookup_uint64(innvl, "bytes", &resume_bytes);

	if (altbook) {
		full_estimate = B_TRUE;
	} else if (from) {
		if (strchr(fromname, '#')) {
			error = dsl_bookmark_lookup(dp, fromname, tosnap, &zbm);

			/*
			 * dsl_bookmark_lookup() will fail with EXDEV if
			 * the from-bookmark and tosnap are at the same txg.
			 * However, it's valid to do a send (and therefore,
			 * a send estimate) from and to the same time point,
			 * if the bookmark is redacted (the incremental send
			 * can change what's redacted on the target).  In
			 * this case, dsl_bookmark_lookup() fills in zbm
			 * but returns EXDEV.  Ignore this error.
			 */
			if (error == EXDEV && zbm.zbm_redaction_obj != 0 &&
			    zbm.zbm_guid ==
			    dsl_dataset_phys(tosnap)->ds_guid)
				error = 0;

			if (error != 0) {
				dsl_dataset_rele(tosnap, FTAG);
				dsl_pool_rele(dp, FTAG);
				return (error);
			}
			if (zbm.zbm_redaction_obj != 0 || !(zbm.zbm_flags &
			    ZBM_FLAG_HAS_FBN)) {
				full_estimate = B_TRUE;
			}
		} else if (strchr(fromname, '@')) {
			error = dsl_dataset_hold(dp, fromname, FTAG, &fromsnap);
			if (error != 0) {
				dsl_dataset_rele(tosnap, FTAG);
				dsl_pool_rele(dp, FTAG);
				return (error);
			}

			if (!dsl_dataset_is_before(tosnap, fromsnap, 0)) {
				full_estimate = B_TRUE;
				dsl_dataset_rele(fromsnap, FTAG);
			}
		} else {
			/*
			 * from is not properly formatted as a snapshot or
			 * bookmark
			 */
			dsl_dataset_rele(tosnap, FTAG);
			dsl_pool_rele(dp, FTAG);
			return (SET_ERROR(EINVAL));
		}
	}

	if (full_estimate) {
		dmu_send_outparams_t out = {0};
		offset_t off = 0;
		out.dso_outfunc = send_space_sum;
		out.dso_arg = &space;
		out.dso_dryrun = B_TRUE;
		/*
		 * We have to release these holds so dmu_send can take them.  It
		 * will do all the error checking we need.
		 */
		dsl_dataset_rele(tosnap, FTAG);
		dsl_pool_rele(dp, FTAG);
		error = dmu_send(snapname, fromname, embedok, largeblockok,
		    compressok, rawok, savedok, resumeobj, resumeoff,
		    redactlist_book, fd, &off, &out);
	} else {
		error = dmu_send_estimate_fast(tosnap, fromsnap,
		    (from && strchr(fromname, '#') != NULL ? &zbm : NULL),
		    compressok || rawok, savedok, &space);
		space -= resume_bytes;
		if (fromsnap != NULL)
			dsl_dataset_rele(fromsnap, FTAG);
		dsl_dataset_rele(tosnap, FTAG);
		dsl_pool_rele(dp, FTAG);
	}

	fnvlist_add_uint64(outnvl, "space", space);

	return (error);
}

/*
 * Sync the currently open TXG to disk for the specified pool.
 * This is somewhat similar to 'zfs_sync()'.
 * For cases that do not result in error this ioctl will wait for
 * the currently open TXG to commit before returning back to the caller.
 *
 * innvl: {
 *  "force" -> when true, force uberblock update even if there is no dirty data.
 *             In addition this will cause the vdev configuration to be written
 *             out including updating the zpool cache file. (boolean_t)
 * }
 *
 * onvl is unused
 */
static const zfs_ioc_key_t zfs_keys_pool_sync[] = {
	{"force",	DATA_TYPE_BOOLEAN_VALUE,	0},
};

/* ARGSUSED */
static int
zfs_ioc_pool_sync(const char *pool, nvlist_t *innvl, nvlist_t *onvl)
{
	int err;
	boolean_t force = B_FALSE;
	spa_t *spa;

	if ((err = spa_open(pool, &spa, FTAG)) != 0)
		return (err);

	if (innvl)
		force = fnvlist_lookup_boolean_value(innvl, "force");

	if (force) {
		spa_config_enter(spa, SCL_CONFIG, FTAG, RW_WRITER);
		vdev_config_dirty(spa->spa_root_vdev);
		spa_config_exit(spa, SCL_CONFIG, FTAG);
	}
	txg_wait_synced(spa_get_dsl(spa), 0);

	spa_close(spa, FTAG);

	return (err);
}

/*
 * Load a user's wrapping key into the kernel.
 * innvl: {
 *     "hidden_args" -> { "wkeydata" -> value }
 *         raw uint8_t array of encryption wrapping key data (32 bytes)
 *     (optional) "noop" -> (value ignored)
 *         presence indicated key should only be verified, not loaded
 * }
 */
static const zfs_ioc_key_t zfs_keys_load_key[] = {
	{"hidden_args",	DATA_TYPE_NVLIST,	0},
	{"noop",	DATA_TYPE_BOOLEAN,	ZK_OPTIONAL},
};

/* ARGSUSED */
static int
zfs_ioc_load_key(const char *dsname, nvlist_t *innvl, nvlist_t *outnvl)
{
	int ret;
	dsl_crypto_params_t *dcp = NULL;
	nvlist_t *hidden_args;
	boolean_t noop = nvlist_exists(innvl, "noop");

	if (strchr(dsname, '@') != NULL || strchr(dsname, '%') != NULL) {
		ret = SET_ERROR(EINVAL);
		goto error;
	}

	hidden_args = fnvlist_lookup_nvlist(innvl, ZPOOL_HIDDEN_ARGS);

	ret = dsl_crypto_params_create_nvlist(DCP_CMD_NONE, NULL,
	    hidden_args, &dcp);
	if (ret != 0)
		goto error;

	ret = spa_keystore_load_wkey(dsname, dcp, noop);
	if (ret != 0)
		goto error;

	dsl_crypto_params_free(dcp, noop);

	return (0);

error:
	dsl_crypto_params_free(dcp, B_TRUE);
	return (ret);
}

/*
 * Unload a user's wrapping key from the kernel.
 * Both innvl and outnvl are unused.
 */
static const zfs_ioc_key_t zfs_keys_unload_key[] = {
	/* no nvl keys */
};

/* ARGSUSED */
static int
zfs_ioc_unload_key(const char *dsname, nvlist_t *innvl, nvlist_t *outnvl)
{
	int ret = 0;

	if (strchr(dsname, '@') != NULL || strchr(dsname, '%') != NULL) {
		ret = (SET_ERROR(EINVAL));
		goto out;
	}

	ret = spa_keystore_unload_wkey(dsname);
	if (ret != 0)
		goto out;

out:
	return (ret);
}

/*
 * Changes a user's wrapping key used to decrypt a dataset. The keyformat,
 * keylocation, pbkdf2salt, and  pbkdf2iters properties can also be specified
 * here to change how the key is derived in userspace.
 *
 * innvl: {
 *    "hidden_args" (optional) -> { "wkeydata" -> value }
 *         raw uint8_t array of new encryption wrapping key data (32 bytes)
 *    "props" (optional) -> { prop -> value }
 * }
 *
 * outnvl is unused
 */
static const zfs_ioc_key_t zfs_keys_change_key[] = {
	{"crypt_cmd",	DATA_TYPE_UINT64,	ZK_OPTIONAL},
	{"hidden_args",	DATA_TYPE_NVLIST,	ZK_OPTIONAL},
	{"props",	DATA_TYPE_NVLIST,	ZK_OPTIONAL},
};

/* ARGSUSED */
static int
zfs_ioc_change_key(const char *dsname, nvlist_t *innvl, nvlist_t *outnvl)
{
	int ret;
	uint64_t cmd = DCP_CMD_NONE;
	dsl_crypto_params_t *dcp = NULL;
	nvlist_t *args = NULL, *hidden_args = NULL;

	if (strchr(dsname, '@') != NULL || strchr(dsname, '%') != NULL) {
		ret = (SET_ERROR(EINVAL));
		goto error;
	}

	(void) nvlist_lookup_uint64(innvl, "crypt_cmd", &cmd);
	(void) nvlist_lookup_nvlist(innvl, "props", &args);
	(void) nvlist_lookup_nvlist(innvl, ZPOOL_HIDDEN_ARGS, &hidden_args);

	ret = dsl_crypto_params_create_nvlist(cmd, args, hidden_args, &dcp);
	if (ret != 0)
		goto error;

	ret = spa_keystore_change_key(dsname, dcp);
	if (ret != 0)
		goto error;

	dsl_crypto_params_free(dcp, B_FALSE);

	return (0);

error:
	dsl_crypto_params_free(dcp, B_TRUE);
	return (ret);
}

static zfs_ioc_vec_t zfs_ioc_vec[ZFS_IOC_LAST - ZFS_IOC_FIRST];

static void
zfs_ioctl_register_legacy(zfs_ioc_t ioc, zfs_ioc_legacy_func_t *func,
    zfs_secpolicy_func_t *secpolicy, zfs_ioc_namecheck_t namecheck,
    boolean_t log_history, zfs_ioc_poolcheck_t pool_check)
{
	zfs_ioc_vec_t *vec = &zfs_ioc_vec[ioc - ZFS_IOC_FIRST];

	ASSERT3U(ioc, >=, ZFS_IOC_FIRST);
	ASSERT3U(ioc, <, ZFS_IOC_LAST);
	ASSERT3P(vec->zvec_legacy_func, ==, NULL);
	ASSERT3P(vec->zvec_func, ==, NULL);

	vec->zvec_legacy_func = func;
	vec->zvec_secpolicy = secpolicy;
	vec->zvec_namecheck = namecheck;
	vec->zvec_allow_log = log_history;
	vec->zvec_pool_check = pool_check;
}

/*
 * See the block comment at the beginning of this file for details on
 * each argument to this function.
 */
void
zfs_ioctl_register(const char *name, zfs_ioc_t ioc, zfs_ioc_func_t *func,
    zfs_secpolicy_func_t *secpolicy, zfs_ioc_namecheck_t namecheck,
    zfs_ioc_poolcheck_t pool_check, boolean_t smush_outnvlist,
    boolean_t allow_log, const zfs_ioc_key_t *nvl_keys, size_t num_keys)
{
	zfs_ioc_vec_t *vec = &zfs_ioc_vec[ioc - ZFS_IOC_FIRST];

	ASSERT3U(ioc, >=, ZFS_IOC_FIRST);
	ASSERT3U(ioc, <, ZFS_IOC_LAST);
	ASSERT3P(vec->zvec_legacy_func, ==, NULL);
	ASSERT3P(vec->zvec_func, ==, NULL);

	/* if we are logging, the name must be valid */
	ASSERT(!allow_log || namecheck != NO_NAME);

	vec->zvec_name = name;
	vec->zvec_func = func;
	vec->zvec_secpolicy = secpolicy;
	vec->zvec_namecheck = namecheck;
	vec->zvec_pool_check = pool_check;
	vec->zvec_smush_outnvlist = smush_outnvlist;
	vec->zvec_allow_log = allow_log;
	vec->zvec_nvl_keys = nvl_keys;
	vec->zvec_nvl_key_count = num_keys;
}

static void
zfs_ioctl_register_pool(zfs_ioc_t ioc, zfs_ioc_legacy_func_t *func,
    zfs_secpolicy_func_t *secpolicy, boolean_t log_history,
    zfs_ioc_poolcheck_t pool_check)
{
	zfs_ioctl_register_legacy(ioc, func, secpolicy,
	    POOL_NAME, log_history, pool_check);
}

void
zfs_ioctl_register_dataset_nolog(zfs_ioc_t ioc, zfs_ioc_legacy_func_t *func,
    zfs_secpolicy_func_t *secpolicy, zfs_ioc_poolcheck_t pool_check)
{
	zfs_ioctl_register_legacy(ioc, func, secpolicy,
	    DATASET_NAME, B_FALSE, pool_check);
}

static void
zfs_ioctl_register_pool_modify(zfs_ioc_t ioc, zfs_ioc_legacy_func_t *func)
{
	zfs_ioctl_register_legacy(ioc, func, zfs_secpolicy_config,
	    POOL_NAME, B_TRUE, POOL_CHECK_SUSPENDED | POOL_CHECK_READONLY);
}

static void
zfs_ioctl_register_pool_meta(zfs_ioc_t ioc, zfs_ioc_legacy_func_t *func,
    zfs_secpolicy_func_t *secpolicy)
{
	zfs_ioctl_register_legacy(ioc, func, secpolicy,
	    NO_NAME, B_FALSE, POOL_CHECK_NONE);
}

static void
zfs_ioctl_register_dataset_read_secpolicy(zfs_ioc_t ioc,
    zfs_ioc_legacy_func_t *func, zfs_secpolicy_func_t *secpolicy)
{
	zfs_ioctl_register_legacy(ioc, func, secpolicy,
	    DATASET_NAME, B_FALSE, POOL_CHECK_SUSPENDED);
}

static void
zfs_ioctl_register_dataset_read(zfs_ioc_t ioc, zfs_ioc_legacy_func_t *func)
{
	zfs_ioctl_register_dataset_read_secpolicy(ioc, func,
	    zfs_secpolicy_read);
}

static void
zfs_ioctl_register_dataset_modify(zfs_ioc_t ioc, zfs_ioc_legacy_func_t *func,
    zfs_secpolicy_func_t *secpolicy)
{
	zfs_ioctl_register_legacy(ioc, func, secpolicy,
	    DATASET_NAME, B_TRUE, POOL_CHECK_SUSPENDED | POOL_CHECK_READONLY);
}

static void
zfs_ioctl_init(void)
{
	zfs_ioctl_register("snapshot", ZFS_IOC_SNAPSHOT,
	    zfs_ioc_snapshot, zfs_secpolicy_snapshot, POOL_NAME,
	    POOL_CHECK_SUSPENDED | POOL_CHECK_READONLY, B_TRUE, B_TRUE,
	    zfs_keys_snapshot, ARRAY_SIZE(zfs_keys_snapshot));

	zfs_ioctl_register("log_history", ZFS_IOC_LOG_HISTORY,
	    zfs_ioc_log_history, zfs_secpolicy_log_history, NO_NAME,
	    POOL_CHECK_SUSPENDED | POOL_CHECK_READONLY, B_FALSE, B_FALSE,
	    zfs_keys_log_history, ARRAY_SIZE(zfs_keys_log_history));

	zfs_ioctl_register("space_snaps", ZFS_IOC_SPACE_SNAPS,
	    zfs_ioc_space_snaps, zfs_secpolicy_read, DATASET_NAME,
	    POOL_CHECK_SUSPENDED, B_FALSE, B_FALSE,
	    zfs_keys_space_snaps, ARRAY_SIZE(zfs_keys_space_snaps));

	zfs_ioctl_register("send", ZFS_IOC_SEND_NEW,
	    zfs_ioc_send_new, zfs_secpolicy_send_new, DATASET_NAME,
	    POOL_CHECK_SUSPENDED, B_FALSE, B_FALSE,
	    zfs_keys_send_new, ARRAY_SIZE(zfs_keys_send_new));

	zfs_ioctl_register("send_space", ZFS_IOC_SEND_SPACE,
	    zfs_ioc_send_space, zfs_secpolicy_read, DATASET_NAME,
	    POOL_CHECK_SUSPENDED, B_FALSE, B_FALSE,
	    zfs_keys_send_space, ARRAY_SIZE(zfs_keys_send_space));

	zfs_ioctl_register("create", ZFS_IOC_CREATE,
	    zfs_ioc_create, zfs_secpolicy_create_clone, DATASET_NAME,
	    POOL_CHECK_SUSPENDED | POOL_CHECK_READONLY, B_TRUE, B_TRUE,
	    zfs_keys_create, ARRAY_SIZE(zfs_keys_create));

	zfs_ioctl_register("clone", ZFS_IOC_CLONE,
	    zfs_ioc_clone, zfs_secpolicy_create_clone, DATASET_NAME,
	    POOL_CHECK_SUSPENDED | POOL_CHECK_READONLY, B_TRUE, B_TRUE,
	    zfs_keys_clone, ARRAY_SIZE(zfs_keys_clone));

	zfs_ioctl_register("remap", ZFS_IOC_REMAP,
	    zfs_ioc_remap, zfs_secpolicy_none, DATASET_NAME,
	    POOL_CHECK_SUSPENDED | POOL_CHECK_READONLY, B_FALSE, B_TRUE,
	    zfs_keys_remap, ARRAY_SIZE(zfs_keys_remap));

	zfs_ioctl_register("destroy_snaps", ZFS_IOC_DESTROY_SNAPS,
	    zfs_ioc_destroy_snaps, zfs_secpolicy_destroy_snaps, POOL_NAME,
	    POOL_CHECK_SUSPENDED | POOL_CHECK_READONLY, B_TRUE, B_TRUE,
	    zfs_keys_destroy_snaps, ARRAY_SIZE(zfs_keys_destroy_snaps));

	zfs_ioctl_register("hold", ZFS_IOC_HOLD,
	    zfs_ioc_hold, zfs_secpolicy_hold, POOL_NAME,
	    POOL_CHECK_SUSPENDED | POOL_CHECK_READONLY, B_TRUE, B_TRUE,
	    zfs_keys_hold, ARRAY_SIZE(zfs_keys_hold));
	zfs_ioctl_register("release", ZFS_IOC_RELEASE,
	    zfs_ioc_release, zfs_secpolicy_release, POOL_NAME,
	    POOL_CHECK_SUSPENDED | POOL_CHECK_READONLY, B_TRUE, B_TRUE,
	    zfs_keys_release, ARRAY_SIZE(zfs_keys_release));

	zfs_ioctl_register("get_holds", ZFS_IOC_GET_HOLDS,
	    zfs_ioc_get_holds, zfs_secpolicy_read, DATASET_NAME,
	    POOL_CHECK_SUSPENDED, B_FALSE, B_FALSE,
	    zfs_keys_get_holds, ARRAY_SIZE(zfs_keys_get_holds));

	zfs_ioctl_register("rollback", ZFS_IOC_ROLLBACK,
	    zfs_ioc_rollback, zfs_secpolicy_rollback, DATASET_NAME,
	    POOL_CHECK_SUSPENDED | POOL_CHECK_READONLY, B_FALSE, B_TRUE,
	    zfs_keys_rollback, ARRAY_SIZE(zfs_keys_rollback));

	zfs_ioctl_register("bookmark", ZFS_IOC_BOOKMARK,
	    zfs_ioc_bookmark, zfs_secpolicy_bookmark, POOL_NAME,
	    POOL_CHECK_SUSPENDED | POOL_CHECK_READONLY, B_TRUE, B_TRUE,
	    zfs_keys_bookmark, ARRAY_SIZE(zfs_keys_bookmark));

	zfs_ioctl_register("get_bookmarks", ZFS_IOC_GET_BOOKMARKS,
	    zfs_ioc_get_bookmarks, zfs_secpolicy_read, DATASET_NAME,
	    POOL_CHECK_SUSPENDED, B_FALSE, B_FALSE,
	    zfs_keys_get_bookmarks, ARRAY_SIZE(zfs_keys_get_bookmarks));

	zfs_ioctl_register("get_bookmark_props", ZFS_IOC_GET_BOOKMARK_PROPS,
	    zfs_ioc_get_bookmark_props, zfs_secpolicy_read, ENTITY_NAME,
	    POOL_CHECK_SUSPENDED, B_FALSE, B_FALSE, zfs_keys_get_bookmark_props,
	    ARRAY_SIZE(zfs_keys_get_bookmark_props));

	zfs_ioctl_register("destroy_bookmarks", ZFS_IOC_DESTROY_BOOKMARKS,
	    zfs_ioc_destroy_bookmarks, zfs_secpolicy_destroy_bookmarks,
	    POOL_NAME,
	    POOL_CHECK_SUSPENDED | POOL_CHECK_READONLY, B_TRUE, B_TRUE,
	    zfs_keys_destroy_bookmarks,
	    ARRAY_SIZE(zfs_keys_destroy_bookmarks));

	zfs_ioctl_register("receive", ZFS_IOC_RECV_NEW,
	    zfs_ioc_recv_new, zfs_secpolicy_recv_new, DATASET_NAME,
	    POOL_CHECK_SUSPENDED | POOL_CHECK_READONLY, B_TRUE, B_TRUE,
	    zfs_keys_recv_new, ARRAY_SIZE(zfs_keys_recv_new));
	zfs_ioctl_register("load-key", ZFS_IOC_LOAD_KEY,
	    zfs_ioc_load_key, zfs_secpolicy_load_key,
	    DATASET_NAME, POOL_CHECK_SUSPENDED, B_TRUE, B_TRUE,
	    zfs_keys_load_key, ARRAY_SIZE(zfs_keys_load_key));
	zfs_ioctl_register("unload-key", ZFS_IOC_UNLOAD_KEY,
	    zfs_ioc_unload_key, zfs_secpolicy_load_key,
	    DATASET_NAME, POOL_CHECK_SUSPENDED, B_TRUE, B_TRUE,
	    zfs_keys_unload_key, ARRAY_SIZE(zfs_keys_unload_key));
	zfs_ioctl_register("change-key", ZFS_IOC_CHANGE_KEY,
	    zfs_ioc_change_key, zfs_secpolicy_change_key,
	    DATASET_NAME, POOL_CHECK_SUSPENDED | POOL_CHECK_READONLY,
	    B_TRUE, B_TRUE, zfs_keys_change_key,
	    ARRAY_SIZE(zfs_keys_change_key));

	zfs_ioctl_register("sync", ZFS_IOC_POOL_SYNC,
	    zfs_ioc_pool_sync, zfs_secpolicy_none, POOL_NAME,
	    POOL_CHECK_SUSPENDED | POOL_CHECK_READONLY, B_FALSE, B_FALSE,
	    zfs_keys_pool_sync, ARRAY_SIZE(zfs_keys_pool_sync));
	zfs_ioctl_register("reopen", ZFS_IOC_POOL_REOPEN, zfs_ioc_pool_reopen,
	    zfs_secpolicy_config, POOL_NAME, POOL_CHECK_SUSPENDED, B_TRUE,
	    B_TRUE, zfs_keys_pool_reopen, ARRAY_SIZE(zfs_keys_pool_reopen));

	zfs_ioctl_register("channel_program", ZFS_IOC_CHANNEL_PROGRAM,
	    zfs_ioc_channel_program, zfs_secpolicy_config,
	    POOL_NAME, POOL_CHECK_SUSPENDED | POOL_CHECK_READONLY, B_TRUE,
	    B_TRUE, zfs_keys_channel_program,
	    ARRAY_SIZE(zfs_keys_channel_program));

	zfs_ioctl_register("redact", ZFS_IOC_REDACT,
	    zfs_ioc_redact, zfs_secpolicy_config, DATASET_NAME,
	    POOL_CHECK_SUSPENDED | POOL_CHECK_READONLY, B_TRUE, B_TRUE,
	    zfs_keys_redact, ARRAY_SIZE(zfs_keys_redact));

	zfs_ioctl_register("zpool_checkpoint", ZFS_IOC_POOL_CHECKPOINT,
	    zfs_ioc_pool_checkpoint, zfs_secpolicy_config, POOL_NAME,
	    POOL_CHECK_SUSPENDED | POOL_CHECK_READONLY, B_TRUE, B_TRUE,
	    zfs_keys_pool_checkpoint, ARRAY_SIZE(zfs_keys_pool_checkpoint));

	zfs_ioctl_register("zpool_discard_checkpoint",
	    ZFS_IOC_POOL_DISCARD_CHECKPOINT, zfs_ioc_pool_discard_checkpoint,
	    zfs_secpolicy_config, POOL_NAME,
	    POOL_CHECK_SUSPENDED | POOL_CHECK_READONLY, B_TRUE, B_TRUE,
	    zfs_keys_pool_discard_checkpoint,
	    ARRAY_SIZE(zfs_keys_pool_discard_checkpoint));

	zfs_ioctl_register("initialize", ZFS_IOC_POOL_INITIALIZE,
	    zfs_ioc_pool_initialize, zfs_secpolicy_config, POOL_NAME,
	    POOL_CHECK_SUSPENDED | POOL_CHECK_READONLY, B_TRUE, B_TRUE,
	    zfs_keys_pool_initialize, ARRAY_SIZE(zfs_keys_pool_initialize));

	zfs_ioctl_register("trim", ZFS_IOC_POOL_TRIM,
	    zfs_ioc_pool_trim, zfs_secpolicy_config, POOL_NAME,
	    POOL_CHECK_SUSPENDED | POOL_CHECK_READONLY, B_TRUE, B_TRUE,
	    zfs_keys_pool_trim, ARRAY_SIZE(zfs_keys_pool_trim));

	zfs_ioctl_register("wait", ZFS_IOC_WAIT,
	    zfs_ioc_wait, zfs_secpolicy_none, POOL_NAME,
	    POOL_CHECK_SUSPENDED | POOL_CHECK_READONLY, B_FALSE, B_FALSE,
	    zfs_keys_pool_wait, ARRAY_SIZE(zfs_keys_pool_wait));

	zfs_ioctl_register("wait_fs", ZFS_IOC_WAIT_FS,
	    zfs_ioc_wait_fs, zfs_secpolicy_none, DATASET_NAME,
	    POOL_CHECK_SUSPENDED | POOL_CHECK_READONLY, B_FALSE, B_FALSE,
	    zfs_keys_fs_wait, ARRAY_SIZE(zfs_keys_fs_wait));

	zfs_ioctl_register("set_bootenv", ZFS_IOC_SET_BOOTENV,
	    zfs_ioc_set_bootenv, zfs_secpolicy_config, POOL_NAME,
	    POOL_CHECK_SUSPENDED | POOL_CHECK_READONLY, B_FALSE, B_TRUE,
	    zfs_keys_set_bootenv, ARRAY_SIZE(zfs_keys_set_bootenv));

	zfs_ioctl_register("get_bootenv", ZFS_IOC_GET_BOOTENV,
	    zfs_ioc_get_bootenv, zfs_secpolicy_none, POOL_NAME,
	    POOL_CHECK_SUSPENDED, B_FALSE, B_TRUE,
	    zfs_keys_get_bootenv, ARRAY_SIZE(zfs_keys_get_bootenv));

	/* IOCTLS that use the legacy function signature */

	zfs_ioctl_register_legacy(ZFS_IOC_POOL_FREEZE, zfs_ioc_pool_freeze,
	    zfs_secpolicy_config, NO_NAME, B_FALSE, POOL_CHECK_READONLY);

	zfs_ioctl_register_pool(ZFS_IOC_POOL_CREATE, zfs_ioc_pool_create,
	    zfs_secpolicy_config, B_TRUE, POOL_CHECK_NONE);
	zfs_ioctl_register_pool_modify(ZFS_IOC_POOL_SCAN,
	    zfs_ioc_pool_scan);
	zfs_ioctl_register_pool_modify(ZFS_IOC_POOL_UPGRADE,
	    zfs_ioc_pool_upgrade);
	zfs_ioctl_register_pool_modify(ZFS_IOC_VDEV_ADD,
	    zfs_ioc_vdev_add);
	zfs_ioctl_register_pool_modify(ZFS_IOC_VDEV_REMOVE,
	    zfs_ioc_vdev_remove);
	zfs_ioctl_register_pool_modify(ZFS_IOC_VDEV_SET_STATE,
	    zfs_ioc_vdev_set_state);
	zfs_ioctl_register_pool_modify(ZFS_IOC_VDEV_ATTACH,
	    zfs_ioc_vdev_attach);
	zfs_ioctl_register_pool_modify(ZFS_IOC_VDEV_DETACH,
	    zfs_ioc_vdev_detach);
	zfs_ioctl_register_pool_modify(ZFS_IOC_VDEV_SETPATH,
	    zfs_ioc_vdev_setpath);
	zfs_ioctl_register_pool_modify(ZFS_IOC_VDEV_SETFRU,
	    zfs_ioc_vdev_setfru);
	zfs_ioctl_register_pool_modify(ZFS_IOC_POOL_SET_PROPS,
	    zfs_ioc_pool_set_props);
	zfs_ioctl_register_pool_modify(ZFS_IOC_VDEV_SPLIT,
	    zfs_ioc_vdev_split);
	zfs_ioctl_register_pool_modify(ZFS_IOC_POOL_REGUID,
	    zfs_ioc_pool_reguid);

	zfs_ioctl_register_pool_meta(ZFS_IOC_POOL_CONFIGS,
	    zfs_ioc_pool_configs, zfs_secpolicy_none);
	zfs_ioctl_register_pool_meta(ZFS_IOC_POOL_TRYIMPORT,
	    zfs_ioc_pool_tryimport, zfs_secpolicy_config);
	zfs_ioctl_register_pool_meta(ZFS_IOC_INJECT_FAULT,
	    zfs_ioc_inject_fault, zfs_secpolicy_inject);
	zfs_ioctl_register_pool_meta(ZFS_IOC_CLEAR_FAULT,
	    zfs_ioc_clear_fault, zfs_secpolicy_inject);
	zfs_ioctl_register_pool_meta(ZFS_IOC_INJECT_LIST_NEXT,
	    zfs_ioc_inject_list_next, zfs_secpolicy_inject);

	/*
	 * pool destroy, and export don't log the history as part of
	 * zfsdev_ioctl, but rather zfs_ioc_pool_export
	 * does the logging of those commands.
	 */
	zfs_ioctl_register_pool(ZFS_IOC_POOL_DESTROY, zfs_ioc_pool_destroy,
	    zfs_secpolicy_config, B_FALSE, POOL_CHECK_SUSPENDED);
	zfs_ioctl_register_pool(ZFS_IOC_POOL_EXPORT, zfs_ioc_pool_export,
	    zfs_secpolicy_config, B_FALSE, POOL_CHECK_SUSPENDED);

	zfs_ioctl_register_pool(ZFS_IOC_POOL_STATS, zfs_ioc_pool_stats,
	    zfs_secpolicy_read, B_FALSE, POOL_CHECK_NONE);
	zfs_ioctl_register_pool(ZFS_IOC_POOL_GET_PROPS, zfs_ioc_pool_get_props,
	    zfs_secpolicy_read, B_FALSE, POOL_CHECK_NONE);

	zfs_ioctl_register_pool(ZFS_IOC_ERROR_LOG, zfs_ioc_error_log,
	    zfs_secpolicy_inject, B_FALSE, POOL_CHECK_SUSPENDED);
	zfs_ioctl_register_pool(ZFS_IOC_DSOBJ_TO_DSNAME,
	    zfs_ioc_dsobj_to_dsname,
	    zfs_secpolicy_diff, B_FALSE, POOL_CHECK_SUSPENDED);
	zfs_ioctl_register_pool(ZFS_IOC_POOL_GET_HISTORY,
	    zfs_ioc_pool_get_history,
	    zfs_secpolicy_config, B_FALSE, POOL_CHECK_SUSPENDED);

	zfs_ioctl_register_pool(ZFS_IOC_POOL_IMPORT, zfs_ioc_pool_import,
	    zfs_secpolicy_config, B_TRUE, POOL_CHECK_NONE);

	zfs_ioctl_register_pool(ZFS_IOC_CLEAR, zfs_ioc_clear,
	    zfs_secpolicy_config, B_TRUE, POOL_CHECK_READONLY);

	zfs_ioctl_register_dataset_read(ZFS_IOC_SPACE_WRITTEN,
	    zfs_ioc_space_written);
	zfs_ioctl_register_dataset_read(ZFS_IOC_OBJSET_RECVD_PROPS,
	    zfs_ioc_objset_recvd_props);
	zfs_ioctl_register_dataset_read(ZFS_IOC_NEXT_OBJ,
	    zfs_ioc_next_obj);
	zfs_ioctl_register_dataset_read(ZFS_IOC_GET_FSACL,
	    zfs_ioc_get_fsacl);
	zfs_ioctl_register_dataset_read(ZFS_IOC_OBJSET_STATS,
	    zfs_ioc_objset_stats);
	zfs_ioctl_register_dataset_read(ZFS_IOC_OBJSET_ZPLPROPS,
	    zfs_ioc_objset_zplprops);
	zfs_ioctl_register_dataset_read(ZFS_IOC_DATASET_LIST_NEXT,
	    zfs_ioc_dataset_list_next);
	zfs_ioctl_register_dataset_read(ZFS_IOC_SNAPSHOT_LIST_NEXT,
	    zfs_ioc_snapshot_list_next);
	zfs_ioctl_register_dataset_read(ZFS_IOC_SEND_PROGRESS,
	    zfs_ioc_send_progress);

	zfs_ioctl_register_dataset_read_secpolicy(ZFS_IOC_DIFF,
	    zfs_ioc_diff, zfs_secpolicy_diff);
	zfs_ioctl_register_dataset_read_secpolicy(ZFS_IOC_OBJ_TO_STATS,
	    zfs_ioc_obj_to_stats, zfs_secpolicy_diff);
	zfs_ioctl_register_dataset_read_secpolicy(ZFS_IOC_OBJ_TO_PATH,
	    zfs_ioc_obj_to_path, zfs_secpolicy_diff);
	zfs_ioctl_register_dataset_read_secpolicy(ZFS_IOC_USERSPACE_ONE,
	    zfs_ioc_userspace_one, zfs_secpolicy_userspace_one);
	zfs_ioctl_register_dataset_read_secpolicy(ZFS_IOC_USERSPACE_MANY,
	    zfs_ioc_userspace_many, zfs_secpolicy_userspace_many);
	zfs_ioctl_register_dataset_read_secpolicy(ZFS_IOC_SEND,
	    zfs_ioc_send, zfs_secpolicy_send);

	zfs_ioctl_register_dataset_modify(ZFS_IOC_SET_PROP, zfs_ioc_set_prop,
	    zfs_secpolicy_none);
	zfs_ioctl_register_dataset_modify(ZFS_IOC_DESTROY, zfs_ioc_destroy,
	    zfs_secpolicy_destroy);
	zfs_ioctl_register_dataset_modify(ZFS_IOC_RENAME, zfs_ioc_rename,
	    zfs_secpolicy_rename);
	zfs_ioctl_register_dataset_modify(ZFS_IOC_RECV, zfs_ioc_recv,
	    zfs_secpolicy_recv);
	zfs_ioctl_register_dataset_modify(ZFS_IOC_PROMOTE, zfs_ioc_promote,
	    zfs_secpolicy_promote);
	zfs_ioctl_register_dataset_modify(ZFS_IOC_INHERIT_PROP,
	    zfs_ioc_inherit_prop, zfs_secpolicy_inherit_prop);
	zfs_ioctl_register_dataset_modify(ZFS_IOC_SET_FSACL, zfs_ioc_set_fsacl,
	    zfs_secpolicy_set_fsacl);

	zfs_ioctl_register_dataset_nolog(ZFS_IOC_SHARE, zfs_ioc_share,
	    zfs_secpolicy_share, POOL_CHECK_NONE);
	zfs_ioctl_register_dataset_nolog(ZFS_IOC_SMB_ACL, zfs_ioc_smb_acl,
	    zfs_secpolicy_smb_acl, POOL_CHECK_NONE);
	zfs_ioctl_register_dataset_nolog(ZFS_IOC_USERSPACE_UPGRADE,
	    zfs_ioc_userspace_upgrade, zfs_secpolicy_userspace_upgrade,
	    POOL_CHECK_SUSPENDED | POOL_CHECK_READONLY);
	zfs_ioctl_register_dataset_nolog(ZFS_IOC_TMP_SNAPSHOT,
	    zfs_ioc_tmp_snapshot, zfs_secpolicy_tmp_snapshot,
	    POOL_CHECK_SUSPENDED | POOL_CHECK_READONLY);

	zfs_ioctl_register_legacy(ZFS_IOC_EVENTS_NEXT, zfs_ioc_events_next,
	    zfs_secpolicy_config, NO_NAME, B_FALSE, POOL_CHECK_NONE);
	zfs_ioctl_register_legacy(ZFS_IOC_EVENTS_CLEAR, zfs_ioc_events_clear,
	    zfs_secpolicy_config, NO_NAME, B_FALSE, POOL_CHECK_NONE);
	zfs_ioctl_register_legacy(ZFS_IOC_EVENTS_SEEK, zfs_ioc_events_seek,
	    zfs_secpolicy_config, NO_NAME, B_FALSE, POOL_CHECK_NONE);

	zfs_ioctl_init_os();
}

/*
 * Verify that for non-legacy ioctls the input nvlist
 * pairs match against the expected input.
 *
 * Possible errors are:
 * ZFS_ERR_IOC_ARG_UNAVAIL	An unrecognized nvpair was encountered
 * ZFS_ERR_IOC_ARG_REQUIRED	A required nvpair is missing
 * ZFS_ERR_IOC_ARG_BADTYPE	Invalid type for nvpair
 */
static int
zfs_check_input_nvpairs(nvlist_t *innvl, const zfs_ioc_vec_t *vec)
{
	const zfs_ioc_key_t *nvl_keys = vec->zvec_nvl_keys;
	boolean_t required_keys_found = B_FALSE;

	/*
	 * examine each input pair
	 */
	for (nvpair_t *pair = nvlist_next_nvpair(innvl, NULL);
	    pair != NULL; pair = nvlist_next_nvpair(innvl, pair)) {
		char *name = nvpair_name(pair);
		data_type_t type = nvpair_type(pair);
		boolean_t identified = B_FALSE;

		/*
		 * check pair against the documented names and type
		 */
		for (int k = 0; k < vec->zvec_nvl_key_count; k++) {
			/* if not a wild card name, check for an exact match */
			if ((nvl_keys[k].zkey_flags & ZK_WILDCARDLIST) == 0 &&
			    strcmp(nvl_keys[k].zkey_name, name) != 0)
				continue;

			identified = B_TRUE;

			if (nvl_keys[k].zkey_type != DATA_TYPE_ANY &&
			    nvl_keys[k].zkey_type != type) {
				return (SET_ERROR(ZFS_ERR_IOC_ARG_BADTYPE));
			}

			if (nvl_keys[k].zkey_flags & ZK_OPTIONAL)
				continue;

			required_keys_found = B_TRUE;
			break;
		}

		/* allow an 'optional' key, everything else is invalid */
		if (!identified &&
		    (strcmp(name, "optional") != 0 ||
		    type != DATA_TYPE_NVLIST)) {
			return (SET_ERROR(ZFS_ERR_IOC_ARG_UNAVAIL));
		}
	}

	/* verify that all required keys were found */
	for (int k = 0; k < vec->zvec_nvl_key_count; k++) {
		if (nvl_keys[k].zkey_flags & ZK_OPTIONAL)
			continue;

		if (nvl_keys[k].zkey_flags & ZK_WILDCARDLIST) {
			/* at least one non-optional key is expected here */
			if (!required_keys_found)
				return (SET_ERROR(ZFS_ERR_IOC_ARG_REQUIRED));
			continue;
		}

		if (!nvlist_exists(innvl, nvl_keys[k].zkey_name))
			return (SET_ERROR(ZFS_ERR_IOC_ARG_REQUIRED));
	}

	return (0);
}

static int
pool_status_check(const char *name, zfs_ioc_namecheck_t type,
    zfs_ioc_poolcheck_t check)
{
	spa_t *spa;
	int error;

	ASSERT(type == POOL_NAME || type == DATASET_NAME ||
	    type == ENTITY_NAME);

	if (check & POOL_CHECK_NONE)
		return (0);

	error = spa_open(name, &spa, FTAG);
	if (error == 0) {
		if ((check & POOL_CHECK_SUSPENDED) && spa_suspended(spa))
			error = SET_ERROR(EAGAIN);
		else if ((check & POOL_CHECK_READONLY) && !spa_writeable(spa))
			error = SET_ERROR(EROFS);
		spa_close(spa, FTAG);
	}
	return (error);
}

int
zfsdev_getminor(int fd, minor_t *minorp)
{
	zfsdev_state_t *zs, *fpd;
	zfs_file_t *fp;
	int rc;

	ASSERT(!MUTEX_HELD(&zfsdev_state_lock));

	if ((rc = zfs_file_get(fd, &fp)))
		return (rc);

	fpd = zfs_file_private(fp);
	if (fpd == NULL)
		return (SET_ERROR(EBADF));

	mutex_enter(&zfsdev_state_lock);

	for (zs = zfsdev_state_list; zs != NULL; zs = zs->zs_next) {

		if (zs->zs_minor == -1)
			continue;

		if (fpd == zs) {
			*minorp = fpd->zs_minor;
			mutex_exit(&zfsdev_state_lock);
			return (0);
		}
	}

	mutex_exit(&zfsdev_state_lock);

	return (SET_ERROR(EBADF));
}

static void *
zfsdev_get_state_impl(minor_t minor, enum zfsdev_state_type which)
{
	zfsdev_state_t *zs;

	for (zs = zfsdev_state_list; zs != NULL; zs = zs->zs_next) {
		if (zs->zs_minor == minor) {
			smp_rmb();
			switch (which) {
			case ZST_ONEXIT:
				return (zs->zs_onexit);
			case ZST_ZEVENT:
				return (zs->zs_zevent);
			case ZST_ALL:
				return (zs);
			}
		}
	}

	return (NULL);
}

void *
zfsdev_get_state(minor_t minor, enum zfsdev_state_type which)
{
	void *ptr;

	ptr = zfsdev_get_state_impl(minor, which);

	return (ptr);
}

/*
 * Find a free minor number.  The zfsdev_state_list is expected to
 * be short since it is only a list of currently open file handles.
 */
minor_t
zfsdev_minor_alloc(void)
{
	static minor_t last_minor = 0;
	minor_t m;

	ASSERT(MUTEX_HELD(&zfsdev_state_lock));

	for (m = last_minor + 1; m != last_minor; m++) {
		if (m > ZFSDEV_MAX_MINOR)
			m = 1;
		if (zfsdev_get_state_impl(m, ZST_ALL) == NULL) {
			last_minor = m;
			return (m);
		}
	}

	return (0);
}

long
zfsdev_ioctl_common(uint_t vecnum, zfs_cmd_t *zc, int flag)
{
	int error, cmd;
	const zfs_ioc_vec_t *vec;
	char *saved_poolname = NULL;
	uint64_t max_nvlist_src_size;
	size_t saved_poolname_len = 0;
	nvlist_t *innvl = NULL;
	fstrans_cookie_t cookie;

	cmd = vecnum;
	error = 0;
	if (vecnum >= sizeof (zfs_ioc_vec) / sizeof (zfs_ioc_vec[0]))
		return (SET_ERROR(ZFS_ERR_IOC_CMD_UNAVAIL));

	vec = &zfs_ioc_vec[vecnum];

	/*
	 * The registered ioctl list may be sparse, verify that either
	 * a normal or legacy handler are registered.
	 */
	if (vec->zvec_func == NULL && vec->zvec_legacy_func == NULL)
		return (SET_ERROR(ZFS_ERR_IOC_CMD_UNAVAIL));

	zc->zc_iflags = flag & FKIOCTL;
	max_nvlist_src_size = zfs_max_nvlist_src_size_os();
	if (zc->zc_nvlist_src_size > max_nvlist_src_size) {
		/*
		 * Make sure the user doesn't pass in an insane value for
		 * zc_nvlist_src_size.  We have to check, since we will end
		 * up allocating that much memory inside of get_nvlist().  This
		 * prevents a nefarious user from allocating tons of kernel
		 * memory.
		 *
		 * Also, we return EINVAL instead of ENOMEM here.  The reason
		 * being that returning ENOMEM from an ioctl() has a special
		 * connotation; that the user's size value is too small and
		 * needs to be expanded to hold the nvlist.  See
		 * zcmd_expand_dst_nvlist() for details.
		 */
		error = SET_ERROR(EINVAL);	/* User's size too big */

	} else if (zc->zc_nvlist_src_size != 0) {
		error = get_nvlist(zc->zc_nvlist_src, zc->zc_nvlist_src_size,
		    zc->zc_iflags, &innvl);
		if (error != 0)
			goto out;
	}

	/*
	 * Ensure that all pool/dataset names are valid before we pass down to
	 * the lower layers.
	 */
	zc->zc_name[sizeof (zc->zc_name) - 1] = '\0';
	switch (vec->zvec_namecheck) {
	case POOL_NAME:
		if (pool_namecheck(zc->zc_name, NULL, NULL) != 0)
			error = SET_ERROR(EINVAL);
		else
			error = pool_status_check(zc->zc_name,
			    vec->zvec_namecheck, vec->zvec_pool_check);
		break;

	case DATASET_NAME:
		if (dataset_namecheck(zc->zc_name, NULL, NULL) != 0)
			error = SET_ERROR(EINVAL);
		else
			error = pool_status_check(zc->zc_name,
			    vec->zvec_namecheck, vec->zvec_pool_check);
		break;

	case ENTITY_NAME:
		if (entity_namecheck(zc->zc_name, NULL, NULL) != 0) {
			error = SET_ERROR(EINVAL);
		} else {
			error = pool_status_check(zc->zc_name,
			    vec->zvec_namecheck, vec->zvec_pool_check);
		}
		break;

	case NO_NAME:
		break;
	}
	/*
	 * Ensure that all input pairs are valid before we pass them down
	 * to the lower layers.
	 *
	 * The vectored functions can use fnvlist_lookup_{type} for any
	 * required pairs since zfs_check_input_nvpairs() confirmed that
	 * they exist and are of the correct type.
	 */
	if (error == 0 && vec->zvec_func != NULL) {
		error = zfs_check_input_nvpairs(innvl, vec);
		if (error != 0)
			goto out;
	}

	if (error == 0) {
		cookie = spl_fstrans_mark();
		error = vec->zvec_secpolicy(zc, innvl, CRED());
		spl_fstrans_unmark(cookie);
	}

	if (error != 0)
		goto out;

	/* legacy ioctls can modify zc_name */
	/*
	 * Can't use kmem_strdup() as we might truncate the string and
	 * kmem_strfree() would then free with incorrect size.
	 */
	saved_poolname_len = strlen(zc->zc_name) + 1;
	saved_poolname = kmem_alloc(saved_poolname_len, KM_SLEEP);

	strlcpy(saved_poolname, zc->zc_name, saved_poolname_len);
	saved_poolname[strcspn(saved_poolname, "/@#")] = '\0';

	if (vec->zvec_func != NULL) {
		nvlist_t *outnvl;
		int puterror = 0;
		spa_t *spa;
		nvlist_t *lognv = NULL;

		ASSERT(vec->zvec_legacy_func == NULL);

		/*
		 * Add the innvl to the lognv before calling the func,
		 * in case the func changes the innvl.
		 */
		if (vec->zvec_allow_log) {
			lognv = fnvlist_alloc();
			fnvlist_add_string(lognv, ZPOOL_HIST_IOCTL,
			    vec->zvec_name);
			if (!nvlist_empty(innvl)) {
				fnvlist_add_nvlist(lognv, ZPOOL_HIST_INPUT_NVL,
				    innvl);
			}
		}

		outnvl = fnvlist_alloc();
		cookie = spl_fstrans_mark();
		error = vec->zvec_func(zc->zc_name, innvl, outnvl);
		spl_fstrans_unmark(cookie);

		/*
		 * Some commands can partially execute, modify state, and still
		 * return an error.  In these cases, attempt to record what
		 * was modified.
		 */
		if ((error == 0 ||
		    (cmd == ZFS_IOC_CHANNEL_PROGRAM && error != EINVAL)) &&
		    vec->zvec_allow_log &&
		    spa_open(zc->zc_name, &spa, FTAG) == 0) {
			if (!nvlist_empty(outnvl)) {
				fnvlist_add_nvlist(lognv, ZPOOL_HIST_OUTPUT_NVL,
				    outnvl);
			}
			if (error != 0) {
				fnvlist_add_int64(lognv, ZPOOL_HIST_ERRNO,
				    error);
			}
			(void) spa_history_log_nvl(spa, lognv);
			spa_close(spa, FTAG);
		}
		fnvlist_free(lognv);

		if (!nvlist_empty(outnvl) || zc->zc_nvlist_dst_size != 0) {
			int smusherror = 0;
			if (vec->zvec_smush_outnvlist) {
				smusherror = nvlist_smush(outnvl,
				    zc->zc_nvlist_dst_size);
			}
			if (smusherror == 0)
				puterror = put_nvlist(zc, outnvl);
		}

		if (puterror != 0)
			error = puterror;

		nvlist_free(outnvl);
	} else {
		cookie = spl_fstrans_mark();
		error = vec->zvec_legacy_func(zc);
		spl_fstrans_unmark(cookie);
	}

out:
	nvlist_free(innvl);
	if (error == 0 && vec->zvec_allow_log) {
		char *s = tsd_get(zfs_allow_log_key);
		if (s != NULL)
			kmem_strfree(s);
		(void) tsd_set(zfs_allow_log_key, kmem_strdup(saved_poolname));
	}
	if (saved_poolname != NULL)
		kmem_free(saved_poolname, saved_poolname_len);

	return (error);
}

int
zfs_kmod_init(void)
{
	int error;

	if ((error = zvol_init()) != 0)
		return (error);

	spa_init(SPA_MODE_READ | SPA_MODE_WRITE);
	zfs_init();

	zfs_ioctl_init();

	mutex_init(&zfsdev_state_lock, NULL, MUTEX_DEFAULT, NULL);
	zfsdev_state_list = kmem_zalloc(sizeof (zfsdev_state_t), KM_SLEEP);
	zfsdev_state_list->zs_minor = -1;

	if ((error = zfsdev_attach()) != 0)
		goto out;

	tsd_create(&zfs_fsyncer_key, NULL);
	tsd_create(&rrw_tsd_key, rrw_tsd_destroy);
	tsd_create(&zfs_allow_log_key, zfs_allow_log_destroy);

	return (0);
out:
	zfs_fini();
	spa_fini();
	zvol_fini();

	return (error);
}

void
zfs_kmod_fini(void)
{
	zfsdev_state_t *zs, *zsnext = NULL;

	zfsdev_detach();

	mutex_destroy(&zfsdev_state_lock);

	for (zs = zfsdev_state_list; zs != NULL; zs = zsnext) {
		zsnext = zs->zs_next;
		if (zs->zs_onexit)
			zfs_onexit_destroy(zs->zs_onexit);
		if (zs->zs_zevent)
			zfs_zevent_destroy(zs->zs_zevent);
		kmem_free(zs, sizeof (zfsdev_state_t));
	}

	zfs_ereport_taskq_fini();	/* run before zfs_fini() on Linux */
	zfs_fini();
	spa_fini();
	zvol_fini();

	tsd_destroy(&zfs_fsyncer_key);
	tsd_destroy(&rrw_tsd_key);
	tsd_destroy(&zfs_allow_log_key);
}

/* BEGIN CSTYLED */
ZFS_MODULE_PARAM(zfs, zfs_, max_nvlist_src_size, ULONG, ZMOD_RW,
    "Maximum size in bytes allowed for src nvlist passed with ZFS ioctls");
/* END CSTYLED */<|MERGE_RESOLUTION|>--- conflicted
+++ resolved
@@ -3514,11 +3514,7 @@
  * of the grubenv file.  The file is stored as raw ASCII, and is protected by
  * an embedded checksum.  By default, GRUB will check if the boot filesystem
  * supports storing the environment data in a special location, and if so,
-<<<<<<< HEAD
- * will invoke filesystem specific logic to retrieve it. This can be overriden
-=======
  * will invoke filesystem specific logic to retrieve it. This can be overridden
->>>>>>> cab24ec5
  * by a variable, should the user so desire.
  */
 /* ARGSUSED */
