/*
 * CDDL HEADER START
 *
 * The contents of this file are subject to the terms of the
 * Common Development and Distribution License (the "License").
 * You may not use this file except in compliance with the License.
 *
 * You can obtain a copy of the license at usr/src/OPENSOLARIS.LICENSE
 * or http://www.opensolaris.org/os/licensing.
 * See the License for the specific language governing permissions
 * and limitations under the License.
 *
 * When distributing Covered Code, include this CDDL HEADER in each
 * file and include the License file at usr/src/OPENSOLARIS.LICENSE.
 * If applicable, add the following below this CDDL HEADER, with the
 * fields enclosed by brackets "[]" replaced with your own identifying
 * information: Portions Copyright [yyyy] [name of copyright owner]
 *
 * CDDL HEADER END
 */

/*
 * Copyright (c) 2005, 2010, Oracle and/or its affiliates. All rights reserved.
 * Portions Copyright 2011 Martin Matuska
 * Copyright 2015, OmniTI Computer Consulting, Inc. All rights reserved.
 * Portions Copyright 2012 Pawel Jakub Dawidek <pawel@dawidek.net>
 * Copyright (c) 2014, 2016 Joyent, Inc. All rights reserved.
 * Copyright 2016 Nexenta Systems, Inc.  All rights reserved.
 * Copyright (c) 2014, Joyent, Inc. All rights reserved.
 * Copyright (c) 2011, 2020 by Delphix. All rights reserved.
 * Copyright (c) 2013 by Saso Kiselkov. All rights reserved.
 * Copyright (c) 2013 Steven Hartland. All rights reserved.
 * Copyright (c) 2014 Integros [integros.com]
 * Copyright 2016 Toomas Soome <tsoome@me.com>
 * Copyright (c) 2016 Actifio, Inc. All rights reserved.
 * Copyright (c) 2018, loli10K <ezomori.nozomu@gmail.com>. All rights reserved.
 * Copyright 2017 RackTop Systems.
 * Copyright (c) 2017 Open-E, Inc. All Rights Reserved.
 * Copyright (c) 2019 Datto Inc.
 * Copyright (c) 2019, 2020 by Christian Schwarz. All rights reserved.
 */

/*
 * ZFS ioctls.
 *
 * This file handles the ioctls to /dev/zfs, used for configuring ZFS storage
 * pools and filesystems, e.g. with /sbin/zfs and /sbin/zpool.
 *
 * There are two ways that we handle ioctls: the legacy way where almost
 * all of the logic is in the ioctl callback, and the new way where most
 * of the marshalling is handled in the common entry point, zfsdev_ioctl().
 *
 * Non-legacy ioctls should be registered by calling
 * zfs_ioctl_register() from zfs_ioctl_init().  The ioctl is invoked
 * from userland by lzc_ioctl().
 *
 * The registration arguments are as follows:
 *
 * const char *name
 *   The name of the ioctl.  This is used for history logging.  If the
 *   ioctl returns successfully (the callback returns 0), and allow_log
 *   is true, then a history log entry will be recorded with the input &
 *   output nvlists.  The log entry can be printed with "zpool history -i".
 *
 * zfs_ioc_t ioc
 *   The ioctl request number, which userland will pass to ioctl(2).
 *   We want newer versions of libzfs and libzfs_core to run against
 *   existing zfs kernel modules (i.e. a deferred reboot after an update).
 *   Therefore the ioctl numbers cannot change from release to release.
 *
 * zfs_secpolicy_func_t *secpolicy
 *   This function will be called before the zfs_ioc_func_t, to
 *   determine if this operation is permitted.  It should return EPERM
 *   on failure, and 0 on success.  Checks include determining if the
 *   dataset is visible in this zone, and if the user has either all
 *   zfs privileges in the zone (SYS_MOUNT), or has been granted permission
 *   to do this operation on this dataset with "zfs allow".
 *
 * zfs_ioc_namecheck_t namecheck
 *   This specifies what to expect in the zfs_cmd_t:zc_name -- a pool
 *   name, a dataset name, or nothing.  If the name is not well-formed,
 *   the ioctl will fail and the callback will not be called.
 *   Therefore, the callback can assume that the name is well-formed
 *   (e.g. is null-terminated, doesn't have more than one '@' character,
 *   doesn't have invalid characters).
 *
 * zfs_ioc_poolcheck_t pool_check
 *   This specifies requirements on the pool state.  If the pool does
 *   not meet them (is suspended or is readonly), the ioctl will fail
 *   and the callback will not be called.  If any checks are specified
 *   (i.e. it is not POOL_CHECK_NONE), namecheck must not be NO_NAME.
 *   Multiple checks can be or-ed together (e.g. POOL_CHECK_SUSPENDED |
 *   POOL_CHECK_READONLY).
 *
 * zfs_ioc_key_t *nvl_keys
 *  The list of expected/allowable innvl input keys. This list is used
 *  to validate the nvlist input to the ioctl.
 *
 * boolean_t smush_outnvlist
 *   If smush_outnvlist is true, then the output is presumed to be a
 *   list of errors, and it will be "smushed" down to fit into the
 *   caller's buffer, by removing some entries and replacing them with a
 *   single "N_MORE_ERRORS" entry indicating how many were removed.  See
 *   nvlist_smush() for details.  If smush_outnvlist is false, and the
 *   outnvlist does not fit into the userland-provided buffer, then the
 *   ioctl will fail with ENOMEM.
 *
 * zfs_ioc_func_t *func
 *   The callback function that will perform the operation.
 *
 *   The callback should return 0 on success, or an error number on
 *   failure.  If the function fails, the userland ioctl will return -1,
 *   and errno will be set to the callback's return value.  The callback
 *   will be called with the following arguments:
 *
 *   const char *name
 *     The name of the pool or dataset to operate on, from
 *     zfs_cmd_t:zc_name.  The 'namecheck' argument specifies the
 *     expected type (pool, dataset, or none).
 *
 *   nvlist_t *innvl
 *     The input nvlist, deserialized from zfs_cmd_t:zc_nvlist_src.  Or
 *     NULL if no input nvlist was provided.  Changes to this nvlist are
 *     ignored.  If the input nvlist could not be deserialized, the
 *     ioctl will fail and the callback will not be called.
 *
 *   nvlist_t *outnvl
 *     The output nvlist, initially empty.  The callback can fill it in,
 *     and it will be returned to userland by serializing it into
 *     zfs_cmd_t:zc_nvlist_dst.  If it is non-empty, and serialization
 *     fails (e.g. because the caller didn't supply a large enough
 *     buffer), then the overall ioctl will fail.  See the
 *     'smush_nvlist' argument above for additional behaviors.
 *
 *     There are two typical uses of the output nvlist:
 *       - To return state, e.g. property values.  In this case,
 *         smush_outnvlist should be false.  If the buffer was not large
 *         enough, the caller will reallocate a larger buffer and try
 *         the ioctl again.
 *
 *       - To return multiple errors from an ioctl which makes on-disk
 *         changes.  In this case, smush_outnvlist should be true.
 *         Ioctls which make on-disk modifications should generally not
 *         use the outnvl if they succeed, because the caller can not
 *         distinguish between the operation failing, and
 *         deserialization failing.
 *
 * IOCTL Interface Errors
 *
 * The following ioctl input errors can be returned:
 *   ZFS_ERR_IOC_CMD_UNAVAIL	the ioctl number is not supported by kernel
 *   ZFS_ERR_IOC_ARG_UNAVAIL	an input argument is not supported by kernel
 *   ZFS_ERR_IOC_ARG_REQUIRED	a required input argument is missing
 *   ZFS_ERR_IOC_ARG_BADTYPE	an input argument has an invalid type
 */

#include <sys/types.h>
#include <sys/param.h>
#include <sys/errno.h>
#include <sys/uio.h>
#include <sys/file.h>
#include <sys/kmem.h>
#include <sys/cmn_err.h>
#include <sys/stat.h>
#include <sys/zfs_ioctl.h>
#include <sys/zfs_quota.h>
#include <sys/zfs_vfsops.h>
#include <sys/zfs_znode.h>
#include <sys/zap.h>
#include <sys/spa.h>
#include <sys/spa_impl.h>
#include <sys/vdev.h>
#include <sys/vdev_impl.h>
#include <sys/dmu.h>
#include <sys/dsl_dir.h>
#include <sys/dsl_dataset.h>
#include <sys/dsl_prop.h>
#include <sys/dsl_deleg.h>
#include <sys/dmu_objset.h>
#include <sys/dmu_impl.h>
#include <sys/dmu_redact.h>
#include <sys/dmu_tx.h>
#include <sys/sunddi.h>
#include <sys/policy.h>
#include <sys/zone.h>
#include <sys/nvpair.h>
#include <sys/pathname.h>
#include <sys/fs/zfs.h>
#include <sys/zfs_ctldir.h>
#include <sys/zfs_dir.h>
#include <sys/zfs_onexit.h>
#include <sys/zvol.h>
#include <sys/dsl_scan.h>
#include <sys/fm/util.h>
#include <sys/dsl_crypt.h>
#include <sys/rrwlock.h>
#include <sys/zfs_file.h>

#include <sys/dmu_send.h>
#include <sys/dmu_recv.h>
#include <sys/dsl_destroy.h>
#include <sys/dsl_bookmark.h>
#include <sys/dsl_userhold.h>
#include <sys/zfeature.h>
#include <sys/zcp.h>
#include <sys/zio_checksum.h>
#include <sys/vdev_removal.h>
#include <sys/vdev_impl.h>
#include <sys/vdev_initialize.h>
#include <sys/vdev_trim.h>

#include "zfs_namecheck.h"
#include "zfs_prop.h"
#include "zfs_deleg.h"
#include "zfs_comutil.h"

#include <sys/lua/lua.h>
#include <sys/lua/lauxlib.h>
#include <sys/zfs_ioctl_impl.h>

kmutex_t zfsdev_state_lock;
zfsdev_state_t *zfsdev_state_list;

/*
 * Limit maximum nvlist size.  We don't want users passing in insane values
 * for zc->zc_nvlist_src_size, since we will need to allocate that much memory.
 */
#define	MAX_NVLIST_SRC_SIZE	KMALLOC_MAX_SIZE

uint_t zfs_fsyncer_key;
uint_t zfs_allow_log_key;

/* DATA_TYPE_ANY is used when zkey_type can vary. */
#define	DATA_TYPE_ANY	DATA_TYPE_UNKNOWN

typedef struct zfs_ioc_vec {
	zfs_ioc_legacy_func_t	*zvec_legacy_func;
	zfs_ioc_func_t		*zvec_func;
	zfs_secpolicy_func_t	*zvec_secpolicy;
	zfs_ioc_namecheck_t	zvec_namecheck;
	boolean_t		zvec_allow_log;
	zfs_ioc_poolcheck_t	zvec_pool_check;
	boolean_t		zvec_smush_outnvlist;
	const char		*zvec_name;
	const zfs_ioc_key_t	*zvec_nvl_keys;
	size_t			zvec_nvl_key_count;
} zfs_ioc_vec_t;

/* This array is indexed by zfs_userquota_prop_t */
static const char *userquota_perms[] = {
	ZFS_DELEG_PERM_USERUSED,
	ZFS_DELEG_PERM_USERQUOTA,
	ZFS_DELEG_PERM_GROUPUSED,
	ZFS_DELEG_PERM_GROUPQUOTA,
	ZFS_DELEG_PERM_USEROBJUSED,
	ZFS_DELEG_PERM_USEROBJQUOTA,
	ZFS_DELEG_PERM_GROUPOBJUSED,
	ZFS_DELEG_PERM_GROUPOBJQUOTA,
	ZFS_DELEG_PERM_PROJECTUSED,
	ZFS_DELEG_PERM_PROJECTQUOTA,
	ZFS_DELEG_PERM_PROJECTOBJUSED,
	ZFS_DELEG_PERM_PROJECTOBJQUOTA,
};

static int zfs_ioc_userspace_upgrade(zfs_cmd_t *zc);
static int zfs_ioc_id_quota_upgrade(zfs_cmd_t *zc);
static int zfs_check_settable(const char *name, nvpair_t *property,
    cred_t *cr);
static int zfs_check_clearable(char *dataset, nvlist_t *props,
    nvlist_t **errors);
static int zfs_fill_zplprops_root(uint64_t, nvlist_t *, nvlist_t *,
    boolean_t *);
int zfs_set_prop_nvlist(const char *, zprop_source_t, nvlist_t *, nvlist_t *);
static int get_nvlist(uint64_t nvl, uint64_t size, int iflag, nvlist_t **nvp);

static void
history_str_free(char *buf)
{
	kmem_free(buf, HIS_MAX_RECORD_LEN);
}

static char *
history_str_get(zfs_cmd_t *zc)
{
	char *buf;

	if (zc->zc_history == 0)
		return (NULL);

	buf = kmem_alloc(HIS_MAX_RECORD_LEN, KM_SLEEP);
	if (copyinstr((void *)(uintptr_t)zc->zc_history,
	    buf, HIS_MAX_RECORD_LEN, NULL) != 0) {
		history_str_free(buf);
		return (NULL);
	}

	buf[HIS_MAX_RECORD_LEN -1] = '\0';

	return (buf);
}

/*
 * Check to see if the named dataset is currently defined as bootable
 */
static boolean_t
zfs_is_bootfs(const char *name)
{
	objset_t *os;

	if (dmu_objset_hold(name, FTAG, &os) == 0) {
		boolean_t ret;
		ret = (dmu_objset_id(os) == spa_bootfs(dmu_objset_spa(os)));
		dmu_objset_rele(os, FTAG);
		return (ret);
	}
	return (B_FALSE);
}

/*
 * Return non-zero if the spa version is less than requested version.
 */
static int
zfs_earlier_version(const char *name, int version)
{
	spa_t *spa;

	if (spa_open(name, &spa, FTAG) == 0) {
		if (spa_version(spa) < version) {
			spa_close(spa, FTAG);
			return (1);
		}
		spa_close(spa, FTAG);
	}
	return (0);
}

/*
 * Return TRUE if the ZPL version is less than requested version.
 */
static boolean_t
zpl_earlier_version(const char *name, int version)
{
	objset_t *os;
	boolean_t rc = B_TRUE;

	if (dmu_objset_hold(name, FTAG, &os) == 0) {
		uint64_t zplversion;

		if (dmu_objset_type(os) != DMU_OST_ZFS) {
			dmu_objset_rele(os, FTAG);
			return (B_TRUE);
		}
		/* XXX reading from non-owned objset */
		if (zfs_get_zplprop(os, ZFS_PROP_VERSION, &zplversion) == 0)
			rc = zplversion < version;
		dmu_objset_rele(os, FTAG);
	}
	return (rc);
}

static void
zfs_log_history(zfs_cmd_t *zc)
{
	spa_t *spa;
	char *buf;

	if ((buf = history_str_get(zc)) == NULL)
		return;

	if (spa_open(zc->zc_name, &spa, FTAG) == 0) {
		if (spa_version(spa) >= SPA_VERSION_ZPOOL_HISTORY)
			(void) spa_history_log(spa, buf);
		spa_close(spa, FTAG);
	}
	history_str_free(buf);
}

/*
 * Policy for top-level read operations (list pools).  Requires no privileges,
 * and can be used in the local zone, as there is no associated dataset.
 */
/* ARGSUSED */
static int
zfs_secpolicy_none(zfs_cmd_t *zc, nvlist_t *innvl, cred_t *cr)
{
	return (0);
}

/*
 * Policy for dataset read operations (list children, get statistics).  Requires
 * no privileges, but must be visible in the local zone.
 */
/* ARGSUSED */
static int
zfs_secpolicy_read(zfs_cmd_t *zc, nvlist_t *innvl, cred_t *cr)
{
	if (INGLOBALZONE(curproc) ||
	    zone_dataset_visible(zc->zc_name, NULL))
		return (0);

	return (SET_ERROR(ENOENT));
}

static int
zfs_dozonecheck_impl(const char *dataset, uint64_t zoned, cred_t *cr)
{
	int writable = 1;

	/*
	 * The dataset must be visible by this zone -- check this first
	 * so they don't see EPERM on something they shouldn't know about.
	 */
	if (!INGLOBALZONE(curproc) &&
	    !zone_dataset_visible(dataset, &writable))
		return (SET_ERROR(ENOENT));

	if (INGLOBALZONE(curproc)) {
		/*
		 * If the fs is zoned, only root can access it from the
		 * global zone.
		 */
		if (secpolicy_zfs(cr) && zoned)
			return (SET_ERROR(EPERM));
	} else {
		/*
		 * If we are in a local zone, the 'zoned' property must be set.
		 */
		if (!zoned)
			return (SET_ERROR(EPERM));

		/* must be writable by this zone */
		if (!writable)
			return (SET_ERROR(EPERM));
	}
	return (0);
}

static int
zfs_dozonecheck(const char *dataset, cred_t *cr)
{
	uint64_t zoned;

	if (dsl_prop_get_integer(dataset, zfs_prop_to_name(ZFS_PROP_ZONED),
	    &zoned, NULL))
		return (SET_ERROR(ENOENT));

	return (zfs_dozonecheck_impl(dataset, zoned, cr));
}

static int
zfs_dozonecheck_ds(const char *dataset, dsl_dataset_t *ds, cred_t *cr)
{
	uint64_t zoned;

	if (dsl_prop_get_int_ds(ds, zfs_prop_to_name(ZFS_PROP_ZONED), &zoned))
		return (SET_ERROR(ENOENT));

	return (zfs_dozonecheck_impl(dataset, zoned, cr));
}

static int
zfs_secpolicy_write_perms_ds(const char *name, dsl_dataset_t *ds,
    const char *perm, cred_t *cr)
{
	int error;

	error = zfs_dozonecheck_ds(name, ds, cr);
	if (error == 0) {
		error = secpolicy_zfs(cr);
		if (error != 0)
			error = dsl_deleg_access_impl(ds, perm, cr);
	}
	return (error);
}

static int
zfs_secpolicy_write_perms(const char *name, const char *perm, cred_t *cr)
{
	int error;
	dsl_dataset_t *ds;
	dsl_pool_t *dp;

	/*
	 * First do a quick check for root in the global zone, which
	 * is allowed to do all write_perms.  This ensures that zfs_ioc_*
	 * will get to handle nonexistent datasets.
	 */
	if (INGLOBALZONE(curproc) && secpolicy_zfs(cr) == 0)
		return (0);

	error = dsl_pool_hold(name, FTAG, &dp);
	if (error != 0)
		return (error);

	error = dsl_dataset_hold(dp, name, FTAG, &ds);
	if (error != 0) {
		dsl_pool_rele(dp, FTAG);
		return (error);
	}

	error = zfs_secpolicy_write_perms_ds(name, ds, perm, cr);

	dsl_dataset_rele(ds, FTAG);
	dsl_pool_rele(dp, FTAG);
	return (error);
}

/*
 * Policy for setting the security label property.
 *
 * Returns 0 for success, non-zero for access and other errors.
 */
static int
zfs_set_slabel_policy(const char *name, char *strval, cred_t *cr)
{
#ifdef HAVE_MLSLABEL
	char		ds_hexsl[MAXNAMELEN];
	bslabel_t	ds_sl, new_sl;
	boolean_t	new_default = FALSE;
	uint64_t	zoned;
	int		needed_priv = -1;
	int		error;

	/* First get the existing dataset label. */
	error = dsl_prop_get(name, zfs_prop_to_name(ZFS_PROP_MLSLABEL),
	    1, sizeof (ds_hexsl), &ds_hexsl, NULL);
	if (error != 0)
		return (SET_ERROR(EPERM));

	if (strcasecmp(strval, ZFS_MLSLABEL_DEFAULT) == 0)
		new_default = TRUE;

	/* The label must be translatable */
	if (!new_default && (hexstr_to_label(strval, &new_sl) != 0))
		return (SET_ERROR(EINVAL));

	/*
	 * In a non-global zone, disallow attempts to set a label that
	 * doesn't match that of the zone; otherwise no other checks
	 * are needed.
	 */
	if (!INGLOBALZONE(curproc)) {
		if (new_default || !blequal(&new_sl, CR_SL(CRED())))
			return (SET_ERROR(EPERM));
		return (0);
	}

	/*
	 * For global-zone datasets (i.e., those whose zoned property is
	 * "off", verify that the specified new label is valid for the
	 * global zone.
	 */
	if (dsl_prop_get_integer(name,
	    zfs_prop_to_name(ZFS_PROP_ZONED), &zoned, NULL))
		return (SET_ERROR(EPERM));
	if (!zoned) {
		if (zfs_check_global_label(name, strval) != 0)
			return (SET_ERROR(EPERM));
	}

	/*
	 * If the existing dataset label is nondefault, check if the
	 * dataset is mounted (label cannot be changed while mounted).
	 * Get the zfsvfs_t; if there isn't one, then the dataset isn't
	 * mounted (or isn't a dataset, doesn't exist, ...).
	 */
	if (strcasecmp(ds_hexsl, ZFS_MLSLABEL_DEFAULT) != 0) {
		objset_t *os;
		static char *setsl_tag = "setsl_tag";

		/*
		 * Try to own the dataset; abort if there is any error,
		 * (e.g., already mounted, in use, or other error).
		 */
		error = dmu_objset_own(name, DMU_OST_ZFS, B_TRUE, B_TRUE,
		    setsl_tag, &os);
		if (error != 0)
			return (SET_ERROR(EPERM));

		dmu_objset_disown(os, B_TRUE, setsl_tag);

		if (new_default) {
			needed_priv = PRIV_FILE_DOWNGRADE_SL;
			goto out_check;
		}

		if (hexstr_to_label(strval, &new_sl) != 0)
			return (SET_ERROR(EPERM));

		if (blstrictdom(&ds_sl, &new_sl))
			needed_priv = PRIV_FILE_DOWNGRADE_SL;
		else if (blstrictdom(&new_sl, &ds_sl))
			needed_priv = PRIV_FILE_UPGRADE_SL;
	} else {
		/* dataset currently has a default label */
		if (!new_default)
			needed_priv = PRIV_FILE_UPGRADE_SL;
	}

out_check:
	if (needed_priv != -1)
		return (PRIV_POLICY(cr, needed_priv, B_FALSE, EPERM, NULL));
	return (0);
#else
	return (SET_ERROR(ENOTSUP));
#endif /* HAVE_MLSLABEL */
}

static int
zfs_secpolicy_setprop(const char *dsname, zfs_prop_t prop, nvpair_t *propval,
    cred_t *cr)
{
	char *strval;

	/*
	 * Check permissions for special properties.
	 */
	switch (prop) {
	default:
		break;
	case ZFS_PROP_ZONED:
		/*
		 * Disallow setting of 'zoned' from within a local zone.
		 */
		if (!INGLOBALZONE(curproc))
			return (SET_ERROR(EPERM));
		break;

	case ZFS_PROP_QUOTA:
	case ZFS_PROP_FILESYSTEM_LIMIT:
	case ZFS_PROP_SNAPSHOT_LIMIT:
		if (!INGLOBALZONE(curproc)) {
			uint64_t zoned;
			char setpoint[ZFS_MAX_DATASET_NAME_LEN];
			/*
			 * Unprivileged users are allowed to modify the
			 * limit on things *under* (ie. contained by)
			 * the thing they own.
			 */
			if (dsl_prop_get_integer(dsname,
			    zfs_prop_to_name(ZFS_PROP_ZONED), &zoned, setpoint))
				return (SET_ERROR(EPERM));
			if (!zoned || strlen(dsname) <= strlen(setpoint))
				return (SET_ERROR(EPERM));
		}
		break;

	case ZFS_PROP_MLSLABEL:
		if (!is_system_labeled())
			return (SET_ERROR(EPERM));

		if (nvpair_value_string(propval, &strval) == 0) {
			int err;

			err = zfs_set_slabel_policy(dsname, strval, CRED());
			if (err != 0)
				return (err);
		}
		break;
	}

	return (zfs_secpolicy_write_perms(dsname, zfs_prop_to_name(prop), cr));
}

/* ARGSUSED */
static int
zfs_secpolicy_set_fsacl(zfs_cmd_t *zc, nvlist_t *innvl, cred_t *cr)
{
	int error;

	error = zfs_dozonecheck(zc->zc_name, cr);
	if (error != 0)
		return (error);

	/*
	 * permission to set permissions will be evaluated later in
	 * dsl_deleg_can_allow()
	 */
	return (0);
}

/* ARGSUSED */
static int
zfs_secpolicy_rollback(zfs_cmd_t *zc, nvlist_t *innvl, cred_t *cr)
{
	return (zfs_secpolicy_write_perms(zc->zc_name,
	    ZFS_DELEG_PERM_ROLLBACK, cr));
}

/* ARGSUSED */
static int
zfs_secpolicy_send(zfs_cmd_t *zc, nvlist_t *innvl, cred_t *cr)
{
	dsl_pool_t *dp;
	dsl_dataset_t *ds;
	char *cp;
	int error;

	/*
	 * Generate the current snapshot name from the given objsetid, then
	 * use that name for the secpolicy/zone checks.
	 */
	cp = strchr(zc->zc_name, '@');
	if (cp == NULL)
		return (SET_ERROR(EINVAL));
	error = dsl_pool_hold(zc->zc_name, FTAG, &dp);
	if (error != 0)
		return (error);

	error = dsl_dataset_hold_obj(dp, zc->zc_sendobj, FTAG, &ds);
	if (error != 0) {
		dsl_pool_rele(dp, FTAG);
		return (error);
	}

	dsl_dataset_name(ds, zc->zc_name);

	error = zfs_secpolicy_write_perms_ds(zc->zc_name, ds,
	    ZFS_DELEG_PERM_SEND, cr);
	dsl_dataset_rele(ds, FTAG);
	dsl_pool_rele(dp, FTAG);

	return (error);
}

/* ARGSUSED */
static int
zfs_secpolicy_send_new(zfs_cmd_t *zc, nvlist_t *innvl, cred_t *cr)
{
	return (zfs_secpolicy_write_perms(zc->zc_name,
	    ZFS_DELEG_PERM_SEND, cr));
}

static int
zfs_secpolicy_share(zfs_cmd_t *zc, nvlist_t *innvl, cred_t *cr)
{
	return (SET_ERROR(ENOTSUP));
}

static int
zfs_secpolicy_smb_acl(zfs_cmd_t *zc, nvlist_t *innvl, cred_t *cr)
{
	return (SET_ERROR(ENOTSUP));
}

static int
zfs_get_parent(const char *datasetname, char *parent, int parentsize)
{
	char *cp;

	/*
	 * Remove the @bla or /bla from the end of the name to get the parent.
	 */
	(void) strncpy(parent, datasetname, parentsize);
	cp = strrchr(parent, '@');
	if (cp != NULL) {
		cp[0] = '\0';
	} else {
		cp = strrchr(parent, '/');
		if (cp == NULL)
			return (SET_ERROR(ENOENT));
		cp[0] = '\0';
	}

	return (0);
}

int
zfs_secpolicy_destroy_perms(const char *name, cred_t *cr)
{
	int error;

	if ((error = zfs_secpolicy_write_perms(name,
	    ZFS_DELEG_PERM_MOUNT, cr)) != 0)
		return (error);

	return (zfs_secpolicy_write_perms(name, ZFS_DELEG_PERM_DESTROY, cr));
}

/* ARGSUSED */
static int
zfs_secpolicy_destroy(zfs_cmd_t *zc, nvlist_t *innvl, cred_t *cr)
{
	return (zfs_secpolicy_destroy_perms(zc->zc_name, cr));
}

/*
 * Destroying snapshots with delegated permissions requires
 * descendant mount and destroy permissions.
 */
/* ARGSUSED */
static int
zfs_secpolicy_destroy_snaps(zfs_cmd_t *zc, nvlist_t *innvl, cred_t *cr)
{
	nvlist_t *snaps;
	nvpair_t *pair, *nextpair;
	int error = 0;

	snaps = fnvlist_lookup_nvlist(innvl, "snaps");

	for (pair = nvlist_next_nvpair(snaps, NULL); pair != NULL;
	    pair = nextpair) {
		nextpair = nvlist_next_nvpair(snaps, pair);
		error = zfs_secpolicy_destroy_perms(nvpair_name(pair), cr);
		if (error == ENOENT) {
			/*
			 * Ignore any snapshots that don't exist (we consider
			 * them "already destroyed").  Remove the name from the
			 * nvl here in case the snapshot is created between
			 * now and when we try to destroy it (in which case
			 * we don't want to destroy it since we haven't
			 * checked for permission).
			 */
			fnvlist_remove_nvpair(snaps, pair);
			error = 0;
		}
		if (error != 0)
			break;
	}

	return (error);
}

int
zfs_secpolicy_rename_perms(const char *from, const char *to, cred_t *cr)
{
	char	parentname[ZFS_MAX_DATASET_NAME_LEN];
	int	error;

	if ((error = zfs_secpolicy_write_perms(from,
	    ZFS_DELEG_PERM_RENAME, cr)) != 0)
		return (error);

	if ((error = zfs_secpolicy_write_perms(from,
	    ZFS_DELEG_PERM_MOUNT, cr)) != 0)
		return (error);

	if ((error = zfs_get_parent(to, parentname,
	    sizeof (parentname))) != 0)
		return (error);

	if ((error = zfs_secpolicy_write_perms(parentname,
	    ZFS_DELEG_PERM_CREATE, cr)) != 0)
		return (error);

	if ((error = zfs_secpolicy_write_perms(parentname,
	    ZFS_DELEG_PERM_MOUNT, cr)) != 0)
		return (error);

	return (error);
}

/* ARGSUSED */
static int
zfs_secpolicy_rename(zfs_cmd_t *zc, nvlist_t *innvl, cred_t *cr)
{
	return (zfs_secpolicy_rename_perms(zc->zc_name, zc->zc_value, cr));
}

/* ARGSUSED */
static int
zfs_secpolicy_promote(zfs_cmd_t *zc, nvlist_t *innvl, cred_t *cr)
{
	dsl_pool_t *dp;
	dsl_dataset_t *clone;
	int error;

	error = zfs_secpolicy_write_perms(zc->zc_name,
	    ZFS_DELEG_PERM_PROMOTE, cr);
	if (error != 0)
		return (error);

	error = dsl_pool_hold(zc->zc_name, FTAG, &dp);
	if (error != 0)
		return (error);

	error = dsl_dataset_hold(dp, zc->zc_name, FTAG, &clone);

	if (error == 0) {
		char parentname[ZFS_MAX_DATASET_NAME_LEN];
		dsl_dataset_t *origin = NULL;
		dsl_dir_t *dd;
		dd = clone->ds_dir;

		error = dsl_dataset_hold_obj(dd->dd_pool,
		    dsl_dir_phys(dd)->dd_origin_obj, FTAG, &origin);
		if (error != 0) {
			dsl_dataset_rele(clone, FTAG);
			dsl_pool_rele(dp, FTAG);
			return (error);
		}

		error = zfs_secpolicy_write_perms_ds(zc->zc_name, clone,
		    ZFS_DELEG_PERM_MOUNT, cr);

		dsl_dataset_name(origin, parentname);
		if (error == 0) {
			error = zfs_secpolicy_write_perms_ds(parentname, origin,
			    ZFS_DELEG_PERM_PROMOTE, cr);
		}
		dsl_dataset_rele(clone, FTAG);
		dsl_dataset_rele(origin, FTAG);
	}
	dsl_pool_rele(dp, FTAG);
	return (error);
}

/* ARGSUSED */
static int
zfs_secpolicy_recv(zfs_cmd_t *zc, nvlist_t *innvl, cred_t *cr)
{
	int error;

	if ((error = zfs_secpolicy_write_perms(zc->zc_name,
	    ZFS_DELEG_PERM_RECEIVE, cr)) != 0)
		return (error);

	if ((error = zfs_secpolicy_write_perms(zc->zc_name,
	    ZFS_DELEG_PERM_MOUNT, cr)) != 0)
		return (error);

	return (zfs_secpolicy_write_perms(zc->zc_name,
	    ZFS_DELEG_PERM_CREATE, cr));
}

/* ARGSUSED */
static int
zfs_secpolicy_recv_new(zfs_cmd_t *zc, nvlist_t *innvl, cred_t *cr)
{
	return (zfs_secpolicy_recv(zc, innvl, cr));
}

int
zfs_secpolicy_snapshot_perms(const char *name, cred_t *cr)
{
	return (zfs_secpolicy_write_perms(name,
	    ZFS_DELEG_PERM_SNAPSHOT, cr));
}

/*
 * Check for permission to create each snapshot in the nvlist.
 */
/* ARGSUSED */
static int
zfs_secpolicy_snapshot(zfs_cmd_t *zc, nvlist_t *innvl, cred_t *cr)
{
	nvlist_t *snaps;
	int error = 0;
	nvpair_t *pair;

	snaps = fnvlist_lookup_nvlist(innvl, "snaps");

	for (pair = nvlist_next_nvpair(snaps, NULL); pair != NULL;
	    pair = nvlist_next_nvpair(snaps, pair)) {
		char *name = nvpair_name(pair);
		char *atp = strchr(name, '@');

		if (atp == NULL) {
			error = SET_ERROR(EINVAL);
			break;
		}
		*atp = '\0';
		error = zfs_secpolicy_snapshot_perms(name, cr);
		*atp = '@';
		if (error != 0)
			break;
	}
	return (error);
}

/*
 * Check for permission to create each bookmark in the nvlist.
 */
/* ARGSUSED */
static int
zfs_secpolicy_bookmark(zfs_cmd_t *zc, nvlist_t *innvl, cred_t *cr)
{
	int error = 0;

	for (nvpair_t *pair = nvlist_next_nvpair(innvl, NULL);
	    pair != NULL; pair = nvlist_next_nvpair(innvl, pair)) {
		char *name = nvpair_name(pair);
		char *hashp = strchr(name, '#');

		if (hashp == NULL) {
			error = SET_ERROR(EINVAL);
			break;
		}
		*hashp = '\0';
		error = zfs_secpolicy_write_perms(name,
		    ZFS_DELEG_PERM_BOOKMARK, cr);
		*hashp = '#';
		if (error != 0)
			break;
	}
	return (error);
}

/* ARGSUSED */
static int
zfs_secpolicy_destroy_bookmarks(zfs_cmd_t *zc, nvlist_t *innvl, cred_t *cr)
{
	nvpair_t *pair, *nextpair;
	int error = 0;

	for (pair = nvlist_next_nvpair(innvl, NULL); pair != NULL;
	    pair = nextpair) {
		char *name = nvpair_name(pair);
		char *hashp = strchr(name, '#');
		nextpair = nvlist_next_nvpair(innvl, pair);

		if (hashp == NULL) {
			error = SET_ERROR(EINVAL);
			break;
		}

		*hashp = '\0';
		error = zfs_secpolicy_write_perms(name,
		    ZFS_DELEG_PERM_DESTROY, cr);
		*hashp = '#';
		if (error == ENOENT) {
			/*
			 * Ignore any filesystems that don't exist (we consider
			 * their bookmarks "already destroyed").  Remove
			 * the name from the nvl here in case the filesystem
			 * is created between now and when we try to destroy
			 * the bookmark (in which case we don't want to
			 * destroy it since we haven't checked for permission).
			 */
			fnvlist_remove_nvpair(innvl, pair);
			error = 0;
		}
		if (error != 0)
			break;
	}

	return (error);
}

/* ARGSUSED */
static int
zfs_secpolicy_log_history(zfs_cmd_t *zc, nvlist_t *innvl, cred_t *cr)
{
	/*
	 * Even root must have a proper TSD so that we know what pool
	 * to log to.
	 */
	if (tsd_get(zfs_allow_log_key) == NULL)
		return (SET_ERROR(EPERM));
	return (0);
}

static int
zfs_secpolicy_create_clone(zfs_cmd_t *zc, nvlist_t *innvl, cred_t *cr)
{
	char	parentname[ZFS_MAX_DATASET_NAME_LEN];
	int	error;
	char	*origin;

	if ((error = zfs_get_parent(zc->zc_name, parentname,
	    sizeof (parentname))) != 0)
		return (error);

	if (nvlist_lookup_string(innvl, "origin", &origin) == 0 &&
	    (error = zfs_secpolicy_write_perms(origin,
	    ZFS_DELEG_PERM_CLONE, cr)) != 0)
		return (error);

	if ((error = zfs_secpolicy_write_perms(parentname,
	    ZFS_DELEG_PERM_CREATE, cr)) != 0)
		return (error);

	return (zfs_secpolicy_write_perms(parentname,
	    ZFS_DELEG_PERM_MOUNT, cr));
}

/*
 * Policy for pool operations - create/destroy pools, add vdevs, etc.  Requires
 * SYS_CONFIG privilege, which is not available in a local zone.
 */
/* ARGSUSED */
int
zfs_secpolicy_config(zfs_cmd_t *zc, nvlist_t *innvl, cred_t *cr)
{
	if (secpolicy_sys_config(cr, B_FALSE) != 0)
		return (SET_ERROR(EPERM));

	return (0);
}

/*
 * Policy for object to name lookups.
 */
/* ARGSUSED */
static int
zfs_secpolicy_diff(zfs_cmd_t *zc, nvlist_t *innvl, cred_t *cr)
{
	int error;

	if ((error = secpolicy_sys_config(cr, B_FALSE)) == 0)
		return (0);

	error = zfs_secpolicy_write_perms(zc->zc_name, ZFS_DELEG_PERM_DIFF, cr);
	return (error);
}

/*
 * Policy for fault injection.  Requires all privileges.
 */
/* ARGSUSED */
static int
zfs_secpolicy_inject(zfs_cmd_t *zc, nvlist_t *innvl, cred_t *cr)
{
	return (secpolicy_zinject(cr));
}

/* ARGSUSED */
static int
zfs_secpolicy_inherit_prop(zfs_cmd_t *zc, nvlist_t *innvl, cred_t *cr)
{
	zfs_prop_t prop = zfs_name_to_prop(zc->zc_value);

	if (prop == ZPROP_INVAL) {
		if (!zfs_prop_user(zc->zc_value))
			return (SET_ERROR(EINVAL));
		return (zfs_secpolicy_write_perms(zc->zc_name,
		    ZFS_DELEG_PERM_USERPROP, cr));
	} else {
		return (zfs_secpolicy_setprop(zc->zc_name, prop,
		    NULL, cr));
	}
}

static int
zfs_secpolicy_userspace_one(zfs_cmd_t *zc, nvlist_t *innvl, cred_t *cr)
{
	int err = zfs_secpolicy_read(zc, innvl, cr);
	if (err)
		return (err);

	if (zc->zc_objset_type >= ZFS_NUM_USERQUOTA_PROPS)
		return (SET_ERROR(EINVAL));

	if (zc->zc_value[0] == 0) {
		/*
		 * They are asking about a posix uid/gid.  If it's
		 * themself, allow it.
		 */
		if (zc->zc_objset_type == ZFS_PROP_USERUSED ||
		    zc->zc_objset_type == ZFS_PROP_USERQUOTA ||
		    zc->zc_objset_type == ZFS_PROP_USEROBJUSED ||
		    zc->zc_objset_type == ZFS_PROP_USEROBJQUOTA) {
			if (zc->zc_guid == crgetuid(cr))
				return (0);
		} else if (zc->zc_objset_type == ZFS_PROP_GROUPUSED ||
		    zc->zc_objset_type == ZFS_PROP_GROUPQUOTA ||
		    zc->zc_objset_type == ZFS_PROP_GROUPOBJUSED ||
		    zc->zc_objset_type == ZFS_PROP_GROUPOBJQUOTA) {
			if (groupmember(zc->zc_guid, cr))
				return (0);
		}
		/* else is for project quota/used */
	}

	return (zfs_secpolicy_write_perms(zc->zc_name,
	    userquota_perms[zc->zc_objset_type], cr));
}

static int
zfs_secpolicy_userspace_many(zfs_cmd_t *zc, nvlist_t *innvl, cred_t *cr)
{
	int err = zfs_secpolicy_read(zc, innvl, cr);
	if (err)
		return (err);

	if (zc->zc_objset_type >= ZFS_NUM_USERQUOTA_PROPS)
		return (SET_ERROR(EINVAL));

	return (zfs_secpolicy_write_perms(zc->zc_name,
	    userquota_perms[zc->zc_objset_type], cr));
}

/* ARGSUSED */
static int
zfs_secpolicy_userspace_upgrade(zfs_cmd_t *zc, nvlist_t *innvl, cred_t *cr)
{
	return (zfs_secpolicy_setprop(zc->zc_name, ZFS_PROP_VERSION,
	    NULL, cr));
}

/* ARGSUSED */
static int
zfs_secpolicy_hold(zfs_cmd_t *zc, nvlist_t *innvl, cred_t *cr)
{
	nvpair_t *pair;
	nvlist_t *holds;
	int error;

	holds = fnvlist_lookup_nvlist(innvl, "holds");

	for (pair = nvlist_next_nvpair(holds, NULL); pair != NULL;
	    pair = nvlist_next_nvpair(holds, pair)) {
		char fsname[ZFS_MAX_DATASET_NAME_LEN];
		error = dmu_fsname(nvpair_name(pair), fsname);
		if (error != 0)
			return (error);
		error = zfs_secpolicy_write_perms(fsname,
		    ZFS_DELEG_PERM_HOLD, cr);
		if (error != 0)
			return (error);
	}
	return (0);
}

/* ARGSUSED */
static int
zfs_secpolicy_release(zfs_cmd_t *zc, nvlist_t *innvl, cred_t *cr)
{
	nvpair_t *pair;
	int error;

	for (pair = nvlist_next_nvpair(innvl, NULL); pair != NULL;
	    pair = nvlist_next_nvpair(innvl, pair)) {
		char fsname[ZFS_MAX_DATASET_NAME_LEN];
		error = dmu_fsname(nvpair_name(pair), fsname);
		if (error != 0)
			return (error);
		error = zfs_secpolicy_write_perms(fsname,
		    ZFS_DELEG_PERM_RELEASE, cr);
		if (error != 0)
			return (error);
	}
	return (0);
}

/*
 * Policy for allowing temporary snapshots to be taken or released
 */
static int
zfs_secpolicy_tmp_snapshot(zfs_cmd_t *zc, nvlist_t *innvl, cred_t *cr)
{
	/*
	 * A temporary snapshot is the same as a snapshot,
	 * hold, destroy and release all rolled into one.
	 * Delegated diff alone is sufficient that we allow this.
	 */
	int error;

	if ((error = zfs_secpolicy_write_perms(zc->zc_name,
	    ZFS_DELEG_PERM_DIFF, cr)) == 0)
		return (0);

	error = zfs_secpolicy_snapshot_perms(zc->zc_name, cr);

	if (innvl != NULL) {
		if (error == 0)
			error = zfs_secpolicy_hold(zc, innvl, cr);
		if (error == 0)
			error = zfs_secpolicy_release(zc, innvl, cr);
		if (error == 0)
			error = zfs_secpolicy_destroy(zc, innvl, cr);
	}
	return (error);
}

static int
zfs_secpolicy_load_key(zfs_cmd_t *zc, nvlist_t *innvl, cred_t *cr)
{
	return (zfs_secpolicy_write_perms(zc->zc_name,
	    ZFS_DELEG_PERM_LOAD_KEY, cr));
}

static int
zfs_secpolicy_change_key(zfs_cmd_t *zc, nvlist_t *innvl, cred_t *cr)
{
	return (zfs_secpolicy_write_perms(zc->zc_name,
	    ZFS_DELEG_PERM_CHANGE_KEY, cr));
}

/*
 * Returns the nvlist as specified by the user in the zfs_cmd_t.
 */
static int
get_nvlist(uint64_t nvl, uint64_t size, int iflag, nvlist_t **nvp)
{
	char *packed;
	int error;
	nvlist_t *list = NULL;

	/*
	 * Read in and unpack the user-supplied nvlist.
	 */
	if (size == 0)
		return (SET_ERROR(EINVAL));

	packed = vmem_alloc(size, KM_SLEEP);

	if ((error = ddi_copyin((void *)(uintptr_t)nvl, packed, size,
	    iflag)) != 0) {
		vmem_free(packed, size);
		return (SET_ERROR(EFAULT));
	}

	if ((error = nvlist_unpack(packed, size, &list, 0)) != 0) {
		vmem_free(packed, size);
		return (error);
	}

	vmem_free(packed, size);

	*nvp = list;
	return (0);
}

/*
 * Reduce the size of this nvlist until it can be serialized in 'max' bytes.
 * Entries will be removed from the end of the nvlist, and one int32 entry
 * named "N_MORE_ERRORS" will be added indicating how many entries were
 * removed.
 */
static int
nvlist_smush(nvlist_t *errors, size_t max)
{
	size_t size;

	size = fnvlist_size(errors);

	if (size > max) {
		nvpair_t *more_errors;
		int n = 0;

		if (max < 1024)
			return (SET_ERROR(ENOMEM));

		fnvlist_add_int32(errors, ZPROP_N_MORE_ERRORS, 0);
		more_errors = nvlist_prev_nvpair(errors, NULL);

		do {
			nvpair_t *pair = nvlist_prev_nvpair(errors,
			    more_errors);
			fnvlist_remove_nvpair(errors, pair);
			n++;
			size = fnvlist_size(errors);
		} while (size > max);

		fnvlist_remove_nvpair(errors, more_errors);
		fnvlist_add_int32(errors, ZPROP_N_MORE_ERRORS, n);
		ASSERT3U(fnvlist_size(errors), <=, max);
	}

	return (0);
}

static int
put_nvlist(zfs_cmd_t *zc, nvlist_t *nvl)
{
	char *packed = NULL;
	int error = 0;
	size_t size;

	size = fnvlist_size(nvl);

	if (size > zc->zc_nvlist_dst_size) {
		error = SET_ERROR(ENOMEM);
	} else {
		packed = fnvlist_pack(nvl, &size);
		if (ddi_copyout(packed, (void *)(uintptr_t)zc->zc_nvlist_dst,
		    size, zc->zc_iflags) != 0)
			error = SET_ERROR(EFAULT);
		fnvlist_pack_free(packed, size);
	}

	zc->zc_nvlist_dst_size = size;
	zc->zc_nvlist_dst_filled = B_TRUE;
	return (error);
}

int
getzfsvfs_impl(objset_t *os, zfsvfs_t **zfvp)
{
	int error = 0;
	if (dmu_objset_type(os) != DMU_OST_ZFS) {
		return (SET_ERROR(EINVAL));
	}

	mutex_enter(&os->os_user_ptr_lock);
	*zfvp = dmu_objset_get_user(os);
	/* bump s_active only when non-zero to prevent umount race */
	error = zfs_vfs_ref(zfvp);
	mutex_exit(&os->os_user_ptr_lock);
	return (error);
}

int
getzfsvfs(const char *dsname, zfsvfs_t **zfvp)
{
	objset_t *os;
	int error;

	error = dmu_objset_hold(dsname, FTAG, &os);
	if (error != 0)
		return (error);

	error = getzfsvfs_impl(os, zfvp);
	dmu_objset_rele(os, FTAG);
	return (error);
}

/*
 * Find a zfsvfs_t for a mounted filesystem, or create our own, in which
 * case its z_sb will be NULL, and it will be opened as the owner.
 * If 'writer' is set, the z_teardown_lock will be held for RW_WRITER,
 * which prevents all inode ops from running.
 */
static int
zfsvfs_hold(const char *name, void *tag, zfsvfs_t **zfvp, boolean_t writer)
{
	int error = 0;

	if (getzfsvfs(name, zfvp) != 0)
		error = zfsvfs_create(name, B_FALSE, zfvp);
	if (error == 0) {
		rrm_enter(&(*zfvp)->z_teardown_lock, (writer) ? RW_WRITER :
		    RW_READER, tag);
		if ((*zfvp)->z_unmounted) {
			/*
			 * XXX we could probably try again, since the unmounting
			 * thread should be just about to disassociate the
			 * objset from the zfsvfs.
			 */
			rrm_exit(&(*zfvp)->z_teardown_lock, tag);
			return (SET_ERROR(EBUSY));
		}
	}
	return (error);
}

static void
zfsvfs_rele(zfsvfs_t *zfsvfs, void *tag)
{
	rrm_exit(&zfsvfs->z_teardown_lock, tag);

	if (zfs_vfs_held(zfsvfs)) {
		zfs_vfs_rele(zfsvfs);
	} else {
		dmu_objset_disown(zfsvfs->z_os, B_TRUE, zfsvfs);
		zfsvfs_free(zfsvfs);
	}
}

static int
zfs_ioc_pool_create(zfs_cmd_t *zc)
{
	int error;
	nvlist_t *config, *props = NULL;
	nvlist_t *rootprops = NULL;
	nvlist_t *zplprops = NULL;
	dsl_crypto_params_t *dcp = NULL;
	char *spa_name = zc->zc_name;
	boolean_t unload_wkey = B_TRUE;

	if ((error = get_nvlist(zc->zc_nvlist_conf, zc->zc_nvlist_conf_size,
	    zc->zc_iflags, &config)))
		return (error);

	if (zc->zc_nvlist_src_size != 0 && (error =
	    get_nvlist(zc->zc_nvlist_src, zc->zc_nvlist_src_size,
	    zc->zc_iflags, &props))) {
		nvlist_free(config);
		return (error);
	}

	if (props) {
		nvlist_t *nvl = NULL;
		nvlist_t *hidden_args = NULL;
		uint64_t version = SPA_VERSION;
		char *tname;

		(void) nvlist_lookup_uint64(props,
		    zpool_prop_to_name(ZPOOL_PROP_VERSION), &version);
		if (!SPA_VERSION_IS_SUPPORTED(version)) {
			error = SET_ERROR(EINVAL);
			goto pool_props_bad;
		}
		(void) nvlist_lookup_nvlist(props, ZPOOL_ROOTFS_PROPS, &nvl);
		if (nvl) {
			error = nvlist_dup(nvl, &rootprops, KM_SLEEP);
			if (error != 0)
				goto pool_props_bad;
			(void) nvlist_remove_all(props, ZPOOL_ROOTFS_PROPS);
		}

		(void) nvlist_lookup_nvlist(props, ZPOOL_HIDDEN_ARGS,
		    &hidden_args);
		error = dsl_crypto_params_create_nvlist(DCP_CMD_NONE,
		    rootprops, hidden_args, &dcp);
		if (error != 0)
			goto pool_props_bad;
		(void) nvlist_remove_all(props, ZPOOL_HIDDEN_ARGS);

		VERIFY(nvlist_alloc(&zplprops, NV_UNIQUE_NAME, KM_SLEEP) == 0);
		error = zfs_fill_zplprops_root(version, rootprops,
		    zplprops, NULL);
		if (error != 0)
			goto pool_props_bad;

		if (nvlist_lookup_string(props,
		    zpool_prop_to_name(ZPOOL_PROP_TNAME), &tname) == 0)
			spa_name = tname;
	}

	error = spa_create(zc->zc_name, config, props, zplprops, dcp);

	/*
	 * Set the remaining root properties
	 */
	if (!error && (error = zfs_set_prop_nvlist(spa_name,
	    ZPROP_SRC_LOCAL, rootprops, NULL)) != 0) {
		(void) spa_destroy(spa_name);
		unload_wkey = B_FALSE; /* spa_destroy() unloads wrapping keys */
	}

pool_props_bad:
	nvlist_free(rootprops);
	nvlist_free(zplprops);
	nvlist_free(config);
	nvlist_free(props);
	dsl_crypto_params_free(dcp, unload_wkey && !!error);

	return (error);
}

static int
zfs_ioc_pool_destroy(zfs_cmd_t *zc)
{
	int error;
	zfs_log_history(zc);
	error = spa_destroy(zc->zc_name);

	return (error);
}

static int
zfs_ioc_pool_import(zfs_cmd_t *zc)
{
	nvlist_t *config, *props = NULL;
	uint64_t guid;
	int error;

	if ((error = get_nvlist(zc->zc_nvlist_conf, zc->zc_nvlist_conf_size,
	    zc->zc_iflags, &config)) != 0)
		return (error);

	if (zc->zc_nvlist_src_size != 0 && (error =
	    get_nvlist(zc->zc_nvlist_src, zc->zc_nvlist_src_size,
	    zc->zc_iflags, &props))) {
		nvlist_free(config);
		return (error);
	}

	if (nvlist_lookup_uint64(config, ZPOOL_CONFIG_POOL_GUID, &guid) != 0 ||
	    guid != zc->zc_guid)
		error = SET_ERROR(EINVAL);
	else
		error = spa_import(zc->zc_name, config, props, zc->zc_cookie);

	if (zc->zc_nvlist_dst != 0) {
		int err;

		if ((err = put_nvlist(zc, config)) != 0)
			error = err;
	}

	nvlist_free(config);
	nvlist_free(props);

	return (error);
}

static int
zfs_ioc_pool_export(zfs_cmd_t *zc)
{
	int error;
	boolean_t force = (boolean_t)zc->zc_cookie;
	boolean_t hardforce = (boolean_t)zc->zc_guid;

	zfs_log_history(zc);
	error = spa_export(zc->zc_name, NULL, force, hardforce);

	return (error);
}

static int
zfs_ioc_pool_configs(zfs_cmd_t *zc)
{
	nvlist_t *configs;
	int error;

	if ((configs = spa_all_configs(&zc->zc_cookie)) == NULL)
		return (SET_ERROR(EEXIST));

	error = put_nvlist(zc, configs);

	nvlist_free(configs);

	return (error);
}

/*
 * inputs:
 * zc_name		name of the pool
 *
 * outputs:
 * zc_cookie		real errno
 * zc_nvlist_dst	config nvlist
 * zc_nvlist_dst_size	size of config nvlist
 */
static int
zfs_ioc_pool_stats(zfs_cmd_t *zc)
{
	nvlist_t *config;
	int error;
	int ret = 0;

	error = spa_get_stats(zc->zc_name, &config, zc->zc_value,
	    sizeof (zc->zc_value));

	if (config != NULL) {
		ret = put_nvlist(zc, config);
		nvlist_free(config);

		/*
		 * The config may be present even if 'error' is non-zero.
		 * In this case we return success, and preserve the real errno
		 * in 'zc_cookie'.
		 */
		zc->zc_cookie = error;
	} else {
		ret = error;
	}

	return (ret);
}

/*
 * Try to import the given pool, returning pool stats as appropriate so that
 * user land knows which devices are available and overall pool health.
 */
static int
zfs_ioc_pool_tryimport(zfs_cmd_t *zc)
{
	nvlist_t *tryconfig, *config = NULL;
	int error;

	if ((error = get_nvlist(zc->zc_nvlist_conf, zc->zc_nvlist_conf_size,
	    zc->zc_iflags, &tryconfig)) != 0)
		return (error);

	config = spa_tryimport(tryconfig);

	nvlist_free(tryconfig);

	if (config == NULL)
		return (SET_ERROR(EINVAL));

	error = put_nvlist(zc, config);
	nvlist_free(config);

	return (error);
}

/*
 * inputs:
 * zc_name              name of the pool
 * zc_cookie            scan func (pool_scan_func_t)
 * zc_flags             scrub pause/resume flag (pool_scrub_cmd_t)
 */
static int
zfs_ioc_pool_scan(zfs_cmd_t *zc)
{
	spa_t *spa;
	int error;

	if (zc->zc_flags >= POOL_SCRUB_FLAGS_END)
		return (SET_ERROR(EINVAL));

	if ((error = spa_open(zc->zc_name, &spa, FTAG)) != 0)
		return (error);

	if (zc->zc_flags == POOL_SCRUB_PAUSE)
		error = spa_scrub_pause_resume(spa, POOL_SCRUB_PAUSE);
	else if (zc->zc_cookie == POOL_SCAN_NONE)
		error = spa_scan_stop(spa);
	else
		error = spa_scan(spa, zc->zc_cookie);

	spa_close(spa, FTAG);

	return (error);
}

static int
zfs_ioc_pool_freeze(zfs_cmd_t *zc)
{
	spa_t *spa;
	int error;

	error = spa_open(zc->zc_name, &spa, FTAG);
	if (error == 0) {
		spa_freeze(spa);
		spa_close(spa, FTAG);
	}
	return (error);
}

static int
zfs_ioc_pool_upgrade(zfs_cmd_t *zc)
{
	spa_t *spa;
	int error;

	if ((error = spa_open(zc->zc_name, &spa, FTAG)) != 0)
		return (error);

	if (zc->zc_cookie < spa_version(spa) ||
	    !SPA_VERSION_IS_SUPPORTED(zc->zc_cookie)) {
		spa_close(spa, FTAG);
		return (SET_ERROR(EINVAL));
	}

	spa_upgrade(spa, zc->zc_cookie);
	spa_close(spa, FTAG);

	return (error);
}

static int
zfs_ioc_pool_get_history(zfs_cmd_t *zc)
{
	spa_t *spa;
	char *hist_buf;
	uint64_t size;
	int error;

	if ((size = zc->zc_history_len) == 0)
		return (SET_ERROR(EINVAL));

	if ((error = spa_open(zc->zc_name, &spa, FTAG)) != 0)
		return (error);

	if (spa_version(spa) < SPA_VERSION_ZPOOL_HISTORY) {
		spa_close(spa, FTAG);
		return (SET_ERROR(ENOTSUP));
	}

	hist_buf = vmem_alloc(size, KM_SLEEP);
	if ((error = spa_history_get(spa, &zc->zc_history_offset,
	    &zc->zc_history_len, hist_buf)) == 0) {
		error = ddi_copyout(hist_buf,
		    (void *)(uintptr_t)zc->zc_history,
		    zc->zc_history_len, zc->zc_iflags);
	}

	spa_close(spa, FTAG);
	vmem_free(hist_buf, size);
	return (error);
}

static int
zfs_ioc_pool_reguid(zfs_cmd_t *zc)
{
	spa_t *spa;
	int error;

	error = spa_open(zc->zc_name, &spa, FTAG);
	if (error == 0) {
		error = spa_change_guid(spa);
		spa_close(spa, FTAG);
	}
	return (error);
}

static int
zfs_ioc_dsobj_to_dsname(zfs_cmd_t *zc)
{
	return (dsl_dsobj_to_dsname(zc->zc_name, zc->zc_obj, zc->zc_value));
}

/*
 * inputs:
 * zc_name		name of filesystem
 * zc_obj		object to find
 *
 * outputs:
 * zc_value		name of object
 */
static int
zfs_ioc_obj_to_path(zfs_cmd_t *zc)
{
	objset_t *os;
	int error;

	/* XXX reading from objset not owned */
	if ((error = dmu_objset_hold_flags(zc->zc_name, B_TRUE,
	    FTAG, &os)) != 0)
		return (error);
	if (dmu_objset_type(os) != DMU_OST_ZFS) {
		dmu_objset_rele_flags(os, B_TRUE, FTAG);
		return (SET_ERROR(EINVAL));
	}
	error = zfs_obj_to_path(os, zc->zc_obj, zc->zc_value,
	    sizeof (zc->zc_value));
	dmu_objset_rele_flags(os, B_TRUE, FTAG);

	return (error);
}

/*
 * inputs:
 * zc_name		name of filesystem
 * zc_obj		object to find
 *
 * outputs:
 * zc_stat		stats on object
 * zc_value		path to object
 */
static int
zfs_ioc_obj_to_stats(zfs_cmd_t *zc)
{
	objset_t *os;
	int error;

	/* XXX reading from objset not owned */
	if ((error = dmu_objset_hold_flags(zc->zc_name, B_TRUE,
	    FTAG, &os)) != 0)
		return (error);
	if (dmu_objset_type(os) != DMU_OST_ZFS) {
		dmu_objset_rele_flags(os, B_TRUE, FTAG);
		return (SET_ERROR(EINVAL));
	}
	error = zfs_obj_to_stats(os, zc->zc_obj, &zc->zc_stat, zc->zc_value,
	    sizeof (zc->zc_value));
	dmu_objset_rele_flags(os, B_TRUE, FTAG);

	return (error);
}

static int
zfs_ioc_vdev_add(zfs_cmd_t *zc)
{
	spa_t *spa;
	int error;
	nvlist_t *config;

	error = spa_open(zc->zc_name, &spa, FTAG);
	if (error != 0)
		return (error);

	error = get_nvlist(zc->zc_nvlist_conf, zc->zc_nvlist_conf_size,
	    zc->zc_iflags, &config);
	if (error == 0) {
		error = spa_vdev_add(spa, config);
		nvlist_free(config);
	}
	spa_close(spa, FTAG);
	return (error);
}

/*
 * inputs:
 * zc_name		name of the pool
 * zc_guid		guid of vdev to remove
 * zc_cookie		cancel removal
 */
static int
zfs_ioc_vdev_remove(zfs_cmd_t *zc)
{
	spa_t *spa;
	int error;

	error = spa_open(zc->zc_name, &spa, FTAG);
	if (error != 0)
		return (error);
	if (zc->zc_cookie != 0) {
		error = spa_vdev_remove_cancel(spa);
	} else {
		error = spa_vdev_remove(spa, zc->zc_guid, B_FALSE);
	}
	spa_close(spa, FTAG);
	return (error);
}

static int
zfs_ioc_vdev_set_state(zfs_cmd_t *zc)
{
	spa_t *spa;
	int error;
	vdev_state_t newstate = VDEV_STATE_UNKNOWN;

	if ((error = spa_open(zc->zc_name, &spa, FTAG)) != 0)
		return (error);
	switch (zc->zc_cookie) {
	case VDEV_STATE_ONLINE:
		error = vdev_online(spa, zc->zc_guid, zc->zc_obj, &newstate);
		break;

	case VDEV_STATE_OFFLINE:
		error = vdev_offline(spa, zc->zc_guid, zc->zc_obj);
		break;

	case VDEV_STATE_FAULTED:
		if (zc->zc_obj != VDEV_AUX_ERR_EXCEEDED &&
		    zc->zc_obj != VDEV_AUX_EXTERNAL &&
		    zc->zc_obj != VDEV_AUX_EXTERNAL_PERSIST)
			zc->zc_obj = VDEV_AUX_ERR_EXCEEDED;

		error = vdev_fault(spa, zc->zc_guid, zc->zc_obj);
		break;

	case VDEV_STATE_DEGRADED:
		if (zc->zc_obj != VDEV_AUX_ERR_EXCEEDED &&
		    zc->zc_obj != VDEV_AUX_EXTERNAL)
			zc->zc_obj = VDEV_AUX_ERR_EXCEEDED;

		error = vdev_degrade(spa, zc->zc_guid, zc->zc_obj);
		break;

	default:
		error = SET_ERROR(EINVAL);
	}
	zc->zc_cookie = newstate;
	spa_close(spa, FTAG);
	return (error);
}

static int
zfs_ioc_vdev_attach(zfs_cmd_t *zc)
{
	spa_t *spa;
	nvlist_t *config;
	int replacing = zc->zc_cookie;
	int rebuild = zc->zc_simple;
	int error;

	if ((error = spa_open(zc->zc_name, &spa, FTAG)) != 0)
		return (error);

	if ((error = get_nvlist(zc->zc_nvlist_conf, zc->zc_nvlist_conf_size,
	    zc->zc_iflags, &config)) == 0) {
		error = spa_vdev_attach(spa, zc->zc_guid, config, replacing,
		    rebuild);
		nvlist_free(config);
	}

	spa_close(spa, FTAG);
	return (error);
}

static int
zfs_ioc_vdev_detach(zfs_cmd_t *zc)
{
	spa_t *spa;
	int error;

	if ((error = spa_open(zc->zc_name, &spa, FTAG)) != 0)
		return (error);

	error = spa_vdev_detach(spa, zc->zc_guid, 0, B_FALSE);

	spa_close(spa, FTAG);
	return (error);
}

static int
zfs_ioc_vdev_split(zfs_cmd_t *zc)
{
	spa_t *spa;
	nvlist_t *config, *props = NULL;
	int error;
	boolean_t exp = !!(zc->zc_cookie & ZPOOL_EXPORT_AFTER_SPLIT);

	if ((error = spa_open(zc->zc_name, &spa, FTAG)) != 0)
		return (error);

	if ((error = get_nvlist(zc->zc_nvlist_conf, zc->zc_nvlist_conf_size,
	    zc->zc_iflags, &config))) {
		spa_close(spa, FTAG);
		return (error);
	}

	if (zc->zc_nvlist_src_size != 0 && (error =
	    get_nvlist(zc->zc_nvlist_src, zc->zc_nvlist_src_size,
	    zc->zc_iflags, &props))) {
		spa_close(spa, FTAG);
		nvlist_free(config);
		return (error);
	}

	error = spa_vdev_split_mirror(spa, zc->zc_string, config, props, exp);

	spa_close(spa, FTAG);

	nvlist_free(config);
	nvlist_free(props);

	return (error);
}

static int
zfs_ioc_vdev_setpath(zfs_cmd_t *zc)
{
	spa_t *spa;
	char *path = zc->zc_value;
	uint64_t guid = zc->zc_guid;
	int error;

	error = spa_open(zc->zc_name, &spa, FTAG);
	if (error != 0)
		return (error);

	error = spa_vdev_setpath(spa, guid, path);
	spa_close(spa, FTAG);
	return (error);
}

static int
zfs_ioc_vdev_setfru(zfs_cmd_t *zc)
{
	spa_t *spa;
	char *fru = zc->zc_value;
	uint64_t guid = zc->zc_guid;
	int error;

	error = spa_open(zc->zc_name, &spa, FTAG);
	if (error != 0)
		return (error);

	error = spa_vdev_setfru(spa, guid, fru);
	spa_close(spa, FTAG);
	return (error);
}

static int
zfs_ioc_objset_stats_impl(zfs_cmd_t *zc, objset_t *os)
{
	int error = 0;
	nvlist_t *nv;

	dmu_objset_fast_stat(os, &zc->zc_objset_stats);

	if (zc->zc_nvlist_dst != 0 &&
	    (error = dsl_prop_get_all(os, &nv)) == 0) {
		dmu_objset_stats(os, nv);
		/*
		 * NB: zvol_get_stats() will read the objset contents,
		 * which we aren't supposed to do with a
		 * DS_MODE_USER hold, because it could be
		 * inconsistent.  So this is a bit of a workaround...
		 * XXX reading without owning
		 */
		if (!zc->zc_objset_stats.dds_inconsistent &&
		    dmu_objset_type(os) == DMU_OST_ZVOL) {
			error = zvol_get_stats(os, nv);
			if (error == EIO) {
				nvlist_free(nv);
				return (error);
			}
			VERIFY0(error);
		}
		if (error == 0)
			error = put_nvlist(zc, nv);
		nvlist_free(nv);
	}

	return (error);
}

/*
 * inputs:
 * zc_name		name of filesystem
 * zc_nvlist_dst_size	size of buffer for property nvlist
 *
 * outputs:
 * zc_objset_stats	stats
 * zc_nvlist_dst	property nvlist
 * zc_nvlist_dst_size	size of property nvlist
 */
static int
zfs_ioc_objset_stats(zfs_cmd_t *zc)
{
	objset_t *os;
	int error;

	error = dmu_objset_hold(zc->zc_name, FTAG, &os);
	if (error == 0) {
		error = zfs_ioc_objset_stats_impl(zc, os);
		dmu_objset_rele(os, FTAG);
	}

	return (error);
}

/*
 * inputs:
 * zc_name		name of filesystem
 * zc_nvlist_dst_size	size of buffer for property nvlist
 *
 * outputs:
 * zc_nvlist_dst	received property nvlist
 * zc_nvlist_dst_size	size of received property nvlist
 *
 * Gets received properties (distinct from local properties on or after
 * SPA_VERSION_RECVD_PROPS) for callers who want to differentiate received from
 * local property values.
 */
static int
zfs_ioc_objset_recvd_props(zfs_cmd_t *zc)
{
	int error = 0;
	nvlist_t *nv;

	/*
	 * Without this check, we would return local property values if the
	 * caller has not already received properties on or after
	 * SPA_VERSION_RECVD_PROPS.
	 */
	if (!dsl_prop_get_hasrecvd(zc->zc_name))
		return (SET_ERROR(ENOTSUP));

	if (zc->zc_nvlist_dst != 0 &&
	    (error = dsl_prop_get_received(zc->zc_name, &nv)) == 0) {
		error = put_nvlist(zc, nv);
		nvlist_free(nv);
	}

	return (error);
}

static int
nvl_add_zplprop(objset_t *os, nvlist_t *props, zfs_prop_t prop)
{
	uint64_t value;
	int error;

	/*
	 * zfs_get_zplprop() will either find a value or give us
	 * the default value (if there is one).
	 */
	if ((error = zfs_get_zplprop(os, prop, &value)) != 0)
		return (error);
	VERIFY(nvlist_add_uint64(props, zfs_prop_to_name(prop), value) == 0);
	return (0);
}

/*
 * inputs:
 * zc_name		name of filesystem
 * zc_nvlist_dst_size	size of buffer for zpl property nvlist
 *
 * outputs:
 * zc_nvlist_dst	zpl property nvlist
 * zc_nvlist_dst_size	size of zpl property nvlist
 */
static int
zfs_ioc_objset_zplprops(zfs_cmd_t *zc)
{
	objset_t *os;
	int err;

	/* XXX reading without owning */
	if ((err = dmu_objset_hold(zc->zc_name, FTAG, &os)))
		return (err);

	dmu_objset_fast_stat(os, &zc->zc_objset_stats);

	/*
	 * NB: nvl_add_zplprop() will read the objset contents,
	 * which we aren't supposed to do with a DS_MODE_USER
	 * hold, because it could be inconsistent.
	 */
	if (zc->zc_nvlist_dst != 0 &&
	    !zc->zc_objset_stats.dds_inconsistent &&
	    dmu_objset_type(os) == DMU_OST_ZFS) {
		nvlist_t *nv;

		VERIFY(nvlist_alloc(&nv, NV_UNIQUE_NAME, KM_SLEEP) == 0);
		if ((err = nvl_add_zplprop(os, nv, ZFS_PROP_VERSION)) == 0 &&
		    (err = nvl_add_zplprop(os, nv, ZFS_PROP_NORMALIZE)) == 0 &&
		    (err = nvl_add_zplprop(os, nv, ZFS_PROP_UTF8ONLY)) == 0 &&
		    (err = nvl_add_zplprop(os, nv, ZFS_PROP_CASE)) == 0)
			err = put_nvlist(zc, nv);
		nvlist_free(nv);
	} else {
		err = SET_ERROR(ENOENT);
	}
	dmu_objset_rele(os, FTAG);
	return (err);
}

/*
 * inputs:
 * zc_name		name of filesystem
 * zc_cookie		zap cursor
 * zc_nvlist_dst_size	size of buffer for property nvlist
 *
 * outputs:
 * zc_name		name of next filesystem
 * zc_cookie		zap cursor
 * zc_objset_stats	stats
 * zc_nvlist_dst	property nvlist
 * zc_nvlist_dst_size	size of property nvlist
 */
static int
zfs_ioc_dataset_list_next(zfs_cmd_t *zc)
{
	objset_t *os;
	int error;
	char *p;
	size_t orig_len = strlen(zc->zc_name);

top:
	if ((error = dmu_objset_hold(zc->zc_name, FTAG, &os))) {
		if (error == ENOENT)
			error = SET_ERROR(ESRCH);
		return (error);
	}

	p = strrchr(zc->zc_name, '/');
	if (p == NULL || p[1] != '\0')
		(void) strlcat(zc->zc_name, "/", sizeof (zc->zc_name));
	p = zc->zc_name + strlen(zc->zc_name);

	do {
		error = dmu_dir_list_next(os,
		    sizeof (zc->zc_name) - (p - zc->zc_name), p,
		    NULL, &zc->zc_cookie);
		if (error == ENOENT)
			error = SET_ERROR(ESRCH);
	} while (error == 0 && zfs_dataset_name_hidden(zc->zc_name));
	dmu_objset_rele(os, FTAG);

	/*
	 * If it's an internal dataset (ie. with a '$' in its name),
	 * don't try to get stats for it, otherwise we'll return ENOENT.
	 */
	if (error == 0 && strchr(zc->zc_name, '$') == NULL) {
		error = zfs_ioc_objset_stats(zc); /* fill in the stats */
		if (error == ENOENT) {
			/* We lost a race with destroy, get the next one. */
			zc->zc_name[orig_len] = '\0';
			goto top;
		}
	}
	return (error);
}

/*
 * inputs:
 * zc_name		name of filesystem
 * zc_cookie		zap cursor
 * zc_nvlist_src	iteration range nvlist
 * zc_nvlist_src_size	size of iteration range nvlist
 *
 * outputs:
 * zc_name		name of next snapshot
 * zc_objset_stats	stats
 * zc_nvlist_dst	property nvlist
 * zc_nvlist_dst_size	size of property nvlist
 */
static int
zfs_ioc_snapshot_list_next(zfs_cmd_t *zc)
{
	int error;
	objset_t *os, *ossnap;
	dsl_dataset_t *ds;
	uint64_t min_txg = 0, max_txg = 0;

	if (zc->zc_nvlist_src_size != 0) {
		nvlist_t *props = NULL;
		error = get_nvlist(zc->zc_nvlist_src, zc->zc_nvlist_src_size,
		    zc->zc_iflags, &props);
		if (error != 0)
			return (error);
		(void) nvlist_lookup_uint64(props, SNAP_ITER_MIN_TXG,
		    &min_txg);
		(void) nvlist_lookup_uint64(props, SNAP_ITER_MAX_TXG,
		    &max_txg);
		nvlist_free(props);
	}

	error = dmu_objset_hold(zc->zc_name, FTAG, &os);
	if (error != 0) {
		return (error == ENOENT ? SET_ERROR(ESRCH) : error);
	}

	/*
	 * A dataset name of maximum length cannot have any snapshots,
	 * so exit immediately.
	 */
	if (strlcat(zc->zc_name, "@", sizeof (zc->zc_name)) >=
	    ZFS_MAX_DATASET_NAME_LEN) {
		dmu_objset_rele(os, FTAG);
		return (SET_ERROR(ESRCH));
	}

	while (error == 0) {
		if (issig(JUSTLOOKING) && issig(FORREAL)) {
			error = SET_ERROR(EINTR);
			break;
		}

		error = dmu_snapshot_list_next(os,
		    sizeof (zc->zc_name) - strlen(zc->zc_name),
		    zc->zc_name + strlen(zc->zc_name), &zc->zc_obj,
		    &zc->zc_cookie, NULL);
		if (error == ENOENT) {
			error = SET_ERROR(ESRCH);
			break;
		} else if (error != 0) {
			break;
		}

		error = dsl_dataset_hold_obj(dmu_objset_pool(os), zc->zc_obj,
		    FTAG, &ds);
		if (error != 0)
			break;

		if ((min_txg != 0 && dsl_get_creationtxg(ds) < min_txg) ||
		    (max_txg != 0 && dsl_get_creationtxg(ds) > max_txg)) {
			dsl_dataset_rele(ds, FTAG);
			/* undo snapshot name append */
			*(strchr(zc->zc_name, '@') + 1) = '\0';
			/* skip snapshot */
			continue;
		}

		if (zc->zc_simple) {
			dsl_dataset_rele(ds, FTAG);
			break;
		}

		if ((error = dmu_objset_from_ds(ds, &ossnap)) != 0) {
			dsl_dataset_rele(ds, FTAG);
			break;
		}
		if ((error = zfs_ioc_objset_stats_impl(zc, ossnap)) != 0) {
			dsl_dataset_rele(ds, FTAG);
			break;
		}
		dsl_dataset_rele(ds, FTAG);
		break;
	}

	dmu_objset_rele(os, FTAG);
	/* if we failed, undo the @ that we tacked on to zc_name */
	if (error != 0)
		*strchr(zc->zc_name, '@') = '\0';
	return (error);
}

static int
zfs_prop_set_userquota(const char *dsname, nvpair_t *pair)
{
	const char *propname = nvpair_name(pair);
	uint64_t *valary;
	unsigned int vallen;
	const char *domain;
	char *dash;
	zfs_userquota_prop_t type;
	uint64_t rid;
	uint64_t quota;
	zfsvfs_t *zfsvfs;
	int err;

	if (nvpair_type(pair) == DATA_TYPE_NVLIST) {
		nvlist_t *attrs;
		VERIFY(nvpair_value_nvlist(pair, &attrs) == 0);
		if (nvlist_lookup_nvpair(attrs, ZPROP_VALUE,
		    &pair) != 0)
			return (SET_ERROR(EINVAL));
	}

	/*
	 * A correctly constructed propname is encoded as
	 * userquota@<rid>-<domain>.
	 */
	if ((dash = strchr(propname, '-')) == NULL ||
	    nvpair_value_uint64_array(pair, &valary, &vallen) != 0 ||
	    vallen != 3)
		return (SET_ERROR(EINVAL));

	domain = dash + 1;
	type = valary[0];
	rid = valary[1];
	quota = valary[2];

	err = zfsvfs_hold(dsname, FTAG, &zfsvfs, B_FALSE);
	if (err == 0) {
		err = zfs_set_userquota(zfsvfs, type, domain, rid, quota);
		zfsvfs_rele(zfsvfs, FTAG);
	}

	return (err);
}

/*
 * If the named property is one that has a special function to set its value,
 * return 0 on success and a positive error code on failure; otherwise if it is
 * not one of the special properties handled by this function, return -1.
 *
 * XXX: It would be better for callers of the property interface if we handled
 * these special cases in dsl_prop.c (in the dsl layer).
 */
static int
zfs_prop_set_special(const char *dsname, zprop_source_t source,
    nvpair_t *pair)
{
	const char *propname = nvpair_name(pair);
	zfs_prop_t prop = zfs_name_to_prop(propname);
	uint64_t intval = 0;
	char *strval = NULL;
	int err = -1;

	if (prop == ZPROP_INVAL) {
		if (zfs_prop_userquota(propname))
			return (zfs_prop_set_userquota(dsname, pair));
		return (-1);
	}

	if (nvpair_type(pair) == DATA_TYPE_NVLIST) {
		nvlist_t *attrs;
		VERIFY(nvpair_value_nvlist(pair, &attrs) == 0);
		VERIFY(nvlist_lookup_nvpair(attrs, ZPROP_VALUE,
		    &pair) == 0);
	}

	/* all special properties are numeric except for keylocation */
	if (zfs_prop_get_type(prop) == PROP_TYPE_STRING) {
		strval = fnvpair_value_string(pair);
	} else {
		intval = fnvpair_value_uint64(pair);
	}

	switch (prop) {
	case ZFS_PROP_QUOTA:
		err = dsl_dir_set_quota(dsname, source, intval);
		break;
	case ZFS_PROP_REFQUOTA:
		err = dsl_dataset_set_refquota(dsname, source, intval);
		break;
	case ZFS_PROP_FILESYSTEM_LIMIT:
	case ZFS_PROP_SNAPSHOT_LIMIT:
		if (intval == UINT64_MAX) {
			/* clearing the limit, just do it */
			err = 0;
		} else {
			err = dsl_dir_activate_fs_ss_limit(dsname);
		}
		/*
		 * Set err to -1 to force the zfs_set_prop_nvlist code down the
		 * default path to set the value in the nvlist.
		 */
		if (err == 0)
			err = -1;
		break;
	case ZFS_PROP_KEYLOCATION:
		err = dsl_crypto_can_set_keylocation(dsname, strval);

		/*
		 * Set err to -1 to force the zfs_set_prop_nvlist code down the
		 * default path to set the value in the nvlist.
		 */
		if (err == 0)
			err = -1;
		break;
	case ZFS_PROP_RESERVATION:
		err = dsl_dir_set_reservation(dsname, source, intval);
		break;
	case ZFS_PROP_REFRESERVATION:
		err = dsl_dataset_set_refreservation(dsname, source, intval);
		break;
	case ZFS_PROP_VOLSIZE:
		err = zvol_set_volsize(dsname, intval);
		break;
	case ZFS_PROP_SNAPDEV:
		err = zvol_set_snapdev(dsname, source, intval);
		break;
	case ZFS_PROP_VOLMODE:
		err = zvol_set_volmode(dsname, source, intval);
		break;
	case ZFS_PROP_VERSION:
	{
		zfsvfs_t *zfsvfs;

		if ((err = zfsvfs_hold(dsname, FTAG, &zfsvfs, B_TRUE)) != 0)
			break;

		err = zfs_set_version(zfsvfs, intval);
		zfsvfs_rele(zfsvfs, FTAG);

		if (err == 0 && intval >= ZPL_VERSION_USERSPACE) {
			zfs_cmd_t *zc;

			zc = kmem_zalloc(sizeof (zfs_cmd_t), KM_SLEEP);
			(void) strlcpy(zc->zc_name, dsname,
			    sizeof (zc->zc_name));
			(void) zfs_ioc_userspace_upgrade(zc);
			(void) zfs_ioc_id_quota_upgrade(zc);
			kmem_free(zc, sizeof (zfs_cmd_t));
		}
		break;
	}
	default:
		err = -1;
	}

	return (err);
}

/*
 * This function is best effort. If it fails to set any of the given properties,
 * it continues to set as many as it can and returns the last error
 * encountered. If the caller provides a non-NULL errlist, it will be filled in
 * with the list of names of all the properties that failed along with the
 * corresponding error numbers.
 *
 * If every property is set successfully, zero is returned and errlist is not
 * modified.
 */
int
zfs_set_prop_nvlist(const char *dsname, zprop_source_t source, nvlist_t *nvl,
    nvlist_t *errlist)
{
	nvpair_t *pair;
	nvpair_t *propval;
	int rv = 0;
	uint64_t intval;
	char *strval;

	nvlist_t *genericnvl = fnvlist_alloc();
	nvlist_t *retrynvl = fnvlist_alloc();
retry:
	pair = NULL;
	while ((pair = nvlist_next_nvpair(nvl, pair)) != NULL) {
		const char *propname = nvpair_name(pair);
		zfs_prop_t prop = zfs_name_to_prop(propname);
		int err = 0;

		/* decode the property value */
		propval = pair;
		if (nvpair_type(pair) == DATA_TYPE_NVLIST) {
			nvlist_t *attrs;
			attrs = fnvpair_value_nvlist(pair);
			if (nvlist_lookup_nvpair(attrs, ZPROP_VALUE,
			    &propval) != 0)
				err = SET_ERROR(EINVAL);
		}

		/* Validate value type */
		if (err == 0 && source == ZPROP_SRC_INHERITED) {
			/* inherited properties are expected to be booleans */
			if (nvpair_type(propval) != DATA_TYPE_BOOLEAN)
				err = SET_ERROR(EINVAL);
		} else if (err == 0 && prop == ZPROP_INVAL) {
			if (zfs_prop_user(propname)) {
				if (nvpair_type(propval) != DATA_TYPE_STRING)
					err = SET_ERROR(EINVAL);
			} else if (zfs_prop_userquota(propname)) {
				if (nvpair_type(propval) !=
				    DATA_TYPE_UINT64_ARRAY)
					err = SET_ERROR(EINVAL);
			} else {
				err = SET_ERROR(EINVAL);
			}
		} else if (err == 0) {
			if (nvpair_type(propval) == DATA_TYPE_STRING) {
				if (zfs_prop_get_type(prop) != PROP_TYPE_STRING)
					err = SET_ERROR(EINVAL);
			} else if (nvpair_type(propval) == DATA_TYPE_UINT64) {
				const char *unused;

				intval = fnvpair_value_uint64(propval);

				switch (zfs_prop_get_type(prop)) {
				case PROP_TYPE_NUMBER:
					break;
				case PROP_TYPE_STRING:
					err = SET_ERROR(EINVAL);
					break;
				case PROP_TYPE_INDEX:
					if (zfs_prop_index_to_string(prop,
					    intval, &unused) != 0)
						err =
						    SET_ERROR(ZFS_ERR_BADPROP);
					break;
				default:
					cmn_err(CE_PANIC,
					    "unknown property type");
				}
			} else {
				err = SET_ERROR(EINVAL);
			}
		}

		/* Validate permissions */
		if (err == 0)
			err = zfs_check_settable(dsname, pair, CRED());

		if (err == 0) {
			if (source == ZPROP_SRC_INHERITED)
				err = -1; /* does not need special handling */
			else
				err = zfs_prop_set_special(dsname, source,
				    pair);
			if (err == -1) {
				/*
				 * For better performance we build up a list of
				 * properties to set in a single transaction.
				 */
				err = nvlist_add_nvpair(genericnvl, pair);
			} else if (err != 0 && nvl != retrynvl) {
				/*
				 * This may be a spurious error caused by
				 * receiving quota and reservation out of order.
				 * Try again in a second pass.
				 */
				err = nvlist_add_nvpair(retrynvl, pair);
			}
		}

		if (err != 0) {
			if (errlist != NULL)
				fnvlist_add_int32(errlist, propname, err);
			rv = err;
		}
	}

	if (nvl != retrynvl && !nvlist_empty(retrynvl)) {
		nvl = retrynvl;
		goto retry;
	}

	if (!nvlist_empty(genericnvl) &&
	    dsl_props_set(dsname, source, genericnvl) != 0) {
		/*
		 * If this fails, we still want to set as many properties as we
		 * can, so try setting them individually.
		 */
		pair = NULL;
		while ((pair = nvlist_next_nvpair(genericnvl, pair)) != NULL) {
			const char *propname = nvpair_name(pair);
			int err = 0;

			propval = pair;
			if (nvpair_type(pair) == DATA_TYPE_NVLIST) {
				nvlist_t *attrs;
				attrs = fnvpair_value_nvlist(pair);
				propval = fnvlist_lookup_nvpair(attrs,
				    ZPROP_VALUE);
			}

			if (nvpair_type(propval) == DATA_TYPE_STRING) {
				strval = fnvpair_value_string(propval);
				err = dsl_prop_set_string(dsname, propname,
				    source, strval);
			} else if (nvpair_type(propval) == DATA_TYPE_BOOLEAN) {
				err = dsl_prop_inherit(dsname, propname,
				    source);
			} else {
				intval = fnvpair_value_uint64(propval);
				err = dsl_prop_set_int(dsname, propname, source,
				    intval);
			}

			if (err != 0) {
				if (errlist != NULL) {
					fnvlist_add_int32(errlist, propname,
					    err);
				}
				rv = err;
			}
		}
	}
	nvlist_free(genericnvl);
	nvlist_free(retrynvl);

	return (rv);
}

/*
 * Check that all the properties are valid user properties.
 */
static int
zfs_check_userprops(nvlist_t *nvl)
{
	nvpair_t *pair = NULL;

	while ((pair = nvlist_next_nvpair(nvl, pair)) != NULL) {
		const char *propname = nvpair_name(pair);

		if (!zfs_prop_user(propname) ||
		    nvpair_type(pair) != DATA_TYPE_STRING)
			return (SET_ERROR(EINVAL));

		if (strlen(propname) >= ZAP_MAXNAMELEN)
			return (SET_ERROR(ENAMETOOLONG));

		if (strlen(fnvpair_value_string(pair)) >= ZAP_MAXVALUELEN)
			return (SET_ERROR(E2BIG));
	}
	return (0);
}

static void
props_skip(nvlist_t *props, nvlist_t *skipped, nvlist_t **newprops)
{
	nvpair_t *pair;

	VERIFY(nvlist_alloc(newprops, NV_UNIQUE_NAME, KM_SLEEP) == 0);

	pair = NULL;
	while ((pair = nvlist_next_nvpair(props, pair)) != NULL) {
		if (nvlist_exists(skipped, nvpair_name(pair)))
			continue;

		VERIFY(nvlist_add_nvpair(*newprops, pair) == 0);
	}
}

static int
clear_received_props(const char *dsname, nvlist_t *props,
    nvlist_t *skipped)
{
	int err = 0;
	nvlist_t *cleared_props = NULL;
	props_skip(props, skipped, &cleared_props);
	if (!nvlist_empty(cleared_props)) {
		/*
		 * Acts on local properties until the dataset has received
		 * properties at least once on or after SPA_VERSION_RECVD_PROPS.
		 */
		zprop_source_t flags = (ZPROP_SRC_NONE |
		    (dsl_prop_get_hasrecvd(dsname) ? ZPROP_SRC_RECEIVED : 0));
		err = zfs_set_prop_nvlist(dsname, flags, cleared_props, NULL);
	}
	nvlist_free(cleared_props);
	return (err);
}

/*
 * inputs:
 * zc_name		name of filesystem
 * zc_value		name of property to set
 * zc_nvlist_src{_size}	nvlist of properties to apply
 * zc_cookie		received properties flag
 *
 * outputs:
 * zc_nvlist_dst{_size} error for each unapplied received property
 */
static int
zfs_ioc_set_prop(zfs_cmd_t *zc)
{
	nvlist_t *nvl;
	boolean_t received = zc->zc_cookie;
	zprop_source_t source = (received ? ZPROP_SRC_RECEIVED :
	    ZPROP_SRC_LOCAL);
	nvlist_t *errors;
	int error;

	if ((error = get_nvlist(zc->zc_nvlist_src, zc->zc_nvlist_src_size,
	    zc->zc_iflags, &nvl)) != 0)
		return (error);

	if (received) {
		nvlist_t *origprops;

		if (dsl_prop_get_received(zc->zc_name, &origprops) == 0) {
			(void) clear_received_props(zc->zc_name,
			    origprops, nvl);
			nvlist_free(origprops);
		}

		error = dsl_prop_set_hasrecvd(zc->zc_name);
	}

	errors = fnvlist_alloc();
	if (error == 0)
		error = zfs_set_prop_nvlist(zc->zc_name, source, nvl, errors);

	if (zc->zc_nvlist_dst != 0 && errors != NULL) {
		(void) put_nvlist(zc, errors);
	}

	nvlist_free(errors);
	nvlist_free(nvl);
	return (error);
}

/*
 * inputs:
 * zc_name		name of filesystem
 * zc_value		name of property to inherit
 * zc_cookie		revert to received value if TRUE
 *
 * outputs:		none
 */
static int
zfs_ioc_inherit_prop(zfs_cmd_t *zc)
{
	const char *propname = zc->zc_value;
	zfs_prop_t prop = zfs_name_to_prop(propname);
	boolean_t received = zc->zc_cookie;
	zprop_source_t source = (received
	    ? ZPROP_SRC_NONE		/* revert to received value, if any */
	    : ZPROP_SRC_INHERITED);	/* explicitly inherit */
	nvlist_t *dummy;
	nvpair_t *pair;
	zprop_type_t type;
	int err;

	if (!received) {
		/*
		 * Only check this in the non-received case. We want to allow
		 * 'inherit -S' to revert non-inheritable properties like quota
		 * and reservation to the received or default values even though
		 * they are not considered inheritable.
		 */
		if (prop != ZPROP_INVAL && !zfs_prop_inheritable(prop))
			return (SET_ERROR(EINVAL));
	}

	if (prop == ZPROP_INVAL) {
		if (!zfs_prop_user(propname))
			return (SET_ERROR(EINVAL));

		type = PROP_TYPE_STRING;
	} else if (prop == ZFS_PROP_VOLSIZE || prop == ZFS_PROP_VERSION) {
		return (SET_ERROR(EINVAL));
	} else {
		type = zfs_prop_get_type(prop);
	}

	/*
	 * zfs_prop_set_special() expects properties in the form of an
	 * nvpair with type info.
	 */
	dummy = fnvlist_alloc();

	switch (type) {
	case PROP_TYPE_STRING:
		VERIFY(0 == nvlist_add_string(dummy, propname, ""));
		break;
	case PROP_TYPE_NUMBER:
	case PROP_TYPE_INDEX:
		VERIFY(0 == nvlist_add_uint64(dummy, propname, 0));
		break;
	default:
		err = SET_ERROR(EINVAL);
		goto errout;
	}

	pair = nvlist_next_nvpair(dummy, NULL);
	if (pair == NULL) {
		err = SET_ERROR(EINVAL);
	} else {
		err = zfs_prop_set_special(zc->zc_name, source, pair);
		if (err == -1) /* property is not "special", needs handling */
			err = dsl_prop_inherit(zc->zc_name, zc->zc_value,
			    source);
	}

errout:
	nvlist_free(dummy);
	return (err);
}

static int
zfs_ioc_pool_set_props(zfs_cmd_t *zc)
{
	nvlist_t *props;
	spa_t *spa;
	int error;
	nvpair_t *pair;

	if ((error = get_nvlist(zc->zc_nvlist_src, zc->zc_nvlist_src_size,
	    zc->zc_iflags, &props)))
		return (error);

	/*
	 * If the only property is the configfile, then just do a spa_lookup()
	 * to handle the faulted case.
	 */
	pair = nvlist_next_nvpair(props, NULL);
	if (pair != NULL && strcmp(nvpair_name(pair),
	    zpool_prop_to_name(ZPOOL_PROP_CACHEFILE)) == 0 &&
	    nvlist_next_nvpair(props, pair) == NULL) {
		mutex_enter(&spa_namespace_lock);
		if ((spa = spa_lookup(zc->zc_name)) != NULL) {
			spa_configfile_set(spa, props, B_FALSE);
			spa_write_cachefile(spa, B_FALSE, B_TRUE);
		}
		mutex_exit(&spa_namespace_lock);
		if (spa != NULL) {
			nvlist_free(props);
			return (0);
		}
	}

	if ((error = spa_open(zc->zc_name, &spa, FTAG)) != 0) {
		nvlist_free(props);
		return (error);
	}

	error = spa_prop_set(spa, props);

	nvlist_free(props);
	spa_close(spa, FTAG);

	return (error);
}

static int
zfs_ioc_pool_get_props(zfs_cmd_t *zc)
{
	spa_t *spa;
	int error;
	nvlist_t *nvp = NULL;

	if ((error = spa_open(zc->zc_name, &spa, FTAG)) != 0) {
		/*
		 * If the pool is faulted, there may be properties we can still
		 * get (such as altroot and cachefile), so attempt to get them
		 * anyway.
		 */
		mutex_enter(&spa_namespace_lock);
		if ((spa = spa_lookup(zc->zc_name)) != NULL)
			error = spa_prop_get(spa, &nvp);
		mutex_exit(&spa_namespace_lock);
	} else {
		error = spa_prop_get(spa, &nvp);
		spa_close(spa, FTAG);
	}

	if (error == 0 && zc->zc_nvlist_dst != 0)
		error = put_nvlist(zc, nvp);
	else
		error = SET_ERROR(EFAULT);

	nvlist_free(nvp);
	return (error);
}

/*
 * inputs:
 * zc_name		name of filesystem
 * zc_nvlist_src{_size}	nvlist of delegated permissions
 * zc_perm_action	allow/unallow flag
 *
 * outputs:		none
 */
static int
zfs_ioc_set_fsacl(zfs_cmd_t *zc)
{
	int error;
	nvlist_t *fsaclnv = NULL;

	if ((error = get_nvlist(zc->zc_nvlist_src, zc->zc_nvlist_src_size,
	    zc->zc_iflags, &fsaclnv)) != 0)
		return (error);

	/*
	 * Verify nvlist is constructed correctly
	 */
	if ((error = zfs_deleg_verify_nvlist(fsaclnv)) != 0) {
		nvlist_free(fsaclnv);
		return (SET_ERROR(EINVAL));
	}

	/*
	 * If we don't have PRIV_SYS_MOUNT, then validate
	 * that user is allowed to hand out each permission in
	 * the nvlist(s)
	 */

	error = secpolicy_zfs(CRED());
	if (error != 0) {
		if (zc->zc_perm_action == B_FALSE) {
			error = dsl_deleg_can_allow(zc->zc_name,
			    fsaclnv, CRED());
		} else {
			error = dsl_deleg_can_unallow(zc->zc_name,
			    fsaclnv, CRED());
		}
	}

	if (error == 0)
		error = dsl_deleg_set(zc->zc_name, fsaclnv, zc->zc_perm_action);

	nvlist_free(fsaclnv);
	return (error);
}

/*
 * inputs:
 * zc_name		name of filesystem
 *
 * outputs:
 * zc_nvlist_src{_size}	nvlist of delegated permissions
 */
static int
zfs_ioc_get_fsacl(zfs_cmd_t *zc)
{
	nvlist_t *nvp;
	int error;

	if ((error = dsl_deleg_get(zc->zc_name, &nvp)) == 0) {
		error = put_nvlist(zc, nvp);
		nvlist_free(nvp);
	}

	return (error);
}

/* ARGSUSED */
static void
zfs_create_cb(objset_t *os, void *arg, cred_t *cr, dmu_tx_t *tx)
{
	zfs_creat_t *zct = arg;

	zfs_create_fs(os, cr, zct->zct_zplprops, tx);
}

#define	ZFS_PROP_UNDEFINED	((uint64_t)-1)

/*
 * inputs:
 * os			parent objset pointer (NULL if root fs)
 * fuids_ok		fuids allowed in this version of the spa?
 * sa_ok		SAs allowed in this version of the spa?
 * createprops		list of properties requested by creator
 *
 * outputs:
 * zplprops	values for the zplprops we attach to the master node object
 * is_ci	true if requested file system will be purely case-insensitive
 *
 * Determine the settings for utf8only, normalization and
 * casesensitivity.  Specific values may have been requested by the
 * creator and/or we can inherit values from the parent dataset.  If
 * the file system is of too early a vintage, a creator can not
 * request settings for these properties, even if the requested
 * setting is the default value.  We don't actually want to create dsl
 * properties for these, so remove them from the source nvlist after
 * processing.
 */
static int
zfs_fill_zplprops_impl(objset_t *os, uint64_t zplver,
    boolean_t fuids_ok, boolean_t sa_ok, nvlist_t *createprops,
    nvlist_t *zplprops, boolean_t *is_ci)
{
	uint64_t sense = ZFS_PROP_UNDEFINED;
	uint64_t norm = ZFS_PROP_UNDEFINED;
	uint64_t u8 = ZFS_PROP_UNDEFINED;
	int error;

	ASSERT(zplprops != NULL);

	/* parent dataset must be a filesystem */
	if (os != NULL && os->os_phys->os_type != DMU_OST_ZFS)
		return (SET_ERROR(ZFS_ERR_WRONG_PARENT));

	/*
	 * Pull out creator prop choices, if any.
	 */
	if (createprops) {
		(void) nvlist_lookup_uint64(createprops,
		    zfs_prop_to_name(ZFS_PROP_VERSION), &zplver);
		(void) nvlist_lookup_uint64(createprops,
		    zfs_prop_to_name(ZFS_PROP_NORMALIZE), &norm);
		(void) nvlist_remove_all(createprops,
		    zfs_prop_to_name(ZFS_PROP_NORMALIZE));
		(void) nvlist_lookup_uint64(createprops,
		    zfs_prop_to_name(ZFS_PROP_UTF8ONLY), &u8);
		(void) nvlist_remove_all(createprops,
		    zfs_prop_to_name(ZFS_PROP_UTF8ONLY));
		(void) nvlist_lookup_uint64(createprops,
		    zfs_prop_to_name(ZFS_PROP_CASE), &sense);
		(void) nvlist_remove_all(createprops,
		    zfs_prop_to_name(ZFS_PROP_CASE));
	}

	/*
	 * If the zpl version requested is whacky or the file system
	 * or pool is version is too "young" to support normalization
	 * and the creator tried to set a value for one of the props,
	 * error out.
	 */
	if ((zplver < ZPL_VERSION_INITIAL || zplver > ZPL_VERSION) ||
	    (zplver >= ZPL_VERSION_FUID && !fuids_ok) ||
	    (zplver >= ZPL_VERSION_SA && !sa_ok) ||
	    (zplver < ZPL_VERSION_NORMALIZATION &&
	    (norm != ZFS_PROP_UNDEFINED || u8 != ZFS_PROP_UNDEFINED ||
	    sense != ZFS_PROP_UNDEFINED)))
		return (SET_ERROR(ENOTSUP));

	/*
	 * Put the version in the zplprops
	 */
	VERIFY(nvlist_add_uint64(zplprops,
	    zfs_prop_to_name(ZFS_PROP_VERSION), zplver) == 0);

	if (norm == ZFS_PROP_UNDEFINED &&
	    (error = zfs_get_zplprop(os, ZFS_PROP_NORMALIZE, &norm)) != 0)
		return (error);
	VERIFY(nvlist_add_uint64(zplprops,
	    zfs_prop_to_name(ZFS_PROP_NORMALIZE), norm) == 0);

	/*
	 * If we're normalizing, names must always be valid UTF-8 strings.
	 */
	if (norm)
		u8 = 1;
	if (u8 == ZFS_PROP_UNDEFINED &&
	    (error = zfs_get_zplprop(os, ZFS_PROP_UTF8ONLY, &u8)) != 0)
		return (error);
	VERIFY(nvlist_add_uint64(zplprops,
	    zfs_prop_to_name(ZFS_PROP_UTF8ONLY), u8) == 0);

	if (sense == ZFS_PROP_UNDEFINED &&
	    (error = zfs_get_zplprop(os, ZFS_PROP_CASE, &sense)) != 0)
		return (error);
	VERIFY(nvlist_add_uint64(zplprops,
	    zfs_prop_to_name(ZFS_PROP_CASE), sense) == 0);

	if (is_ci)
		*is_ci = (sense == ZFS_CASE_INSENSITIVE);

	return (0);
}

static int
zfs_fill_zplprops(const char *dataset, nvlist_t *createprops,
    nvlist_t *zplprops, boolean_t *is_ci)
{
	boolean_t fuids_ok, sa_ok;
	uint64_t zplver = ZPL_VERSION;
	objset_t *os = NULL;
	char parentname[ZFS_MAX_DATASET_NAME_LEN];
	spa_t *spa;
	uint64_t spa_vers;
	int error;

	zfs_get_parent(dataset, parentname, sizeof (parentname));

	if ((error = spa_open(dataset, &spa, FTAG)) != 0)
		return (error);

	spa_vers = spa_version(spa);
	spa_close(spa, FTAG);

	zplver = zfs_zpl_version_map(spa_vers);
	fuids_ok = (zplver >= ZPL_VERSION_FUID);
	sa_ok = (zplver >= ZPL_VERSION_SA);

	/*
	 * Open parent object set so we can inherit zplprop values.
	 */
	if ((error = dmu_objset_hold(parentname, FTAG, &os)) != 0)
		return (error);

	error = zfs_fill_zplprops_impl(os, zplver, fuids_ok, sa_ok, createprops,
	    zplprops, is_ci);
	dmu_objset_rele(os, FTAG);
	return (error);
}

static int
zfs_fill_zplprops_root(uint64_t spa_vers, nvlist_t *createprops,
    nvlist_t *zplprops, boolean_t *is_ci)
{
	boolean_t fuids_ok;
	boolean_t sa_ok;
	uint64_t zplver = ZPL_VERSION;
	int error;

	zplver = zfs_zpl_version_map(spa_vers);
	fuids_ok = (zplver >= ZPL_VERSION_FUID);
	sa_ok = (zplver >= ZPL_VERSION_SA);

	error = zfs_fill_zplprops_impl(NULL, zplver, fuids_ok, sa_ok,
	    createprops, zplprops, is_ci);
	return (error);
}

/*
 * innvl: {
 *     "type" -> dmu_objset_type_t (int32)
 *     (optional) "props" -> { prop -> value }
 *     (optional) "hidden_args" -> { "wkeydata" -> value }
 *         raw uint8_t array of encryption wrapping key data (32 bytes)
 * }
 *
 * outnvl: propname -> error code (int32)
 */

static const zfs_ioc_key_t zfs_keys_create[] = {
	{"type",	DATA_TYPE_INT32,	0},
	{"props",	DATA_TYPE_NVLIST,	ZK_OPTIONAL},
	{"hidden_args",	DATA_TYPE_NVLIST,	ZK_OPTIONAL},
};

static int
zfs_ioc_create(const char *fsname, nvlist_t *innvl, nvlist_t *outnvl)
{
	int error = 0;
	zfs_creat_t zct = { 0 };
	nvlist_t *nvprops = NULL;
	nvlist_t *hidden_args = NULL;
	void (*cbfunc)(objset_t *os, void *arg, cred_t *cr, dmu_tx_t *tx);
	dmu_objset_type_t type;
	boolean_t is_insensitive = B_FALSE;
	dsl_crypto_params_t *dcp = NULL;

	type = (dmu_objset_type_t)fnvlist_lookup_int32(innvl, "type");
	(void) nvlist_lookup_nvlist(innvl, "props", &nvprops);
	(void) nvlist_lookup_nvlist(innvl, ZPOOL_HIDDEN_ARGS, &hidden_args);

	switch (type) {
	case DMU_OST_ZFS:
		cbfunc = zfs_create_cb;
		break;

	case DMU_OST_ZVOL:
		cbfunc = zvol_create_cb;
		break;

	default:
		cbfunc = NULL;
		break;
	}
	if (strchr(fsname, '@') ||
	    strchr(fsname, '%'))
		return (SET_ERROR(EINVAL));

	zct.zct_props = nvprops;

	if (cbfunc == NULL)
		return (SET_ERROR(EINVAL));

	if (type == DMU_OST_ZVOL) {
		uint64_t volsize, volblocksize;

		if (nvprops == NULL)
			return (SET_ERROR(EINVAL));
		if (nvlist_lookup_uint64(nvprops,
		    zfs_prop_to_name(ZFS_PROP_VOLSIZE), &volsize) != 0)
			return (SET_ERROR(EINVAL));

		if ((error = nvlist_lookup_uint64(nvprops,
		    zfs_prop_to_name(ZFS_PROP_VOLBLOCKSIZE),
		    &volblocksize)) != 0 && error != ENOENT)
			return (SET_ERROR(EINVAL));

		if (error != 0)
			volblocksize = zfs_prop_default_numeric(
			    ZFS_PROP_VOLBLOCKSIZE);

		if ((error = zvol_check_volblocksize(fsname,
		    volblocksize)) != 0 ||
		    (error = zvol_check_volsize(volsize,
		    volblocksize)) != 0)
			return (error);
	} else if (type == DMU_OST_ZFS) {
		int error;

		/*
		 * We have to have normalization and
		 * case-folding flags correct when we do the
		 * file system creation, so go figure them out
		 * now.
		 */
		VERIFY(nvlist_alloc(&zct.zct_zplprops,
		    NV_UNIQUE_NAME, KM_SLEEP) == 0);
		error = zfs_fill_zplprops(fsname, nvprops,
		    zct.zct_zplprops, &is_insensitive);
		if (error != 0) {
			nvlist_free(zct.zct_zplprops);
			return (error);
		}
	}

	error = dsl_crypto_params_create_nvlist(DCP_CMD_NONE, nvprops,
	    hidden_args, &dcp);
	if (error != 0) {
		nvlist_free(zct.zct_zplprops);
		return (error);
	}

	error = dmu_objset_create(fsname, type,
	    is_insensitive ? DS_FLAG_CI_DATASET : 0, dcp, cbfunc, &zct);

	nvlist_free(zct.zct_zplprops);
	dsl_crypto_params_free(dcp, !!error);

	/*
	 * It would be nice to do this atomically.
	 */
	if (error == 0) {
		error = zfs_set_prop_nvlist(fsname, ZPROP_SRC_LOCAL,
		    nvprops, outnvl);
		if (error != 0) {
			spa_t *spa;
			int error2;

			/*
			 * Volumes will return EBUSY and cannot be destroyed
			 * until all asynchronous minor handling (e.g. from
			 * setting the volmode property) has completed. Wait for
			 * the spa_zvol_taskq to drain then retry.
			 */
			error2 = dsl_destroy_head(fsname);
			while ((error2 == EBUSY) && (type == DMU_OST_ZVOL)) {
				error2 = spa_open(fsname, &spa, FTAG);
				if (error2 == 0) {
					taskq_wait(spa->spa_zvol_taskq);
					spa_close(spa, FTAG);
				}
				error2 = dsl_destroy_head(fsname);
			}
		}
	}
	return (error);
}

/*
 * innvl: {
 *     "origin" -> name of origin snapshot
 *     (optional) "props" -> { prop -> value }
 *     (optional) "hidden_args" -> { "wkeydata" -> value }
 *         raw uint8_t array of encryption wrapping key data (32 bytes)
 * }
 *
 * outputs:
 * outnvl: propname -> error code (int32)
 */
static const zfs_ioc_key_t zfs_keys_clone[] = {
	{"origin",	DATA_TYPE_STRING,	0},
	{"props",	DATA_TYPE_NVLIST,	ZK_OPTIONAL},
	{"hidden_args",	DATA_TYPE_NVLIST,	ZK_OPTIONAL},
};

static int
zfs_ioc_clone(const char *fsname, nvlist_t *innvl, nvlist_t *outnvl)
{
	int error = 0;
	nvlist_t *nvprops = NULL;
	char *origin_name;

	origin_name = fnvlist_lookup_string(innvl, "origin");
	(void) nvlist_lookup_nvlist(innvl, "props", &nvprops);

	if (strchr(fsname, '@') ||
	    strchr(fsname, '%'))
		return (SET_ERROR(EINVAL));

	if (dataset_namecheck(origin_name, NULL, NULL) != 0)
		return (SET_ERROR(EINVAL));

	error = dmu_objset_clone(fsname, origin_name);

	/*
	 * It would be nice to do this atomically.
	 */
	if (error == 0) {
		error = zfs_set_prop_nvlist(fsname, ZPROP_SRC_LOCAL,
		    nvprops, outnvl);
		if (error != 0)
			(void) dsl_destroy_head(fsname);
	}
	return (error);
}

static const zfs_ioc_key_t zfs_keys_remap[] = {
	/* no nvl keys */
};

/* ARGSUSED */
static int
zfs_ioc_remap(const char *fsname, nvlist_t *innvl, nvlist_t *outnvl)
{
	/* This IOCTL is no longer supported. */
	return (0);
}

/*
 * innvl: {
 *     "snaps" -> { snapshot1, snapshot2 }
 *     (optional) "props" -> { prop -> value (string) }
 * }
 *
 * outnvl: snapshot -> error code (int32)
 */
static const zfs_ioc_key_t zfs_keys_snapshot[] = {
	{"snaps",	DATA_TYPE_NVLIST,	0},
	{"props",	DATA_TYPE_NVLIST,	ZK_OPTIONAL},
};

static int
zfs_ioc_snapshot(const char *poolname, nvlist_t *innvl, nvlist_t *outnvl)
{
	nvlist_t *snaps;
	nvlist_t *props = NULL;
	int error, poollen;
	nvpair_t *pair;

	(void) nvlist_lookup_nvlist(innvl, "props", &props);
	if (!nvlist_empty(props) &&
	    zfs_earlier_version(poolname, SPA_VERSION_SNAP_PROPS))
		return (SET_ERROR(ENOTSUP));
	if ((error = zfs_check_userprops(props)) != 0)
		return (error);

	snaps = fnvlist_lookup_nvlist(innvl, "snaps");
	poollen = strlen(poolname);
	for (pair = nvlist_next_nvpair(snaps, NULL); pair != NULL;
	    pair = nvlist_next_nvpair(snaps, pair)) {
		const char *name = nvpair_name(pair);
		char *cp = strchr(name, '@');

		/*
		 * The snap name must contain an @, and the part after it must
		 * contain only valid characters.
		 */
		if (cp == NULL ||
		    zfs_component_namecheck(cp + 1, NULL, NULL) != 0)
			return (SET_ERROR(EINVAL));

		/*
		 * The snap must be in the specified pool.
		 */
		if (strncmp(name, poolname, poollen) != 0 ||
		    (name[poollen] != '/' && name[poollen] != '@'))
			return (SET_ERROR(EXDEV));

		/*
		 * Check for permission to set the properties on the fs.
		 */
		if (!nvlist_empty(props)) {
			*cp = '\0';
			error = zfs_secpolicy_write_perms(name,
			    ZFS_DELEG_PERM_USERPROP, CRED());
			*cp = '@';
			if (error != 0)
				return (error);
		}

		/* This must be the only snap of this fs. */
		for (nvpair_t *pair2 = nvlist_next_nvpair(snaps, pair);
		    pair2 != NULL; pair2 = nvlist_next_nvpair(snaps, pair2)) {
			if (strncmp(name, nvpair_name(pair2), cp - name + 1)
			    == 0) {
				return (SET_ERROR(EXDEV));
			}
		}
	}

	error = dsl_dataset_snapshot(snaps, props, outnvl);

	return (error);
}

/*
 * innvl: "message" -> string
 */
static const zfs_ioc_key_t zfs_keys_log_history[] = {
	{"message",	DATA_TYPE_STRING,	0},
};

/* ARGSUSED */
static int
zfs_ioc_log_history(const char *unused, nvlist_t *innvl, nvlist_t *outnvl)
{
	char *message;
	spa_t *spa;
	int error;
	char *poolname;

	/*
	 * The poolname in the ioctl is not set, we get it from the TSD,
	 * which was set at the end of the last successful ioctl that allows
	 * logging.  The secpolicy func already checked that it is set.
	 * Only one log ioctl is allowed after each successful ioctl, so
	 * we clear the TSD here.
	 */
	poolname = tsd_get(zfs_allow_log_key);
	if (poolname == NULL)
		return (SET_ERROR(EINVAL));
	(void) tsd_set(zfs_allow_log_key, NULL);
	error = spa_open(poolname, &spa, FTAG);
	kmem_strfree(poolname);
	if (error != 0)
		return (error);

	message = fnvlist_lookup_string(innvl, "message");

	if (spa_version(spa) < SPA_VERSION_ZPOOL_HISTORY) {
		spa_close(spa, FTAG);
		return (SET_ERROR(ENOTSUP));
	}

	error = spa_history_log(spa, message);
	spa_close(spa, FTAG);
	return (error);
}

/*
 * This ioctl is used to set the bootenv configuration on the current
 * pool. This configuration is stored in the second padding area of the label,
 * and it is used by the GRUB bootloader used on Linux to store the contents
 * of the grubenv file.  The file is stored as raw ASCII, and is protected by
 * an embedded checksum.  By default, GRUB will check if the boot filesystem
 * supports storing the environment data in a special location, and if so,
 * will invoke filesystem specific logic to retrieve it. This can be overridden
 * by a variable, should the user so desire.
 */
/* ARGSUSED */
static const zfs_ioc_key_t zfs_keys_set_bootenv[] = {
	{"envmap",	DATA_TYPE_STRING,	0},
};

static int
zfs_ioc_set_bootenv(const char *name, nvlist_t *innvl, nvlist_t *outnvl)
{
	char *envmap;
	int error;
	spa_t *spa;

	envmap = fnvlist_lookup_string(innvl, "envmap");
	if ((error = spa_open(name, &spa, FTAG)) != 0)
		return (error);
	spa_vdev_state_enter(spa, SCL_ALL);
	error = vdev_label_write_bootenv(spa->spa_root_vdev, envmap);
	(void) spa_vdev_state_exit(spa, NULL, 0);
	spa_close(spa, FTAG);
	return (error);
}

static const zfs_ioc_key_t zfs_keys_get_bootenv[] = {
	/* no nvl keys */
};

/* ARGSUSED */
static int
zfs_ioc_get_bootenv(const char *name, nvlist_t *innvl, nvlist_t *outnvl)
{
	spa_t *spa;
	int error;

	if ((error = spa_open(name, &spa, FTAG)) != 0)
		return (error);
	spa_vdev_state_enter(spa, SCL_ALL);
	error = vdev_label_read_bootenv(spa->spa_root_vdev, outnvl);
	(void) spa_vdev_state_exit(spa, NULL, 0);
	spa_close(spa, FTAG);
	return (error);
}

/*
 * The dp_config_rwlock must not be held when calling this, because the
 * unmount may need to write out data.
 *
 * This function is best-effort.  Callers must deal gracefully if it
 * remains mounted (or is remounted after this call).
 *
 * Returns 0 if the argument is not a snapshot, or it is not currently a
 * filesystem, or we were able to unmount it.  Returns error code otherwise.
 */
void
zfs_unmount_snap(const char *snapname)
{
	if (strchr(snapname, '@') == NULL)
		return;

	(void) zfsctl_snapshot_unmount((char *)snapname, MNT_FORCE);
}

/* ARGSUSED */
static int
zfs_unmount_snap_cb(const char *snapname, void *arg)
{
	zfs_unmount_snap(snapname);
	return (0);
}

/*
 * When a clone is destroyed, its origin may also need to be destroyed,
 * in which case it must be unmounted.  This routine will do that unmount
 * if necessary.
 */
void
zfs_destroy_unmount_origin(const char *fsname)
{
	int error;
	objset_t *os;
	dsl_dataset_t *ds;

	error = dmu_objset_hold(fsname, FTAG, &os);
	if (error != 0)
		return;
	ds = dmu_objset_ds(os);
	if (dsl_dir_is_clone(ds->ds_dir) && DS_IS_DEFER_DESTROY(ds->ds_prev)) {
		char originname[ZFS_MAX_DATASET_NAME_LEN];
		dsl_dataset_name(ds->ds_prev, originname);
		dmu_objset_rele(os, FTAG);
		zfs_unmount_snap(originname);
	} else {
		dmu_objset_rele(os, FTAG);
	}
}

/*
 * innvl: {
 *     "snaps" -> { snapshot1, snapshot2 }
 *     (optional boolean) "defer"
 * }
 *
 * outnvl: snapshot -> error code (int32)
 */
static const zfs_ioc_key_t zfs_keys_destroy_snaps[] = {
	{"snaps",	DATA_TYPE_NVLIST,	0},
	{"defer",	DATA_TYPE_BOOLEAN,	ZK_OPTIONAL},
};

/* ARGSUSED */
static int
zfs_ioc_destroy_snaps(const char *poolname, nvlist_t *innvl, nvlist_t *outnvl)
{
	int poollen;
	nvlist_t *snaps;
	nvpair_t *pair;
	boolean_t defer;
	spa_t *spa;

	snaps = fnvlist_lookup_nvlist(innvl, "snaps");
	defer = nvlist_exists(innvl, "defer");

	poollen = strlen(poolname);
	for (pair = nvlist_next_nvpair(snaps, NULL); pair != NULL;
	    pair = nvlist_next_nvpair(snaps, pair)) {
		const char *name = nvpair_name(pair);

		/*
		 * The snap must be in the specified pool to prevent the
		 * invalid removal of zvol minors below.
		 */
		if (strncmp(name, poolname, poollen) != 0 ||
		    (name[poollen] != '/' && name[poollen] != '@'))
			return (SET_ERROR(EXDEV));

		zfs_unmount_snap(nvpair_name(pair));
		if (spa_open(name, &spa, FTAG) == 0) {
			zvol_remove_minors(spa, name, B_TRUE);
			spa_close(spa, FTAG);
		}
	}

	return (dsl_destroy_snapshots_nvl(snaps, defer, outnvl));
}

/*
 * Create bookmarks. The bookmark names are of the form <fs>#<bmark>.
 * All bookmarks and snapshots must be in the same pool.
 * dsl_bookmark_create_nvl_validate describes the nvlist schema in more detail.
 *
 * innvl: {
 *     new_bookmark1 -> existing_snapshot,
 *     new_bookmark2 -> existing_bookmark,
 * }
 *
 * outnvl: bookmark -> error code (int32)
 *
 */
static const zfs_ioc_key_t zfs_keys_bookmark[] = {
	{"<bookmark>...",	DATA_TYPE_STRING,	ZK_WILDCARDLIST},
};

/* ARGSUSED */
static int
zfs_ioc_bookmark(const char *poolname, nvlist_t *innvl, nvlist_t *outnvl)
{
	return (dsl_bookmark_create(innvl, outnvl));
}

/*
 * innvl: {
 *     property 1, property 2, ...
 * }
 *
 * outnvl: {
 *     bookmark name 1 -> { property 1, property 2, ... },
 *     bookmark name 2 -> { property 1, property 2, ... }
 * }
 *
 */
static const zfs_ioc_key_t zfs_keys_get_bookmarks[] = {
	{"<property>...", DATA_TYPE_BOOLEAN, ZK_WILDCARDLIST | ZK_OPTIONAL},
};

static int
zfs_ioc_get_bookmarks(const char *fsname, nvlist_t *innvl, nvlist_t *outnvl)
{
	return (dsl_get_bookmarks(fsname, innvl, outnvl));
}

/*
 * innvl is not used.
 *
 * outnvl: {
 *     property 1, property 2, ...
 * }
 *
 */
static const zfs_ioc_key_t zfs_keys_get_bookmark_props[] = {
	/* no nvl keys */
};

/* ARGSUSED */
static int
zfs_ioc_get_bookmark_props(const char *bookmark, nvlist_t *innvl,
    nvlist_t *outnvl)
{
	char fsname[ZFS_MAX_DATASET_NAME_LEN];
	char *bmname;

	bmname = strchr(bookmark, '#');
	if (bmname == NULL)
		return (SET_ERROR(EINVAL));
	bmname++;

	(void) strlcpy(fsname, bookmark, sizeof (fsname));
	*(strchr(fsname, '#')) = '\0';

	return (dsl_get_bookmark_props(fsname, bmname, outnvl));
}

/*
 * innvl: {
 *     bookmark name 1, bookmark name 2
 * }
 *
 * outnvl: bookmark -> error code (int32)
 *
 */
static const zfs_ioc_key_t zfs_keys_destroy_bookmarks[] = {
	{"<bookmark>...",	DATA_TYPE_BOOLEAN,	ZK_WILDCARDLIST},
};

static int
zfs_ioc_destroy_bookmarks(const char *poolname, nvlist_t *innvl,
    nvlist_t *outnvl)
{
	int error, poollen;

	poollen = strlen(poolname);
	for (nvpair_t *pair = nvlist_next_nvpair(innvl, NULL);
	    pair != NULL; pair = nvlist_next_nvpair(innvl, pair)) {
		const char *name = nvpair_name(pair);
		const char *cp = strchr(name, '#');

		/*
		 * The bookmark name must contain an #, and the part after it
		 * must contain only valid characters.
		 */
		if (cp == NULL ||
		    zfs_component_namecheck(cp + 1, NULL, NULL) != 0)
			return (SET_ERROR(EINVAL));

		/*
		 * The bookmark must be in the specified pool.
		 */
		if (strncmp(name, poolname, poollen) != 0 ||
		    (name[poollen] != '/' && name[poollen] != '#'))
			return (SET_ERROR(EXDEV));
	}

	error = dsl_bookmark_destroy(innvl, outnvl);
	return (error);
}

static const zfs_ioc_key_t zfs_keys_channel_program[] = {
	{"program",	DATA_TYPE_STRING,		0},
	{"arg",		DATA_TYPE_ANY,			0},
	{"sync",	DATA_TYPE_BOOLEAN_VALUE,	ZK_OPTIONAL},
	{"instrlimit",	DATA_TYPE_UINT64,		ZK_OPTIONAL},
	{"memlimit",	DATA_TYPE_UINT64,		ZK_OPTIONAL},
};

static int
zfs_ioc_channel_program(const char *poolname, nvlist_t *innvl,
    nvlist_t *outnvl)
{
	char *program;
	uint64_t instrlimit, memlimit;
	boolean_t sync_flag;
	nvpair_t *nvarg = NULL;

	program = fnvlist_lookup_string(innvl, ZCP_ARG_PROGRAM);
	if (0 != nvlist_lookup_boolean_value(innvl, ZCP_ARG_SYNC, &sync_flag)) {
		sync_flag = B_TRUE;
	}
	if (0 != nvlist_lookup_uint64(innvl, ZCP_ARG_INSTRLIMIT, &instrlimit)) {
		instrlimit = ZCP_DEFAULT_INSTRLIMIT;
	}
	if (0 != nvlist_lookup_uint64(innvl, ZCP_ARG_MEMLIMIT, &memlimit)) {
		memlimit = ZCP_DEFAULT_MEMLIMIT;
	}
	nvarg = fnvlist_lookup_nvpair(innvl, ZCP_ARG_ARGLIST);

	if (instrlimit == 0 || instrlimit > zfs_lua_max_instrlimit)
		return (SET_ERROR(EINVAL));
	if (memlimit == 0 || memlimit > zfs_lua_max_memlimit)
		return (SET_ERROR(EINVAL));

	return (zcp_eval(poolname, program, sync_flag, instrlimit, memlimit,
	    nvarg, outnvl));
}

/*
 * innvl: unused
 * outnvl: empty
 */
static const zfs_ioc_key_t zfs_keys_pool_checkpoint[] = {
	/* no nvl keys */
};

/* ARGSUSED */
static int
zfs_ioc_pool_checkpoint(const char *poolname, nvlist_t *innvl, nvlist_t *outnvl)
{
	return (spa_checkpoint(poolname));
}

/*
 * innvl: unused
 * outnvl: empty
 */
static const zfs_ioc_key_t zfs_keys_pool_discard_checkpoint[] = {
	/* no nvl keys */
};

/* ARGSUSED */
static int
zfs_ioc_pool_discard_checkpoint(const char *poolname, nvlist_t *innvl,
    nvlist_t *outnvl)
{
	return (spa_checkpoint_discard(poolname));
}

/*
 * inputs:
 * zc_name		name of dataset to destroy
 * zc_defer_destroy	mark for deferred destroy
 *
 * outputs:		none
 */
static int
zfs_ioc_destroy(zfs_cmd_t *zc)
{
	objset_t *os;
	dmu_objset_type_t ost;
	int err;

	err = dmu_objset_hold(zc->zc_name, FTAG, &os);
	if (err != 0)
		return (err);
	ost = dmu_objset_type(os);
	dmu_objset_rele(os, FTAG);

	if (ost == DMU_OST_ZFS)
		zfs_unmount_snap(zc->zc_name);

	if (strchr(zc->zc_name, '@')) {
		err = dsl_destroy_snapshot(zc->zc_name, zc->zc_defer_destroy);
	} else {
		err = dsl_destroy_head(zc->zc_name);
		if (err == EEXIST) {
			/*
			 * It is possible that the given DS may have
			 * hidden child (%recv) datasets - "leftovers"
			 * resulting from the previously interrupted
			 * 'zfs receive'.
			 *
			 * 6 extra bytes for /%recv
			 */
			char namebuf[ZFS_MAX_DATASET_NAME_LEN + 6];

			if (snprintf(namebuf, sizeof (namebuf), "%s/%s",
			    zc->zc_name, recv_clone_name) >=
			    sizeof (namebuf))
				return (SET_ERROR(EINVAL));

			/*
			 * Try to remove the hidden child (%recv) and after
			 * that try to remove the target dataset.
			 * If the hidden child (%recv) does not exist
			 * the original error (EEXIST) will be returned
			 */
			err = dsl_destroy_head(namebuf);
			if (err == 0)
				err = dsl_destroy_head(zc->zc_name);
			else if (err == ENOENT)
				err = SET_ERROR(EEXIST);
		}
	}

	return (err);
}

/*
 * innvl: {
 *     "initialize_command" -> POOL_INITIALIZE_{CANCEL|START|SUSPEND} (uint64)
 *     "initialize_vdevs": { -> guids to initialize (nvlist)
 *         "vdev_path_1": vdev_guid_1, (uint64),
 *         "vdev_path_2": vdev_guid_2, (uint64),
 *         ...
 *     },
 * }
 *
 * outnvl: {
 *     "initialize_vdevs": { -> initialization errors (nvlist)
 *         "vdev_path_1": errno, see function body for possible errnos (uint64)
 *         "vdev_path_2": errno, ... (uint64)
 *         ...
 *     }
 * }
 *
 * EINVAL is returned for an unknown commands or if any of the provided vdev
 * guids have be specified with a type other than uint64.
 */
static const zfs_ioc_key_t zfs_keys_pool_initialize[] = {
	{ZPOOL_INITIALIZE_COMMAND,	DATA_TYPE_UINT64,	0},
	{ZPOOL_INITIALIZE_VDEVS,	DATA_TYPE_NVLIST,	0}
};

static int
zfs_ioc_pool_initialize(const char *poolname, nvlist_t *innvl, nvlist_t *outnvl)
{
	uint64_t cmd_type;
	if (nvlist_lookup_uint64(innvl, ZPOOL_INITIALIZE_COMMAND,
	    &cmd_type) != 0) {
		return (SET_ERROR(EINVAL));
	}

	if (!(cmd_type == POOL_INITIALIZE_CANCEL ||
	    cmd_type == POOL_INITIALIZE_START ||
	    cmd_type == POOL_INITIALIZE_SUSPEND)) {
		return (SET_ERROR(EINVAL));
	}

	nvlist_t *vdev_guids;
	if (nvlist_lookup_nvlist(innvl, ZPOOL_INITIALIZE_VDEVS,
	    &vdev_guids) != 0) {
		return (SET_ERROR(EINVAL));
	}

	for (nvpair_t *pair = nvlist_next_nvpair(vdev_guids, NULL);
	    pair != NULL; pair = nvlist_next_nvpair(vdev_guids, pair)) {
		uint64_t vdev_guid;
		if (nvpair_value_uint64(pair, &vdev_guid) != 0) {
			return (SET_ERROR(EINVAL));
		}
	}

	spa_t *spa;
	int error = spa_open(poolname, &spa, FTAG);
	if (error != 0)
		return (error);

	nvlist_t *vdev_errlist = fnvlist_alloc();
	int total_errors = spa_vdev_initialize(spa, vdev_guids, cmd_type,
	    vdev_errlist);

	if (fnvlist_size(vdev_errlist) > 0) {
		fnvlist_add_nvlist(outnvl, ZPOOL_INITIALIZE_VDEVS,
		    vdev_errlist);
	}
	fnvlist_free(vdev_errlist);

	spa_close(spa, FTAG);
	return (total_errors > 0 ? EINVAL : 0);
}

/*
 * innvl: {
 *     "trim_command" -> POOL_TRIM_{CANCEL|START|SUSPEND} (uint64)
 *     "trim_vdevs": { -> guids to TRIM (nvlist)
 *         "vdev_path_1": vdev_guid_1, (uint64),
 *         "vdev_path_2": vdev_guid_2, (uint64),
 *         ...
 *     },
 *     "trim_rate" -> Target TRIM rate in bytes/sec.
 *     "trim_secure" -> Set to request a secure TRIM.
 * }
 *
 * outnvl: {
 *     "trim_vdevs": { -> TRIM errors (nvlist)
 *         "vdev_path_1": errno, see function body for possible errnos (uint64)
 *         "vdev_path_2": errno, ... (uint64)
 *         ...
 *     }
 * }
 *
 * EINVAL is returned for an unknown commands or if any of the provided vdev
 * guids have be specified with a type other than uint64.
 */
static const zfs_ioc_key_t zfs_keys_pool_trim[] = {
	{ZPOOL_TRIM_COMMAND,	DATA_TYPE_UINT64,		0},
	{ZPOOL_TRIM_VDEVS,	DATA_TYPE_NVLIST,		0},
	{ZPOOL_TRIM_RATE,	DATA_TYPE_UINT64,		ZK_OPTIONAL},
	{ZPOOL_TRIM_SECURE,	DATA_TYPE_BOOLEAN_VALUE,	ZK_OPTIONAL},
};

static int
zfs_ioc_pool_trim(const char *poolname, nvlist_t *innvl, nvlist_t *outnvl)
{
	uint64_t cmd_type;
	if (nvlist_lookup_uint64(innvl, ZPOOL_TRIM_COMMAND, &cmd_type) != 0)
		return (SET_ERROR(EINVAL));

	if (!(cmd_type == POOL_TRIM_CANCEL ||
	    cmd_type == POOL_TRIM_START ||
	    cmd_type == POOL_TRIM_SUSPEND)) {
		return (SET_ERROR(EINVAL));
	}

	nvlist_t *vdev_guids;
	if (nvlist_lookup_nvlist(innvl, ZPOOL_TRIM_VDEVS, &vdev_guids) != 0)
		return (SET_ERROR(EINVAL));

	for (nvpair_t *pair = nvlist_next_nvpair(vdev_guids, NULL);
	    pair != NULL; pair = nvlist_next_nvpair(vdev_guids, pair)) {
		uint64_t vdev_guid;
		if (nvpair_value_uint64(pair, &vdev_guid) != 0) {
			return (SET_ERROR(EINVAL));
		}
	}

	/* Optional, defaults to maximum rate when not provided */
	uint64_t rate;
	if (nvlist_lookup_uint64(innvl, ZPOOL_TRIM_RATE, &rate) != 0)
		rate = 0;

	/* Optional, defaults to standard TRIM when not provided */
	boolean_t secure;
	if (nvlist_lookup_boolean_value(innvl, ZPOOL_TRIM_SECURE,
	    &secure) != 0) {
		secure = B_FALSE;
	}

	spa_t *spa;
	int error = spa_open(poolname, &spa, FTAG);
	if (error != 0)
		return (error);

	nvlist_t *vdev_errlist = fnvlist_alloc();
	int total_errors = spa_vdev_trim(spa, vdev_guids, cmd_type,
	    rate, !!zfs_trim_metaslab_skip, secure, vdev_errlist);

	if (fnvlist_size(vdev_errlist) > 0)
		fnvlist_add_nvlist(outnvl, ZPOOL_TRIM_VDEVS, vdev_errlist);

	fnvlist_free(vdev_errlist);

	spa_close(spa, FTAG);
	return (total_errors > 0 ? EINVAL : 0);
}

/*
 * This ioctl waits for activity of a particular type to complete. If there is
 * no activity of that type in progress, it returns immediately, and the
 * returned value "waited" is false. If there is activity in progress, and no
 * tag is passed in, the ioctl blocks until all activity of that type is
 * complete, and then returns with "waited" set to true.
 *
 * If a tag is provided, it identifies a particular instance of an activity to
 * wait for. Currently, this is only valid for use with 'initialize', because
 * that is the only activity for which there can be multiple instances running
 * concurrently. In the case of 'initialize', the tag corresponds to the guid of
 * the vdev on which to wait.
 *
 * If a thread waiting in the ioctl receives a signal, the call will return
 * immediately, and the return value will be EINTR.
 *
 * innvl: {
 *     "wait_activity" -> int32_t
 *     (optional) "wait_tag" -> uint64_t
 * }
 *
 * outnvl: "waited" -> boolean_t
 */
static const zfs_ioc_key_t zfs_keys_pool_wait[] = {
	{ZPOOL_WAIT_ACTIVITY,	DATA_TYPE_INT32,		0},
	{ZPOOL_WAIT_TAG,	DATA_TYPE_UINT64,		ZK_OPTIONAL},
};

static int
zfs_ioc_wait(const char *name, nvlist_t *innvl, nvlist_t *outnvl)
{
	int32_t activity;
	uint64_t tag;
	boolean_t waited;
	int error;

	if (nvlist_lookup_int32(innvl, ZPOOL_WAIT_ACTIVITY, &activity) != 0)
		return (EINVAL);

	if (nvlist_lookup_uint64(innvl, ZPOOL_WAIT_TAG, &tag) == 0)
		error = spa_wait_tag(name, activity, tag, &waited);
	else
		error = spa_wait(name, activity, &waited);

	if (error == 0)
		fnvlist_add_boolean_value(outnvl, ZPOOL_WAIT_WAITED, waited);

	return (error);
}

/*
 * This ioctl waits for activity of a particular type to complete. If there is
 * no activity of that type in progress, it returns immediately, and the
 * returned value "waited" is false. If there is activity in progress, and no
 * tag is passed in, the ioctl blocks until all activity of that type is
 * complete, and then returns with "waited" set to true.
 *
 * If a thread waiting in the ioctl receives a signal, the call will return
 * immediately, and the return value will be EINTR.
 *
 * innvl: {
 *     "wait_activity" -> int32_t
 * }
 *
 * outnvl: "waited" -> boolean_t
 */
static const zfs_ioc_key_t zfs_keys_fs_wait[] = {
	{ZFS_WAIT_ACTIVITY,	DATA_TYPE_INT32,		0},
};

static int
zfs_ioc_wait_fs(const char *name, nvlist_t *innvl, nvlist_t *outnvl)
{
	int32_t activity;
	boolean_t waited = B_FALSE;
	int error;
	dsl_pool_t *dp;
	dsl_dir_t *dd;
	dsl_dataset_t *ds;

	if (nvlist_lookup_int32(innvl, ZFS_WAIT_ACTIVITY, &activity) != 0)
		return (SET_ERROR(EINVAL));

	if (activity >= ZFS_WAIT_NUM_ACTIVITIES || activity < 0)
		return (SET_ERROR(EINVAL));

	if ((error = dsl_pool_hold(name, FTAG, &dp)) != 0)
		return (error);

	if ((error = dsl_dataset_hold(dp, name, FTAG, &ds)) != 0) {
		dsl_pool_rele(dp, FTAG);
		return (error);
	}

	dd = ds->ds_dir;
	mutex_enter(&dd->dd_activity_lock);
	dd->dd_activity_waiters++;

	/*
	 * We get a long-hold here so that the dsl_dataset_t and dsl_dir_t
	 * aren't evicted while we're waiting. Normally this is prevented by
	 * holding the pool, but we can't do that while we're waiting since
	 * that would prevent TXGs from syncing out. Some of the functionality
	 * of long-holds (e.g. preventing deletion) is unnecessary for this
	 * case, since we would cancel the waiters before proceeding with a
	 * deletion. An alternative mechanism for keeping the dataset around
	 * could be developed but this is simpler.
	 */
	dsl_dataset_long_hold(ds, FTAG);
	dsl_pool_rele(dp, FTAG);

	error = dsl_dir_wait(dd, ds, activity, &waited);

	dsl_dataset_long_rele(ds, FTAG);
	dd->dd_activity_waiters--;
	if (dd->dd_activity_waiters == 0)
		cv_signal(&dd->dd_activity_cv);
	mutex_exit(&dd->dd_activity_lock);

	dsl_dataset_rele(ds, FTAG);

	if (error == 0)
		fnvlist_add_boolean_value(outnvl, ZFS_WAIT_WAITED, waited);

	return (error);
}

/*
 * fsname is name of dataset to rollback (to most recent snapshot)
 *
 * innvl may contain name of expected target snapshot
 *
 * outnvl: "target" -> name of most recent snapshot
 * }
 */
static const zfs_ioc_key_t zfs_keys_rollback[] = {
	{"target",	DATA_TYPE_STRING,	ZK_OPTIONAL},
};

/* ARGSUSED */
static int
zfs_ioc_rollback(const char *fsname, nvlist_t *innvl, nvlist_t *outnvl)
{
	zfsvfs_t *zfsvfs;
	zvol_state_handle_t *zv;
	char *target = NULL;
	int error;

	(void) nvlist_lookup_string(innvl, "target", &target);
	if (target != NULL) {
		const char *cp = strchr(target, '@');

		/*
		 * The snap name must contain an @, and the part after it must
		 * contain only valid characters.
		 */
		if (cp == NULL ||
		    zfs_component_namecheck(cp + 1, NULL, NULL) != 0)
			return (SET_ERROR(EINVAL));
	}

	if (getzfsvfs(fsname, &zfsvfs) == 0) {
		dsl_dataset_t *ds;

		ds = dmu_objset_ds(zfsvfs->z_os);
		error = zfs_suspend_fs(zfsvfs);
		if (error == 0) {
			int resume_err;

			error = dsl_dataset_rollback(fsname, target, zfsvfs,
			    outnvl);
			resume_err = zfs_resume_fs(zfsvfs, ds);
			error = error ? error : resume_err;
		}
		zfs_vfs_rele(zfsvfs);
	} else if ((zv = zvol_suspend(fsname)) != NULL) {
		error = dsl_dataset_rollback(fsname, target, zvol_tag(zv),
		    outnvl);
		zvol_resume(zv);
	} else {
		error = dsl_dataset_rollback(fsname, target, NULL, outnvl);
	}
	return (error);
}

static int
recursive_unmount(const char *fsname, void *arg)
{
	const char *snapname = arg;
	char *fullname;

	fullname = kmem_asprintf("%s@%s", fsname, snapname);
	zfs_unmount_snap(fullname);
	kmem_strfree(fullname);

	return (0);
}

/*
 *
 * snapname is the snapshot to redact.
 * innvl: {
 *     "bookname" -> (string)
 *         shortname of the redaction bookmark to generate
 *     "snapnv" -> (nvlist, values ignored)
 *         snapshots to redact snapname with respect to
 * }
 *
 * outnvl is unused
 */

/* ARGSUSED */
static const zfs_ioc_key_t zfs_keys_redact[] = {
	{"bookname",		DATA_TYPE_STRING,	0},
	{"snapnv",		DATA_TYPE_NVLIST,	0},
};
static int
zfs_ioc_redact(const char *snapname, nvlist_t *innvl, nvlist_t *outnvl)
{
	nvlist_t *redactnvl = NULL;
	char *redactbook = NULL;

	if (nvlist_lookup_nvlist(innvl, "snapnv", &redactnvl) != 0)
		return (SET_ERROR(EINVAL));
	if (fnvlist_num_pairs(redactnvl) == 0)
		return (SET_ERROR(ENXIO));
	if (nvlist_lookup_string(innvl, "bookname", &redactbook) != 0)
		return (SET_ERROR(EINVAL));

	return (dmu_redact_snap(snapname, redactnvl, redactbook));
}

/*
 * inputs:
 * zc_name	old name of dataset
 * zc_value	new name of dataset
 * zc_cookie	recursive flag (only valid for snapshots)
 *
 * outputs:	none
 */
static int
zfs_ioc_rename(zfs_cmd_t *zc)
{
	objset_t *os;
	dmu_objset_type_t ost;
	boolean_t recursive = zc->zc_cookie & 1;
	char *at;
	int err;

	/* "zfs rename" from and to ...%recv datasets should both fail */
	zc->zc_name[sizeof (zc->zc_name) - 1] = '\0';
	zc->zc_value[sizeof (zc->zc_value) - 1] = '\0';
	if (dataset_namecheck(zc->zc_name, NULL, NULL) != 0 ||
	    dataset_namecheck(zc->zc_value, NULL, NULL) != 0 ||
	    strchr(zc->zc_name, '%') || strchr(zc->zc_value, '%'))
		return (SET_ERROR(EINVAL));

	err = dmu_objset_hold(zc->zc_name, FTAG, &os);
	if (err != 0)
		return (err);
	ost = dmu_objset_type(os);
	dmu_objset_rele(os, FTAG);

	at = strchr(zc->zc_name, '@');
	if (at != NULL) {
		/* snaps must be in same fs */
		int error;

		if (strncmp(zc->zc_name, zc->zc_value, at - zc->zc_name + 1))
			return (SET_ERROR(EXDEV));
		*at = '\0';
		if (ost == DMU_OST_ZFS) {
			error = dmu_objset_find(zc->zc_name,
			    recursive_unmount, at + 1,
			    recursive ? DS_FIND_CHILDREN : 0);
			if (error != 0) {
				*at = '@';
				return (error);
			}
		}
		error = dsl_dataset_rename_snapshot(zc->zc_name,
		    at + 1, strchr(zc->zc_value, '@') + 1, recursive);
		*at = '@';

		return (error);
	} else {
		return (dsl_dir_rename(zc->zc_name, zc->zc_value));
	}
}

static int
zfs_check_settable(const char *dsname, nvpair_t *pair, cred_t *cr)
{
	const char *propname = nvpair_name(pair);
	boolean_t issnap = (strchr(dsname, '@') != NULL);
	zfs_prop_t prop = zfs_name_to_prop(propname);
	uint64_t intval;
	int err;

	if (prop == ZPROP_INVAL) {
		if (zfs_prop_user(propname)) {
			if ((err = zfs_secpolicy_write_perms(dsname,
			    ZFS_DELEG_PERM_USERPROP, cr)))
				return (err);
			return (0);
		}

		if (!issnap && zfs_prop_userquota(propname)) {
			const char *perm = NULL;
			const char *uq_prefix =
			    zfs_userquota_prop_prefixes[ZFS_PROP_USERQUOTA];
			const char *gq_prefix =
			    zfs_userquota_prop_prefixes[ZFS_PROP_GROUPQUOTA];
			const char *uiq_prefix =
			    zfs_userquota_prop_prefixes[ZFS_PROP_USEROBJQUOTA];
			const char *giq_prefix =
			    zfs_userquota_prop_prefixes[ZFS_PROP_GROUPOBJQUOTA];
			const char *pq_prefix =
			    zfs_userquota_prop_prefixes[ZFS_PROP_PROJECTQUOTA];
			const char *piq_prefix = zfs_userquota_prop_prefixes[\
			    ZFS_PROP_PROJECTOBJQUOTA];

			if (strncmp(propname, uq_prefix,
			    strlen(uq_prefix)) == 0) {
				perm = ZFS_DELEG_PERM_USERQUOTA;
			} else if (strncmp(propname, uiq_prefix,
			    strlen(uiq_prefix)) == 0) {
				perm = ZFS_DELEG_PERM_USEROBJQUOTA;
			} else if (strncmp(propname, gq_prefix,
			    strlen(gq_prefix)) == 0) {
				perm = ZFS_DELEG_PERM_GROUPQUOTA;
			} else if (strncmp(propname, giq_prefix,
			    strlen(giq_prefix)) == 0) {
				perm = ZFS_DELEG_PERM_GROUPOBJQUOTA;
			} else if (strncmp(propname, pq_prefix,
			    strlen(pq_prefix)) == 0) {
				perm = ZFS_DELEG_PERM_PROJECTQUOTA;
			} else if (strncmp(propname, piq_prefix,
			    strlen(piq_prefix)) == 0) {
				perm = ZFS_DELEG_PERM_PROJECTOBJQUOTA;
			} else {
				/* {USER|GROUP|PROJECT}USED are read-only */
				return (SET_ERROR(EINVAL));
			}

			if ((err = zfs_secpolicy_write_perms(dsname, perm, cr)))
				return (err);
			return (0);
		}

		return (SET_ERROR(EINVAL));
	}

	if (issnap)
		return (SET_ERROR(EINVAL));

	if (nvpair_type(pair) == DATA_TYPE_NVLIST) {
		/*
		 * dsl_prop_get_all_impl() returns properties in this
		 * format.
		 */
		nvlist_t *attrs;
		VERIFY(nvpair_value_nvlist(pair, &attrs) == 0);
		VERIFY(nvlist_lookup_nvpair(attrs, ZPROP_VALUE,
		    &pair) == 0);
	}

	/*
	 * Check that this value is valid for this pool version
	 */
	switch (prop) {
	case ZFS_PROP_COMPRESSION:
		/*
		 * If the user specified gzip compression, make sure
		 * the SPA supports it. We ignore any errors here since
		 * we'll catch them later.
		 */
		if (nvpair_value_uint64(pair, &intval) == 0) {
			if (intval >= ZIO_COMPRESS_GZIP_1 &&
			    intval <= ZIO_COMPRESS_GZIP_9 &&
			    zfs_earlier_version(dsname,
			    SPA_VERSION_GZIP_COMPRESSION)) {
				return (SET_ERROR(ENOTSUP));
			}

			if (intval == ZIO_COMPRESS_ZLE &&
			    zfs_earlier_version(dsname,
			    SPA_VERSION_ZLE_COMPRESSION))
				return (SET_ERROR(ENOTSUP));

			if (intval == ZIO_COMPRESS_LZ4) {
				spa_t *spa;

				if ((err = spa_open(dsname, &spa, FTAG)) != 0)
					return (err);

				if (!spa_feature_is_enabled(spa,
				    SPA_FEATURE_LZ4_COMPRESS)) {
					spa_close(spa, FTAG);
					return (SET_ERROR(ENOTSUP));
				}
				spa_close(spa, FTAG);
			}

			/*
			 * If this is a bootable dataset then
			 * verify that the compression algorithm
			 * is supported for booting. We must return
			 * something other than ENOTSUP since it
			 * implies a downrev pool version.
			 */
			if (zfs_is_bootfs(dsname) &&
			    !BOOTFS_COMPRESS_VALID(intval)) {
				return (SET_ERROR(ERANGE));
			}
		}
		break;

	case ZFS_PROP_COPIES:
		if (zfs_earlier_version(dsname, SPA_VERSION_DITTO_BLOCKS))
			return (SET_ERROR(ENOTSUP));
		break;

	case ZFS_PROP_VOLBLOCKSIZE:
	case ZFS_PROP_RECORDSIZE:
		/* Record sizes above 128k need the feature to be enabled */
		if (nvpair_value_uint64(pair, &intval) == 0 &&
		    intval > SPA_OLD_MAXBLOCKSIZE) {
			spa_t *spa;

			/*
			 * We don't allow setting the property above 1MB,
			 * unless the tunable has been changed.
			 */
			if (intval > zfs_max_recordsize ||
			    intval > SPA_MAXBLOCKSIZE)
				return (SET_ERROR(ERANGE));

			if ((err = spa_open(dsname, &spa, FTAG)) != 0)
				return (err);

			if (!spa_feature_is_enabled(spa,
			    SPA_FEATURE_LARGE_BLOCKS)) {
				spa_close(spa, FTAG);
				return (SET_ERROR(ENOTSUP));
			}
			spa_close(spa, FTAG);
		}
		break;

	case ZFS_PROP_DNODESIZE:
		/* Dnode sizes above 512 need the feature to be enabled */
		if (nvpair_value_uint64(pair, &intval) == 0 &&
		    intval != ZFS_DNSIZE_LEGACY) {
			spa_t *spa;

			/*
			 * If this is a bootable dataset then
			 * we don't allow large (>512B) dnodes,
			 * because GRUB doesn't support them.
			 */
			if (zfs_is_bootfs(dsname) &&
			    intval != ZFS_DNSIZE_LEGACY) {
				return (SET_ERROR(EDOM));
			}

			if ((err = spa_open(dsname, &spa, FTAG)) != 0)
				return (err);

			if (!spa_feature_is_enabled(spa,
			    SPA_FEATURE_LARGE_DNODE)) {
				spa_close(spa, FTAG);
				return (SET_ERROR(ENOTSUP));
			}
			spa_close(spa, FTAG);
		}
		break;

	case ZFS_PROP_SPECIAL_SMALL_BLOCKS:
		/*
		 * This property could require the allocation classes
		 * feature to be active for setting, however we allow
		 * it so that tests of settable properties succeed.
		 * The CLI will issue a warning in this case.
		 */
		break;

	case ZFS_PROP_SHARESMB:
		if (zpl_earlier_version(dsname, ZPL_VERSION_FUID))
			return (SET_ERROR(ENOTSUP));
		break;

	case ZFS_PROP_ACLINHERIT:
		if (nvpair_type(pair) == DATA_TYPE_UINT64 &&
		    nvpair_value_uint64(pair, &intval) == 0) {
			if (intval == ZFS_ACL_PASSTHROUGH_X &&
			    zfs_earlier_version(dsname,
			    SPA_VERSION_PASSTHROUGH_X))
				return (SET_ERROR(ENOTSUP));
		}
		break;
	case ZFS_PROP_CHECKSUM:
	case ZFS_PROP_DEDUP:
	{
		spa_feature_t feature;
		spa_t *spa;
		int err;

		/* dedup feature version checks */
		if (prop == ZFS_PROP_DEDUP &&
		    zfs_earlier_version(dsname, SPA_VERSION_DEDUP))
			return (SET_ERROR(ENOTSUP));

		if (nvpair_type(pair) == DATA_TYPE_UINT64 &&
		    nvpair_value_uint64(pair, &intval) == 0) {
			/* check prop value is enabled in features */
			feature = zio_checksum_to_feature(
			    intval & ZIO_CHECKSUM_MASK);
			if (feature == SPA_FEATURE_NONE)
				break;

			if ((err = spa_open(dsname, &spa, FTAG)) != 0)
				return (err);

			if (!spa_feature_is_enabled(spa, feature)) {
				spa_close(spa, FTAG);
				return (SET_ERROR(ENOTSUP));
			}
			spa_close(spa, FTAG);
		}
		break;
	}

	default:
		break;
	}

	return (zfs_secpolicy_setprop(dsname, prop, pair, CRED()));
}

/*
 * Removes properties from the given props list that fail permission checks
 * needed to clear them and to restore them in case of a receive error. For each
 * property, make sure we have both set and inherit permissions.
 *
 * Returns the first error encountered if any permission checks fail. If the
 * caller provides a non-NULL errlist, it also gives the complete list of names
 * of all the properties that failed a permission check along with the
 * corresponding error numbers. The caller is responsible for freeing the
 * returned errlist.
 *
 * If every property checks out successfully, zero is returned and the list
 * pointed at by errlist is NULL.
 */
static int
zfs_check_clearable(char *dataset, nvlist_t *props, nvlist_t **errlist)
{
	zfs_cmd_t *zc;
	nvpair_t *pair, *next_pair;
	nvlist_t *errors;
	int err, rv = 0;

	if (props == NULL)
		return (0);

	VERIFY(nvlist_alloc(&errors, NV_UNIQUE_NAME, KM_SLEEP) == 0);

	zc = kmem_alloc(sizeof (zfs_cmd_t), KM_SLEEP);
	(void) strlcpy(zc->zc_name, dataset, sizeof (zc->zc_name));
	pair = nvlist_next_nvpair(props, NULL);
	while (pair != NULL) {
		next_pair = nvlist_next_nvpair(props, pair);

		(void) strlcpy(zc->zc_value, nvpair_name(pair),
		    sizeof (zc->zc_value));
		if ((err = zfs_check_settable(dataset, pair, CRED())) != 0 ||
		    (err = zfs_secpolicy_inherit_prop(zc, NULL, CRED())) != 0) {
			VERIFY(nvlist_remove_nvpair(props, pair) == 0);
			VERIFY(nvlist_add_int32(errors,
			    zc->zc_value, err) == 0);
		}
		pair = next_pair;
	}
	kmem_free(zc, sizeof (zfs_cmd_t));

	if ((pair = nvlist_next_nvpair(errors, NULL)) == NULL) {
		nvlist_free(errors);
		errors = NULL;
	} else {
		VERIFY(nvpair_value_int32(pair, &rv) == 0);
	}

	if (errlist == NULL)
		nvlist_free(errors);
	else
		*errlist = errors;

	return (rv);
}

static boolean_t
propval_equals(nvpair_t *p1, nvpair_t *p2)
{
	if (nvpair_type(p1) == DATA_TYPE_NVLIST) {
		/* dsl_prop_get_all_impl() format */
		nvlist_t *attrs;
		VERIFY(nvpair_value_nvlist(p1, &attrs) == 0);
		VERIFY(nvlist_lookup_nvpair(attrs, ZPROP_VALUE,
		    &p1) == 0);
	}

	if (nvpair_type(p2) == DATA_TYPE_NVLIST) {
		nvlist_t *attrs;
		VERIFY(nvpair_value_nvlist(p2, &attrs) == 0);
		VERIFY(nvlist_lookup_nvpair(attrs, ZPROP_VALUE,
		    &p2) == 0);
	}

	if (nvpair_type(p1) != nvpair_type(p2))
		return (B_FALSE);

	if (nvpair_type(p1) == DATA_TYPE_STRING) {
		char *valstr1, *valstr2;

		VERIFY(nvpair_value_string(p1, (char **)&valstr1) == 0);
		VERIFY(nvpair_value_string(p2, (char **)&valstr2) == 0);
		return (strcmp(valstr1, valstr2) == 0);
	} else {
		uint64_t intval1, intval2;

		VERIFY(nvpair_value_uint64(p1, &intval1) == 0);
		VERIFY(nvpair_value_uint64(p2, &intval2) == 0);
		return (intval1 == intval2);
	}
}

/*
 * Remove properties from props if they are not going to change (as determined
 * by comparison with origprops). Remove them from origprops as well, since we
 * do not need to clear or restore properties that won't change.
 */
static void
props_reduce(nvlist_t *props, nvlist_t *origprops)
{
	nvpair_t *pair, *next_pair;

	if (origprops == NULL)
		return; /* all props need to be received */

	pair = nvlist_next_nvpair(props, NULL);
	while (pair != NULL) {
		const char *propname = nvpair_name(pair);
		nvpair_t *match;

		next_pair = nvlist_next_nvpair(props, pair);

		if ((nvlist_lookup_nvpair(origprops, propname,
		    &match) != 0) || !propval_equals(pair, match))
			goto next; /* need to set received value */

		/* don't clear the existing received value */
		(void) nvlist_remove_nvpair(origprops, match);
		/* don't bother receiving the property */
		(void) nvlist_remove_nvpair(props, pair);
next:
		pair = next_pair;
	}
}

/*
 * Extract properties that cannot be set PRIOR to the receipt of a dataset.
 * For example, refquota cannot be set until after the receipt of a dataset,
 * because in replication streams, an older/earlier snapshot may exceed the
 * refquota.  We want to receive the older/earlier snapshot, but setting
 * refquota pre-receipt will set the dsl's ACTUAL quota, which will prevent
 * the older/earlier snapshot from being received (with EDQUOT).
 *
 * The ZFS test "zfs_receive_011_pos" demonstrates such a scenario.
 *
 * libzfs will need to be judicious handling errors encountered by props
 * extracted by this function.
 */
static nvlist_t *
extract_delay_props(nvlist_t *props)
{
	nvlist_t *delayprops;
	nvpair_t *nvp, *tmp;
	static const zfs_prop_t delayable[] = {
		ZFS_PROP_REFQUOTA,
		ZFS_PROP_KEYLOCATION,
		0
	};
	int i;

	VERIFY(nvlist_alloc(&delayprops, NV_UNIQUE_NAME, KM_SLEEP) == 0);

	for (nvp = nvlist_next_nvpair(props, NULL); nvp != NULL;
	    nvp = nvlist_next_nvpair(props, nvp)) {
		/*
		 * strcmp() is safe because zfs_prop_to_name() always returns
		 * a bounded string.
		 */
		for (i = 0; delayable[i] != 0; i++) {
			if (strcmp(zfs_prop_to_name(delayable[i]),
			    nvpair_name(nvp)) == 0) {
				break;
			}
		}
		if (delayable[i] != 0) {
			tmp = nvlist_prev_nvpair(props, nvp);
			VERIFY(nvlist_add_nvpair(delayprops, nvp) == 0);
			VERIFY(nvlist_remove_nvpair(props, nvp) == 0);
			nvp = tmp;
		}
	}

	if (nvlist_empty(delayprops)) {
		nvlist_free(delayprops);
		delayprops = NULL;
	}
	return (delayprops);
}

static void
zfs_allow_log_destroy(void *arg)
{
	char *poolname = arg;

	if (poolname != NULL)
		kmem_strfree(poolname);
}

#ifdef	ZFS_DEBUG
static boolean_t zfs_ioc_recv_inject_err;
#endif

/*
 * nvlist 'errors' is always allocated. It will contain descriptions of
 * encountered errors, if any. It's the callers responsibility to free.
 */
static int
zfs_ioc_recv_impl(char *tofs, char *tosnap, char *origin, nvlist_t *recvprops,
    nvlist_t *localprops, nvlist_t *hidden_args, boolean_t force,
    boolean_t resumable, boolean_t illumos, int input_fd,
    dmu_replay_record_t *begin_record, uint64_t *read_bytes,
    uint64_t *errflags, nvlist_t **errors)
{
	dmu_recv_cookie_t drc;
	int error = 0;
	int props_error = 0;
	offset_t off, noff;
	nvlist_t *local_delayprops = NULL;
	nvlist_t *recv_delayprops = NULL;
	nvlist_t *origprops = NULL; /* existing properties */
	nvlist_t *origrecvd = NULL; /* existing received properties */
	boolean_t first_recvd_props = B_FALSE;
	boolean_t tofs_was_redacted;
	zfs_file_t *input_fp;

	*read_bytes = 0;
	*errflags = 0;
	*errors = fnvlist_alloc();
	off = 0;

	if ((error = zfs_file_get(input_fd, &input_fp)))
		return (error);

	noff = off = zfs_file_off(input_fp);
	error = dmu_recv_begin(tofs, tosnap, begin_record, force,
	    resumable, illumos, localprops, hidden_args, origin, &drc,
	    input_fp, &off);
	if (error != 0)
		goto out;
	tofs_was_redacted = dsl_get_redacted(drc.drc_ds);

	/*
	 * Set properties before we receive the stream so that they are applied
	 * to the new data. Note that we must call dmu_recv_stream() if
	 * dmu_recv_begin() succeeds.
	 */
	if (recvprops != NULL && !drc.drc_newfs) {
		if (spa_version(dsl_dataset_get_spa(drc.drc_ds)) >=
		    SPA_VERSION_RECVD_PROPS &&
		    !dsl_prop_get_hasrecvd(tofs))
			first_recvd_props = B_TRUE;

		/*
		 * If new received properties are supplied, they are to
		 * completely replace the existing received properties,
		 * so stash away the existing ones.
		 */
		if (dsl_prop_get_received(tofs, &origrecvd) == 0) {
			nvlist_t *errlist = NULL;
			/*
			 * Don't bother writing a property if its value won't
			 * change (and avoid the unnecessary security checks).
			 *
			 * The first receive after SPA_VERSION_RECVD_PROPS is a
			 * special case where we blow away all local properties
			 * regardless.
			 */
			if (!first_recvd_props)
				props_reduce(recvprops, origrecvd);
			if (zfs_check_clearable(tofs, origrecvd, &errlist) != 0)
				(void) nvlist_merge(*errors, errlist, 0);
			nvlist_free(errlist);

			if (clear_received_props(tofs, origrecvd,
			    first_recvd_props ? NULL : recvprops) != 0)
				*errflags |= ZPROP_ERR_NOCLEAR;
		} else {
			*errflags |= ZPROP_ERR_NOCLEAR;
		}
	}

	/*
	 * Stash away existing properties so we can restore them on error unless
	 * we're doing the first receive after SPA_VERSION_RECVD_PROPS, in which
	 * case "origrecvd" will take care of that.
	 */
	if (localprops != NULL && !drc.drc_newfs && !first_recvd_props) {
		objset_t *os;
		if (dmu_objset_hold(tofs, FTAG, &os) == 0) {
			if (dsl_prop_get_all(os, &origprops) != 0) {
				*errflags |= ZPROP_ERR_NOCLEAR;
			}
			dmu_objset_rele(os, FTAG);
		} else {
			*errflags |= ZPROP_ERR_NOCLEAR;
		}
	}

	if (recvprops != NULL) {
		props_error = dsl_prop_set_hasrecvd(tofs);

		if (props_error == 0) {
			recv_delayprops = extract_delay_props(recvprops);
			(void) zfs_set_prop_nvlist(tofs, ZPROP_SRC_RECEIVED,
			    recvprops, *errors);
		}
	}

	if (localprops != NULL) {
		nvlist_t *oprops = fnvlist_alloc();
		nvlist_t *xprops = fnvlist_alloc();
		nvpair_t *nvp = NULL;

		while ((nvp = nvlist_next_nvpair(localprops, nvp)) != NULL) {
			if (nvpair_type(nvp) == DATA_TYPE_BOOLEAN) {
				/* -x property */
				const char *name = nvpair_name(nvp);
				zfs_prop_t prop = zfs_name_to_prop(name);
				if (prop != ZPROP_INVAL) {
					if (!zfs_prop_inheritable(prop))
						continue;
				} else if (!zfs_prop_user(name))
					continue;
				fnvlist_add_boolean(xprops, name);
			} else {
				/* -o property=value */
				fnvlist_add_nvpair(oprops, nvp);
			}
		}

		local_delayprops = extract_delay_props(oprops);
		(void) zfs_set_prop_nvlist(tofs, ZPROP_SRC_LOCAL,
		    oprops, *errors);
		(void) zfs_set_prop_nvlist(tofs, ZPROP_SRC_INHERITED,
		    xprops, *errors);

		nvlist_free(oprops);
		nvlist_free(xprops);
	}

	error = dmu_recv_stream(&drc, &off);

	if (error == 0) {
		zfsvfs_t *zfsvfs = NULL;
		zvol_state_handle_t *zv = NULL;

		if (getzfsvfs(tofs, &zfsvfs) == 0) {
			/* online recv */
			dsl_dataset_t *ds;
			int end_err;
			boolean_t stream_is_redacted = DMU_GET_FEATUREFLAGS(
			    begin_record->drr_u.drr_begin.
			    drr_versioninfo) & DMU_BACKUP_FEATURE_REDACTED;

			ds = dmu_objset_ds(zfsvfs->z_os);
			error = zfs_suspend_fs(zfsvfs);
			/*
			 * If the suspend fails, then the recv_end will
			 * likely also fail, and clean up after itself.
			 */
			end_err = dmu_recv_end(&drc, zfsvfs);
			/*
			 * If the dataset was not redacted, but we received a
			 * redacted stream onto it, we need to unmount the
			 * dataset.  Otherwise, resume the filesystem.
			 */
			if (error == 0 && !drc.drc_newfs &&
			    stream_is_redacted && !tofs_was_redacted) {
				error = zfs_end_fs(zfsvfs, ds);
			} else if (error == 0) {
				error = zfs_resume_fs(zfsvfs, ds);
			}
			error = error ? error : end_err;
			zfs_vfs_rele(zfsvfs);
		} else if ((zv = zvol_suspend(tofs)) != NULL) {
			error = dmu_recv_end(&drc, zvol_tag(zv));
			zvol_resume(zv);
		} else {
			error = dmu_recv_end(&drc, NULL);
		}

		/* Set delayed properties now, after we're done receiving. */
		if (recv_delayprops != NULL && error == 0) {
			(void) zfs_set_prop_nvlist(tofs, ZPROP_SRC_RECEIVED,
			    recv_delayprops, *errors);
		}
		if (local_delayprops != NULL && error == 0) {
			(void) zfs_set_prop_nvlist(tofs, ZPROP_SRC_LOCAL,
			    local_delayprops, *errors);
		}
	}

	/*
	 * Merge delayed props back in with initial props, in case
	 * we're DEBUG and zfs_ioc_recv_inject_err is set (which means
	 * we have to make sure clear_received_props() includes
	 * the delayed properties).
	 *
	 * Since zfs_ioc_recv_inject_err is only in DEBUG kernels,
	 * using ASSERT() will be just like a VERIFY.
	 */
	if (recv_delayprops != NULL) {
		ASSERT(nvlist_merge(recvprops, recv_delayprops, 0) == 0);
		nvlist_free(recv_delayprops);
	}
	if (local_delayprops != NULL) {
		ASSERT(nvlist_merge(localprops, local_delayprops, 0) == 0);
		nvlist_free(local_delayprops);
	}
	*read_bytes = off - noff;

#ifdef	ZFS_DEBUG
	if (zfs_ioc_recv_inject_err) {
		zfs_ioc_recv_inject_err = B_FALSE;
		error = 1;
	}
#endif

	/*
	 * On error, restore the original props.
	 */
	if (error != 0 && recvprops != NULL && !drc.drc_newfs) {
		if (clear_received_props(tofs, recvprops, NULL) != 0) {
			/*
			 * We failed to clear the received properties.
			 * Since we may have left a $recvd value on the
			 * system, we can't clear the $hasrecvd flag.
			 */
			*errflags |= ZPROP_ERR_NORESTORE;
		} else if (first_recvd_props) {
			dsl_prop_unset_hasrecvd(tofs);
		}

		if (origrecvd == NULL && !drc.drc_newfs) {
			/* We failed to stash the original properties. */
			*errflags |= ZPROP_ERR_NORESTORE;
		}

		/*
		 * dsl_props_set() will not convert RECEIVED to LOCAL on or
		 * after SPA_VERSION_RECVD_PROPS, so we need to specify LOCAL
		 * explicitly if we're restoring local properties cleared in the
		 * first new-style receive.
		 */
		if (origrecvd != NULL &&
		    zfs_set_prop_nvlist(tofs, (first_recvd_props ?
		    ZPROP_SRC_LOCAL : ZPROP_SRC_RECEIVED),
		    origrecvd, NULL) != 0) {
			/*
			 * We stashed the original properties but failed to
			 * restore them.
			 */
			*errflags |= ZPROP_ERR_NORESTORE;
		}
	}
	if (error != 0 && localprops != NULL && !drc.drc_newfs &&
	    !first_recvd_props) {
		nvlist_t *setprops;
		nvlist_t *inheritprops;
		nvpair_t *nvp;

		if (origprops == NULL) {
			/* We failed to stash the original properties. */
			*errflags |= ZPROP_ERR_NORESTORE;
			goto out;
		}

		/* Restore original props */
		setprops = fnvlist_alloc();
		inheritprops = fnvlist_alloc();
		nvp = NULL;
		while ((nvp = nvlist_next_nvpair(localprops, nvp)) != NULL) {
			const char *name = nvpair_name(nvp);
			const char *source;
			nvlist_t *attrs;

			if (!nvlist_exists(origprops, name)) {
				/*
				 * Property was not present or was explicitly
				 * inherited before the receive, restore this.
				 */
				fnvlist_add_boolean(inheritprops, name);
				continue;
			}
			attrs = fnvlist_lookup_nvlist(origprops, name);
			source = fnvlist_lookup_string(attrs, ZPROP_SOURCE);

			/* Skip received properties */
			if (strcmp(source, ZPROP_SOURCE_VAL_RECVD) == 0)
				continue;

			if (strcmp(source, tofs) == 0) {
				/* Property was locally set */
				fnvlist_add_nvlist(setprops, name, attrs);
			} else {
				/* Property was implicitly inherited */
				fnvlist_add_boolean(inheritprops, name);
			}
		}

		if (zfs_set_prop_nvlist(tofs, ZPROP_SRC_LOCAL, setprops,
		    NULL) != 0)
			*errflags |= ZPROP_ERR_NORESTORE;
		if (zfs_set_prop_nvlist(tofs, ZPROP_SRC_INHERITED, inheritprops,
		    NULL) != 0)
			*errflags |= ZPROP_ERR_NORESTORE;

		nvlist_free(setprops);
		nvlist_free(inheritprops);
	}
out:
	zfs_file_put(input_fd);
	nvlist_free(origrecvd);
	nvlist_free(origprops);

	if (error == 0)
		error = props_error;

	return (error);
}

/*
 * inputs:
 * zc_name		name of containing filesystem (unused)
 * zc_nvlist_src{_size}	nvlist of properties to apply
 * zc_nvlist_conf{_size}	nvlist of properties to exclude
 *			(DATA_TYPE_BOOLEAN) and override (everything else)
 * zc_value		name of snapshot to create
 * zc_string		name of clone origin (if DRR_FLAG_CLONE)
 * zc_cookie		file descriptor to recv from
 * zc_begin_record	the BEGIN record of the stream (not byteswapped)
 * zc_guid		force flag
 *
 * outputs:
 * zc_cookie		number of bytes read
 * zc_obj		zprop_errflags_t
 * zc_nvlist_dst{_size} error for each unapplied received property
 */
static int
zfs_ioc_recv(zfs_cmd_t *zc)
{
	dmu_replay_record_t begin_record;
	nvlist_t *errors = NULL;
	nvlist_t *recvdprops = NULL;
	nvlist_t *localprops = NULL;
	char *origin = NULL;
	char *tosnap;
	char tofs[ZFS_MAX_DATASET_NAME_LEN];
	int error = 0;

	if (dataset_namecheck(zc->zc_value, NULL, NULL) != 0 ||
	    strchr(zc->zc_value, '@') == NULL ||
	    strchr(zc->zc_value, '%'))
		return (SET_ERROR(EINVAL));

	(void) strlcpy(tofs, zc->zc_value, sizeof (tofs));
	tosnap = strchr(tofs, '@');
	*tosnap++ = '\0';

	if (zc->zc_nvlist_src != 0 &&
	    (error = get_nvlist(zc->zc_nvlist_src, zc->zc_nvlist_src_size,
	    zc->zc_iflags, &recvdprops)) != 0)
		return (error);

	if (zc->zc_nvlist_conf != 0 &&
	    (error = get_nvlist(zc->zc_nvlist_conf, zc->zc_nvlist_conf_size,
	    zc->zc_iflags, &localprops)) != 0)
		return (error);

	if (zc->zc_string[0])
		origin = zc->zc_string;

	begin_record.drr_type = DRR_BEGIN;
	begin_record.drr_payloadlen = 0;
	begin_record.drr_u.drr_begin = zc->zc_begin_record;

	error = zfs_ioc_recv_impl(tofs, tosnap, origin, recvdprops, localprops,
	    NULL, zc->zc_guid, B_FALSE, B_FALSE, zc->zc_cookie, &begin_record,
	    &zc->zc_cookie, &zc->zc_obj, &errors);
	nvlist_free(recvdprops);
	nvlist_free(localprops);

	/*
	 * Now that all props, initial and delayed, are set, report the prop
	 * errors to the caller.
	 */
	if (zc->zc_nvlist_dst_size != 0 && errors != NULL &&
	    (nvlist_smush(errors, zc->zc_nvlist_dst_size) != 0 ||
	    put_nvlist(zc, errors) != 0)) {
		/*
		 * Caller made zc->zc_nvlist_dst less than the minimum expected
		 * size or supplied an invalid address.
		 */
		error = SET_ERROR(EINVAL);
	}

	nvlist_free(errors);

	return (error);
}

/*
 * innvl: {
 *     "snapname" -> full name of the snapshot to create
 *     (optional) "props" -> received properties to set (nvlist)
 *     (optional) "localprops" -> override and exclude properties (nvlist)
 *     (optional) "origin" -> name of clone origin (DRR_FLAG_CLONE)
 *     "begin_record" -> non-byteswapped dmu_replay_record_t
 *     "input_fd" -> file descriptor to read stream from (int32)
 *     (optional) "force" -> force flag (value ignored)
 *     (optional) "resumable" -> resumable flag (value ignored)
 *     (optional) "cleanup_fd" -> unused
 *     (optional) "action_handle" -> unused
 *     (optional) "hidden_args" -> { "wkeydata" -> value }
 * }
 *
 * outnvl: {
 *     "read_bytes" -> number of bytes read
 *     "error_flags" -> zprop_errflags_t
 *     "errors" -> error for each unapplied received property (nvlist)
 * }
 */
static const zfs_ioc_key_t zfs_keys_recv_new[] = {
	{"snapname",		DATA_TYPE_STRING,	0},
	{"props",		DATA_TYPE_NVLIST,	ZK_OPTIONAL},
	{"localprops",		DATA_TYPE_NVLIST,	ZK_OPTIONAL},
	{"origin",		DATA_TYPE_STRING,	ZK_OPTIONAL},
	{"begin_record",	DATA_TYPE_BYTE_ARRAY,	0},
	{"input_fd",		DATA_TYPE_INT32,	0},
	{"force",		DATA_TYPE_BOOLEAN,	ZK_OPTIONAL},
	{"resumable",		DATA_TYPE_BOOLEAN,	ZK_OPTIONAL},
	{"cleanup_fd",		DATA_TYPE_INT32,	ZK_OPTIONAL},
	{"action_handle",	DATA_TYPE_UINT64,	ZK_OPTIONAL},
	{"hidden_args",		DATA_TYPE_NVLIST,	ZK_OPTIONAL},
	{"illumos",		DATA_TYPE_BOOLEAN,	ZK_OPTIONAL},
};

static int
zfs_ioc_recv_new(const char *fsname, nvlist_t *innvl, nvlist_t *outnvl)
{
	dmu_replay_record_t *begin_record;
	uint_t begin_record_size;
	nvlist_t *errors = NULL;
	nvlist_t *recvprops = NULL;
	nvlist_t *localprops = NULL;
	nvlist_t *hidden_args = NULL;
	char *snapname;
	char *origin = NULL;
	char *tosnap;
	char tofs[ZFS_MAX_DATASET_NAME_LEN];
	boolean_t force;
	boolean_t resumable;
	boolean_t illumos;
	uint64_t read_bytes = 0;
	uint64_t errflags = 0;
	int input_fd = -1;
	int error;

	snapname = fnvlist_lookup_string(innvl, "snapname");

	if (dataset_namecheck(snapname, NULL, NULL) != 0 ||
	    strchr(snapname, '@') == NULL ||
	    strchr(snapname, '%'))
		return (SET_ERROR(EINVAL));

	(void) strlcpy(tofs, snapname, sizeof (tofs));
	tosnap = strchr(tofs, '@');
	*tosnap++ = '\0';

	error = nvlist_lookup_string(innvl, "origin", &origin);
	if (error && error != ENOENT)
		return (error);

	error = nvlist_lookup_byte_array(innvl, "begin_record",
	    (uchar_t **)&begin_record, &begin_record_size);
	if (error != 0 || begin_record_size != sizeof (*begin_record))
		return (SET_ERROR(EINVAL));

	input_fd = fnvlist_lookup_int32(innvl, "input_fd");

	force = nvlist_exists(innvl, "force");
	resumable = nvlist_exists(innvl, "resumable");
	illumos = nvlist_exists(innvl, "illumos");
	/* we still use "props" here for backwards compatibility */
	error = nvlist_lookup_nvlist(innvl, "props", &recvprops);
	if (error && error != ENOENT)
		return (error);

	error = nvlist_lookup_nvlist(innvl, "localprops", &localprops);
	if (error && error != ENOENT)
		return (error);

	error = nvlist_lookup_nvlist(innvl, ZPOOL_HIDDEN_ARGS, &hidden_args);
	if (error && error != ENOENT)
		return (error);

	error = zfs_ioc_recv_impl(tofs, tosnap, origin, recvprops, localprops,
	    hidden_args, force, resumable, illumos, input_fd, begin_record,
	    &read_bytes, &errflags, &errors);

	fnvlist_add_uint64(outnvl, "read_bytes", read_bytes);
	fnvlist_add_uint64(outnvl, "error_flags", errflags);
	fnvlist_add_nvlist(outnvl, "errors", errors);

	nvlist_free(errors);
	nvlist_free(recvprops);
	nvlist_free(localprops);

	return (error);
}

typedef struct dump_bytes_io {
	zfs_file_t	*dbi_fp;
	caddr_t		dbi_buf;
	int		dbi_len;
	int		dbi_err;
} dump_bytes_io_t;

static void
dump_bytes_cb(void *arg)
{
	dump_bytes_io_t *dbi = (dump_bytes_io_t *)arg;
	zfs_file_t *fp;
	caddr_t buf;

	fp = dbi->dbi_fp;
	buf = dbi->dbi_buf;

	dbi->dbi_err = zfs_file_write(fp, buf, dbi->dbi_len, NULL);
}

static int
dump_bytes(objset_t *os, void *buf, int len, void *arg)
{
	dump_bytes_io_t dbi;

	dbi.dbi_fp = arg;
	dbi.dbi_buf = buf;
	dbi.dbi_len = len;

#if defined(HAVE_LARGE_STACKS)
	dump_bytes_cb(&dbi);
#else
	/*
	 * The vn_rdwr() call is performed in a taskq to ensure that there is
	 * always enough stack space to write safely to the target filesystem.
	 * The ZIO_TYPE_FREE threads are used because there can be a lot of
	 * them and they are used in vdev_file.c for a similar purpose.
	 */
	spa_taskq_dispatch_sync(dmu_objset_spa(os), ZIO_TYPE_FREE,
	    ZIO_TASKQ_ISSUE, dump_bytes_cb, &dbi, TQ_SLEEP);
#endif /* HAVE_LARGE_STACKS */

	return (dbi.dbi_err);
}

/*
 * inputs:
 * zc_name	name of snapshot to send
 * zc_cookie	file descriptor to send stream to
 * zc_obj	fromorigin flag (mutually exclusive with zc_fromobj)
 * zc_sendobj	objsetid of snapshot to send
 * zc_fromobj	objsetid of incremental fromsnap (may be zero)
 * zc_guid	if set, estimate size of stream only.  zc_cookie is ignored.
 *		output size in zc_objset_type.
 * zc_flags	lzc_send_flags
 *
 * outputs:
 * zc_objset_type	estimated size, if zc_guid is set
 *
 * NOTE: This is no longer the preferred interface, any new functionality
 *	  should be added to zfs_ioc_send_new() instead.
 */
static int
zfs_ioc_send(zfs_cmd_t *zc)
{
	int error;
	offset_t off;
	boolean_t estimate = (zc->zc_guid != 0);
	boolean_t embedok = (zc->zc_flags & 0x1);
	boolean_t large_block_ok = (zc->zc_flags & 0x2);
	boolean_t compressok = (zc->zc_flags & 0x4);
	boolean_t rawok = (zc->zc_flags & 0x8);
	boolean_t savedok = (zc->zc_flags & 0x10);

	if (zc->zc_obj != 0) {
		dsl_pool_t *dp;
		dsl_dataset_t *tosnap;

		error = dsl_pool_hold(zc->zc_name, FTAG, &dp);
		if (error != 0)
			return (error);

		error = dsl_dataset_hold_obj(dp, zc->zc_sendobj, FTAG, &tosnap);
		if (error != 0) {
			dsl_pool_rele(dp, FTAG);
			return (error);
		}

		if (dsl_dir_is_clone(tosnap->ds_dir))
			zc->zc_fromobj =
			    dsl_dir_phys(tosnap->ds_dir)->dd_origin_obj;
		dsl_dataset_rele(tosnap, FTAG);
		dsl_pool_rele(dp, FTAG);
	}

	if (estimate) {
		dsl_pool_t *dp;
		dsl_dataset_t *tosnap;
		dsl_dataset_t *fromsnap = NULL;

		error = dsl_pool_hold(zc->zc_name, FTAG, &dp);
		if (error != 0)
			return (error);

		error = dsl_dataset_hold_obj(dp, zc->zc_sendobj,
		    FTAG, &tosnap);
		if (error != 0) {
			dsl_pool_rele(dp, FTAG);
			return (error);
		}

		if (zc->zc_fromobj != 0) {
			error = dsl_dataset_hold_obj(dp, zc->zc_fromobj,
			    FTAG, &fromsnap);
			if (error != 0) {
				dsl_dataset_rele(tosnap, FTAG);
				dsl_pool_rele(dp, FTAG);
				return (error);
			}
		}

		error = dmu_send_estimate_fast(tosnap, fromsnap, NULL,
		    compressok || rawok, savedok, &zc->zc_objset_type);

		if (fromsnap != NULL)
			dsl_dataset_rele(fromsnap, FTAG);
		dsl_dataset_rele(tosnap, FTAG);
		dsl_pool_rele(dp, FTAG);
	} else {
		zfs_file_t *fp;
		dmu_send_outparams_t out = {0};

		if ((error = zfs_file_get(zc->zc_cookie, &fp)))
			return (error);

		off = zfs_file_off(fp);
		out.dso_outfunc = dump_bytes;
		out.dso_arg = fp;
		out.dso_dryrun = B_FALSE;
		error = dmu_send_obj(zc->zc_name, zc->zc_sendobj,
		    zc->zc_fromobj, embedok, large_block_ok, compressok,
		    rawok, savedok, zc->zc_cookie, &off, &out);

		zfs_file_put(zc->zc_cookie);
	}
	return (error);
}

/*
 * inputs:
 * zc_name		name of snapshot on which to report progress
 * zc_cookie		file descriptor of send stream
 *
 * outputs:
 * zc_cookie		number of bytes written in send stream thus far
 * zc_objset_type	logical size of data traversed by send thus far
 */
static int
zfs_ioc_send_progress(zfs_cmd_t *zc)
{
	dsl_pool_t *dp;
	dsl_dataset_t *ds;
	dmu_sendstatus_t *dsp = NULL;
	int error;

	error = dsl_pool_hold(zc->zc_name, FTAG, &dp);
	if (error != 0)
		return (error);

	error = dsl_dataset_hold(dp, zc->zc_name, FTAG, &ds);
	if (error != 0) {
		dsl_pool_rele(dp, FTAG);
		return (error);
	}

	mutex_enter(&ds->ds_sendstream_lock);

	/*
	 * Iterate over all the send streams currently active on this dataset.
	 * If there's one which matches the specified file descriptor _and_ the
	 * stream was started by the current process, return the progress of
	 * that stream.
	 */

	for (dsp = list_head(&ds->ds_sendstreams); dsp != NULL;
	    dsp = list_next(&ds->ds_sendstreams, dsp)) {
		if (dsp->dss_outfd == zc->zc_cookie &&
		    zfs_proc_is_caller(dsp->dss_proc))
			break;
	}

	if (dsp != NULL) {
		zc->zc_cookie = atomic_cas_64((volatile uint64_t *)dsp->dss_off,
		    0, 0);
		/* This is the closest thing we have to atomic_read_64. */
		zc->zc_objset_type = atomic_cas_64(&dsp->dss_blocks, 0, 0);
	} else {
		error = SET_ERROR(ENOENT);
	}

	mutex_exit(&ds->ds_sendstream_lock);
	dsl_dataset_rele(ds, FTAG);
	dsl_pool_rele(dp, FTAG);
	return (error);
}

static int
zfs_ioc_inject_fault(zfs_cmd_t *zc)
{
	int id, error;

	error = zio_inject_fault(zc->zc_name, (int)zc->zc_guid, &id,
	    &zc->zc_inject_record);

	if (error == 0)
		zc->zc_guid = (uint64_t)id;

	return (error);
}

static int
zfs_ioc_clear_fault(zfs_cmd_t *zc)
{
	return (zio_clear_fault((int)zc->zc_guid));
}

static int
zfs_ioc_inject_list_next(zfs_cmd_t *zc)
{
	int id = (int)zc->zc_guid;
	int error;

	error = zio_inject_list_next(&id, zc->zc_name, sizeof (zc->zc_name),
	    &zc->zc_inject_record);

	zc->zc_guid = id;

	return (error);
}

static int
zfs_ioc_error_log(zfs_cmd_t *zc)
{
	spa_t *spa;
	int error;
	size_t count = (size_t)zc->zc_nvlist_dst_size;

	if ((error = spa_open(zc->zc_name, &spa, FTAG)) != 0)
		return (error);

	error = spa_get_errlog(spa, (void *)(uintptr_t)zc->zc_nvlist_dst,
	    &count);
	if (error == 0)
		zc->zc_nvlist_dst_size = count;
	else
		zc->zc_nvlist_dst_size = spa_get_errlog_size(spa);

	spa_close(spa, FTAG);

	return (error);
}

static int
zfs_ioc_clear(zfs_cmd_t *zc)
{
	spa_t *spa;
	vdev_t *vd;
	int error;

	/*
	 * On zpool clear we also fix up missing slogs
	 */
	mutex_enter(&spa_namespace_lock);
	spa = spa_lookup(zc->zc_name);
	if (spa == NULL) {
		mutex_exit(&spa_namespace_lock);
		return (SET_ERROR(EIO));
	}
	if (spa_get_log_state(spa) == SPA_LOG_MISSING) {
		/* we need to let spa_open/spa_load clear the chains */
		spa_set_log_state(spa, SPA_LOG_CLEAR);
	}
	spa->spa_last_open_failed = 0;
	mutex_exit(&spa_namespace_lock);

	if (zc->zc_cookie & ZPOOL_NO_REWIND) {
		error = spa_open(zc->zc_name, &spa, FTAG);
	} else {
		nvlist_t *policy;
		nvlist_t *config = NULL;

		if (zc->zc_nvlist_src == 0)
			return (SET_ERROR(EINVAL));

		if ((error = get_nvlist(zc->zc_nvlist_src,
		    zc->zc_nvlist_src_size, zc->zc_iflags, &policy)) == 0) {
			error = spa_open_rewind(zc->zc_name, &spa, FTAG,
			    policy, &config);
			if (config != NULL) {
				int err;

				if ((err = put_nvlist(zc, config)) != 0)
					error = err;
				nvlist_free(config);
			}
			nvlist_free(policy);
		}
	}

	if (error != 0)
		return (error);

	/*
	 * If multihost is enabled, resuming I/O is unsafe as another
	 * host may have imported the pool.
	 */
	if (spa_multihost(spa) && spa_suspended(spa))
		return (SET_ERROR(EINVAL));

	spa_vdev_state_enter(spa, SCL_NONE);

	if (zc->zc_guid == 0) {
		vd = NULL;
	} else {
		vd = spa_lookup_by_guid(spa, zc->zc_guid, B_TRUE);
		if (vd == NULL) {
			error = SET_ERROR(ENODEV);
			(void) spa_vdev_state_exit(spa, NULL, error);
			spa_close(spa, FTAG);
			return (error);
		}
	}

	vdev_clear(spa, vd);

	(void) spa_vdev_state_exit(spa, spa_suspended(spa) ?
	    NULL : spa->spa_root_vdev, 0);

	/*
	 * Resume any suspended I/Os.
	 */
	if (zio_resume(spa) != 0)
		error = SET_ERROR(EIO);

	spa_close(spa, FTAG);

	return (error);
}

/*
 * Reopen all the vdevs associated with the pool.
 *
 * innvl: {
 *  "scrub_restart" -> when true and scrub is running, allow to restart
 *              scrub as the side effect of the reopen (boolean).
 * }
 *
 * outnvl is unused
 */
static const zfs_ioc_key_t zfs_keys_pool_reopen[] = {
	{"scrub_restart",	DATA_TYPE_BOOLEAN_VALUE,	ZK_OPTIONAL},
};

/* ARGSUSED */
static int
zfs_ioc_pool_reopen(const char *pool, nvlist_t *innvl, nvlist_t *outnvl)
{
	spa_t *spa;
	int error;
	boolean_t rc, scrub_restart = B_TRUE;

	if (innvl) {
		error = nvlist_lookup_boolean_value(innvl,
		    "scrub_restart", &rc);
		if (error == 0)
			scrub_restart = rc;
	}

	error = spa_open(pool, &spa, FTAG);
	if (error != 0)
		return (error);

	spa_vdev_state_enter(spa, SCL_NONE);

	/*
	 * If the scrub_restart flag is B_FALSE and a scrub is already
	 * in progress then set spa_scrub_reopen flag to B_TRUE so that
	 * we don't restart the scrub as a side effect of the reopen.
	 * Otherwise, let vdev_open() decided if a resilver is required.
	 */

	spa->spa_scrub_reopen = (!scrub_restart &&
	    dsl_scan_scrubbing(spa->spa_dsl_pool));
	vdev_reopen(spa->spa_root_vdev);
	spa->spa_scrub_reopen = B_FALSE;

	(void) spa_vdev_state_exit(spa, NULL, 0);
	spa_close(spa, FTAG);
	return (0);
}

/*
 * inputs:
 * zc_name	name of filesystem
 *
 * outputs:
 * zc_string	name of conflicting snapshot, if there is one
 */
static int
zfs_ioc_promote(zfs_cmd_t *zc)
{
	dsl_pool_t *dp;
	dsl_dataset_t *ds, *ods;
	char origin[ZFS_MAX_DATASET_NAME_LEN];
	char *cp;
	int error;

	zc->zc_name[sizeof (zc->zc_name) - 1] = '\0';
	if (dataset_namecheck(zc->zc_name, NULL, NULL) != 0 ||
	    strchr(zc->zc_name, '%'))
		return (SET_ERROR(EINVAL));

	error = dsl_pool_hold(zc->zc_name, FTAG, &dp);
	if (error != 0)
		return (error);

	error = dsl_dataset_hold(dp, zc->zc_name, FTAG, &ds);
	if (error != 0) {
		dsl_pool_rele(dp, FTAG);
		return (error);
	}

	if (!dsl_dir_is_clone(ds->ds_dir)) {
		dsl_dataset_rele(ds, FTAG);
		dsl_pool_rele(dp, FTAG);
		return (SET_ERROR(EINVAL));
	}

	error = dsl_dataset_hold_obj(dp,
	    dsl_dir_phys(ds->ds_dir)->dd_origin_obj, FTAG, &ods);
	if (error != 0) {
		dsl_dataset_rele(ds, FTAG);
		dsl_pool_rele(dp, FTAG);
		return (error);
	}

	dsl_dataset_name(ods, origin);
	dsl_dataset_rele(ods, FTAG);
	dsl_dataset_rele(ds, FTAG);
	dsl_pool_rele(dp, FTAG);

	/*
	 * We don't need to unmount *all* the origin fs's snapshots, but
	 * it's easier.
	 */
	cp = strchr(origin, '@');
	if (cp)
		*cp = '\0';
	(void) dmu_objset_find(origin,
	    zfs_unmount_snap_cb, NULL, DS_FIND_SNAPSHOTS);
	return (dsl_dataset_promote(zc->zc_name, zc->zc_string));
}

/*
 * Retrieve a single {user|group|project}{used|quota}@... property.
 *
 * inputs:
 * zc_name	name of filesystem
 * zc_objset_type zfs_userquota_prop_t
 * zc_value	domain name (eg. "S-1-234-567-89")
 * zc_guid	RID/UID/GID
 *
 * outputs:
 * zc_cookie	property value
 */
static int
zfs_ioc_userspace_one(zfs_cmd_t *zc)
{
	zfsvfs_t *zfsvfs;
	int error;

	if (zc->zc_objset_type >= ZFS_NUM_USERQUOTA_PROPS)
		return (SET_ERROR(EINVAL));

	error = zfsvfs_hold(zc->zc_name, FTAG, &zfsvfs, B_FALSE);
	if (error != 0)
		return (error);

	error = zfs_userspace_one(zfsvfs,
	    zc->zc_objset_type, zc->zc_value, zc->zc_guid, &zc->zc_cookie);
	zfsvfs_rele(zfsvfs, FTAG);

	return (error);
}

/*
 * inputs:
 * zc_name		name of filesystem
 * zc_cookie		zap cursor
 * zc_objset_type	zfs_userquota_prop_t
 * zc_nvlist_dst[_size] buffer to fill (not really an nvlist)
 *
 * outputs:
 * zc_nvlist_dst[_size]	data buffer (array of zfs_useracct_t)
 * zc_cookie	zap cursor
 */
static int
zfs_ioc_userspace_many(zfs_cmd_t *zc)
{
	zfsvfs_t *zfsvfs;
	int bufsize = zc->zc_nvlist_dst_size;

	if (bufsize <= 0)
		return (SET_ERROR(ENOMEM));

	int error = zfsvfs_hold(zc->zc_name, FTAG, &zfsvfs, B_FALSE);
	if (error != 0)
		return (error);

	void *buf = vmem_alloc(bufsize, KM_SLEEP);

	error = zfs_userspace_many(zfsvfs, zc->zc_objset_type, &zc->zc_cookie,
	    buf, &zc->zc_nvlist_dst_size);

	if (error == 0) {
		error = xcopyout(buf,
		    (void *)(uintptr_t)zc->zc_nvlist_dst,
		    zc->zc_nvlist_dst_size);
	}
	vmem_free(buf, bufsize);
	zfsvfs_rele(zfsvfs, FTAG);

	return (error);
}

/*
 * inputs:
 * zc_name		name of filesystem
 *
 * outputs:
 * none
 */
static int
zfs_ioc_userspace_upgrade(zfs_cmd_t *zc)
{
	objset_t *os;
	int error = 0;
	zfsvfs_t *zfsvfs;

	if (getzfsvfs(zc->zc_name, &zfsvfs) == 0) {
		if (!dmu_objset_userused_enabled(zfsvfs->z_os)) {
			/*
			 * If userused is not enabled, it may be because the
			 * objset needs to be closed & reopened (to grow the
			 * objset_phys_t).  Suspend/resume the fs will do that.
			 */
			dsl_dataset_t *ds, *newds;

			ds = dmu_objset_ds(zfsvfs->z_os);
			error = zfs_suspend_fs(zfsvfs);
			if (error == 0) {
				dmu_objset_refresh_ownership(ds, &newds,
				    B_TRUE, zfsvfs);
				error = zfs_resume_fs(zfsvfs, newds);
			}
		}
		if (error == 0)
			error = dmu_objset_userspace_upgrade(zfsvfs->z_os);
		zfs_vfs_rele(zfsvfs);
	} else {
		/* XXX kind of reading contents without owning */
		error = dmu_objset_hold_flags(zc->zc_name, B_TRUE, FTAG, &os);
		if (error != 0)
			return (error);

		error = dmu_objset_userspace_upgrade(os);
		dmu_objset_rele_flags(os, B_TRUE, FTAG);
	}

	return (error);
}

/*
 * inputs:
 * zc_name		name of filesystem
 *
 * outputs:
 * none
 */
static int
zfs_ioc_id_quota_upgrade(zfs_cmd_t *zc)
{
	objset_t *os;
	int error;

	error = dmu_objset_hold_flags(zc->zc_name, B_TRUE, FTAG, &os);
	if (error != 0)
		return (error);

	if (dmu_objset_userobjspace_upgradable(os) ||
	    dmu_objset_projectquota_upgradable(os)) {
		mutex_enter(&os->os_upgrade_lock);
		if (os->os_upgrade_id == 0) {
			/* clear potential error code and retry */
			os->os_upgrade_status = 0;
			mutex_exit(&os->os_upgrade_lock);

			dmu_objset_id_quota_upgrade(os);
		} else {
			mutex_exit(&os->os_upgrade_lock);
		}

		dsl_pool_rele(dmu_objset_pool(os), FTAG);

		taskq_wait_id(os->os_spa->spa_upgrade_taskq, os->os_upgrade_id);
		error = os->os_upgrade_status;
	} else {
		dsl_pool_rele(dmu_objset_pool(os), FTAG);
	}

	dsl_dataset_rele_flags(dmu_objset_ds(os), DS_HOLD_FLAG_DECRYPT, FTAG);

	return (error);
}

static int
zfs_ioc_share(zfs_cmd_t *zc)
{
	return (SET_ERROR(ENOSYS));
}

ace_t full_access[] = {
	{(uid_t)-1, ACE_ALL_PERMS, ACE_EVERYONE, 0}
};

/*
 * inputs:
 * zc_name		name of containing filesystem
 * zc_obj		object # beyond which we want next in-use object #
 *
 * outputs:
 * zc_obj		next in-use object #
 */
static int
zfs_ioc_next_obj(zfs_cmd_t *zc)
{
	objset_t *os = NULL;
	int error;

	error = dmu_objset_hold(zc->zc_name, FTAG, &os);
	if (error != 0)
		return (error);

	error = dmu_object_next(os, &zc->zc_obj, B_FALSE, 0);

	dmu_objset_rele(os, FTAG);
	return (error);
}

/*
 * inputs:
 * zc_name		name of filesystem
 * zc_value		prefix name for snapshot
 * zc_cleanup_fd	cleanup-on-exit file descriptor for calling process
 *
 * outputs:
 * zc_value		short name of new snapshot
 */
static int
zfs_ioc_tmp_snapshot(zfs_cmd_t *zc)
{
	char *snap_name;
	char *hold_name;
	int error;
	minor_t minor;

	error = zfs_onexit_fd_hold(zc->zc_cleanup_fd, &minor);
	if (error != 0)
		return (error);

	snap_name = kmem_asprintf("%s-%016llx", zc->zc_value,
	    (u_longlong_t)ddi_get_lbolt64());
	hold_name = kmem_asprintf("%%%s", zc->zc_value);

	error = dsl_dataset_snapshot_tmp(zc->zc_name, snap_name, minor,
	    hold_name);
	if (error == 0)
		(void) strlcpy(zc->zc_value, snap_name,
		    sizeof (zc->zc_value));
	kmem_strfree(snap_name);
	kmem_strfree(hold_name);
	zfs_onexit_fd_rele(zc->zc_cleanup_fd);
	return (error);
}

/*
 * inputs:
 * zc_name		name of "to" snapshot
 * zc_value		name of "from" snapshot
 * zc_cookie		file descriptor to write diff data on
 *
 * outputs:
 * dmu_diff_record_t's to the file descriptor
 */
static int
zfs_ioc_diff(zfs_cmd_t *zc)
{
	zfs_file_t *fp;
	offset_t off;
	int error;

	if ((error = zfs_file_get(zc->zc_cookie, &fp)))
		return (error);

	off = zfs_file_off(fp);
	error = dmu_diff(zc->zc_name, zc->zc_value, fp, &off);

	zfs_file_put(zc->zc_cookie);

	return (error);
}

static int
zfs_ioc_smb_acl(zfs_cmd_t *zc)
{
	return (SET_ERROR(ENOTSUP));
}

/*
 * innvl: {
 *     "holds" -> { snapname -> holdname (string), ... }
 *     (optional) "cleanup_fd" -> fd (int32)
 * }
 *
 * outnvl: {
 *     snapname -> error value (int32)
 *     ...
 * }
 */
static const zfs_ioc_key_t zfs_keys_hold[] = {
	{"holds",		DATA_TYPE_NVLIST,	0},
	{"cleanup_fd",		DATA_TYPE_INT32,	ZK_OPTIONAL},
};

/* ARGSUSED */
static int
zfs_ioc_hold(const char *pool, nvlist_t *args, nvlist_t *errlist)
{
	nvpair_t *pair;
	nvlist_t *holds;
	int cleanup_fd = -1;
	int error;
	minor_t minor = 0;

	holds = fnvlist_lookup_nvlist(args, "holds");

	/* make sure the user didn't pass us any invalid (empty) tags */
	for (pair = nvlist_next_nvpair(holds, NULL); pair != NULL;
	    pair = nvlist_next_nvpair(holds, pair)) {
		char *htag;

		error = nvpair_value_string(pair, &htag);
		if (error != 0)
			return (SET_ERROR(error));

		if (strlen(htag) == 0)
			return (SET_ERROR(EINVAL));
	}

	if (nvlist_lookup_int32(args, "cleanup_fd", &cleanup_fd) == 0) {
		error = zfs_onexit_fd_hold(cleanup_fd, &minor);
		if (error != 0)
			return (SET_ERROR(error));
	}

	error = dsl_dataset_user_hold(holds, minor, errlist);
	if (minor != 0)
		zfs_onexit_fd_rele(cleanup_fd);
	return (SET_ERROR(error));
}

/*
 * innvl is not used.
 *
 * outnvl: {
 *    holdname -> time added (uint64 seconds since epoch)
 *    ...
 * }
 */
static const zfs_ioc_key_t zfs_keys_get_holds[] = {
	/* no nvl keys */
};

/* ARGSUSED */
static int
zfs_ioc_get_holds(const char *snapname, nvlist_t *args, nvlist_t *outnvl)
{
	return (dsl_dataset_get_holds(snapname, outnvl));
}

/*
 * innvl: {
 *     snapname -> { holdname, ... }
 *     ...
 * }
 *
 * outnvl: {
 *     snapname -> error value (int32)
 *     ...
 * }
 */
static const zfs_ioc_key_t zfs_keys_release[] = {
	{"<snapname>...",	DATA_TYPE_NVLIST,	ZK_WILDCARDLIST},
};

/* ARGSUSED */
static int
zfs_ioc_release(const char *pool, nvlist_t *holds, nvlist_t *errlist)
{
	return (dsl_dataset_user_release(holds, errlist));
}

/*
 * inputs:
 * zc_guid		flags (ZEVENT_NONBLOCK)
 * zc_cleanup_fd	zevent file descriptor
 *
 * outputs:
 * zc_nvlist_dst	next nvlist event
 * zc_cookie		dropped events since last get
 */
static int
zfs_ioc_events_next(zfs_cmd_t *zc)
{
	zfs_zevent_t *ze;
	nvlist_t *event = NULL;
	minor_t minor;
	uint64_t dropped = 0;
	int error;

	error = zfs_zevent_fd_hold(zc->zc_cleanup_fd, &minor, &ze);
	if (error != 0)
		return (error);

	do {
		error = zfs_zevent_next(ze, &event,
		    &zc->zc_nvlist_dst_size, &dropped);
		if (event != NULL) {
			zc->zc_cookie = dropped;
			error = put_nvlist(zc, event);
			nvlist_free(event);
		}

		if (zc->zc_guid & ZEVENT_NONBLOCK)
			break;

		if ((error == 0) || (error != ENOENT))
			break;

		error = zfs_zevent_wait(ze);
		if (error != 0)
			break;
	} while (1);

	zfs_zevent_fd_rele(zc->zc_cleanup_fd);

	return (error);
}

/*
 * outputs:
 * zc_cookie		cleared events count
 */
static int
zfs_ioc_events_clear(zfs_cmd_t *zc)
{
	int count;

	zfs_zevent_drain_all(&count);
	zc->zc_cookie = count;

	return (0);
}

/*
 * inputs:
 * zc_guid		eid | ZEVENT_SEEK_START | ZEVENT_SEEK_END
 * zc_cleanup		zevent file descriptor
 */
static int
zfs_ioc_events_seek(zfs_cmd_t *zc)
{
	zfs_zevent_t *ze;
	minor_t minor;
	int error;

	error = zfs_zevent_fd_hold(zc->zc_cleanup_fd, &minor, &ze);
	if (error != 0)
		return (error);

	error = zfs_zevent_seek(ze, zc->zc_guid);
	zfs_zevent_fd_rele(zc->zc_cleanup_fd);

	return (error);
}

/*
 * inputs:
 * zc_name		name of later filesystem or snapshot
 * zc_value		full name of old snapshot or bookmark
 *
 * outputs:
 * zc_cookie		space in bytes
 * zc_objset_type	compressed space in bytes
 * zc_perm_action	uncompressed space in bytes
 */
static int
zfs_ioc_space_written(zfs_cmd_t *zc)
{
	int error;
	dsl_pool_t *dp;
	dsl_dataset_t *new;

	error = dsl_pool_hold(zc->zc_name, FTAG, &dp);
	if (error != 0)
		return (error);
	error = dsl_dataset_hold(dp, zc->zc_name, FTAG, &new);
	if (error != 0) {
		dsl_pool_rele(dp, FTAG);
		return (error);
	}
	if (strchr(zc->zc_value, '#') != NULL) {
		zfs_bookmark_phys_t bmp;
		error = dsl_bookmark_lookup(dp, zc->zc_value,
		    new, &bmp);
		if (error == 0) {
			error = dsl_dataset_space_written_bookmark(&bmp, new,
			    &zc->zc_cookie,
			    &zc->zc_objset_type, &zc->zc_perm_action);
		}
	} else {
		dsl_dataset_t *old;
		error = dsl_dataset_hold(dp, zc->zc_value, FTAG, &old);

		if (error == 0) {
			error = dsl_dataset_space_written(old, new,
			    &zc->zc_cookie,
			    &zc->zc_objset_type, &zc->zc_perm_action);
			dsl_dataset_rele(old, FTAG);
		}
	}
	dsl_dataset_rele(new, FTAG);
	dsl_pool_rele(dp, FTAG);
	return (error);
}

/*
 * innvl: {
 *     "firstsnap" -> snapshot name
 * }
 *
 * outnvl: {
 *     "used" -> space in bytes
 *     "compressed" -> compressed space in bytes
 *     "uncompressed" -> uncompressed space in bytes
 * }
 */
static const zfs_ioc_key_t zfs_keys_space_snaps[] = {
	{"firstsnap",	DATA_TYPE_STRING,	0},
};

static int
zfs_ioc_space_snaps(const char *lastsnap, nvlist_t *innvl, nvlist_t *outnvl)
{
	int error;
	dsl_pool_t *dp;
	dsl_dataset_t *new, *old;
	char *firstsnap;
	uint64_t used, comp, uncomp;

	firstsnap = fnvlist_lookup_string(innvl, "firstsnap");

	error = dsl_pool_hold(lastsnap, FTAG, &dp);
	if (error != 0)
		return (error);

	error = dsl_dataset_hold(dp, lastsnap, FTAG, &new);
	if (error == 0 && !new->ds_is_snapshot) {
		dsl_dataset_rele(new, FTAG);
		error = SET_ERROR(EINVAL);
	}
	if (error != 0) {
		dsl_pool_rele(dp, FTAG);
		return (error);
	}
	error = dsl_dataset_hold(dp, firstsnap, FTAG, &old);
	if (error == 0 && !old->ds_is_snapshot) {
		dsl_dataset_rele(old, FTAG);
		error = SET_ERROR(EINVAL);
	}
	if (error != 0) {
		dsl_dataset_rele(new, FTAG);
		dsl_pool_rele(dp, FTAG);
		return (error);
	}

	error = dsl_dataset_space_wouldfree(old, new, &used, &comp, &uncomp);
	dsl_dataset_rele(old, FTAG);
	dsl_dataset_rele(new, FTAG);
	dsl_pool_rele(dp, FTAG);
	fnvlist_add_uint64(outnvl, "used", used);
	fnvlist_add_uint64(outnvl, "compressed", comp);
	fnvlist_add_uint64(outnvl, "uncompressed", uncomp);
	return (error);
}

/*
 * innvl: {
 *     "fd" -> file descriptor to write stream to (int32)
 *     (optional) "fromsnap" -> full snap name to send an incremental from
 *     (optional) "largeblockok" -> (value ignored)
 *         indicates that blocks > 128KB are permitted
 *     (optional) "embedok" -> (value ignored)
 *         presence indicates DRR_WRITE_EMBEDDED records are permitted
 *     (optional) "compressok" -> (value ignored)
 *         presence indicates compressed DRR_WRITE records are permitted
 *     (optional) "rawok" -> (value ignored)
 *         presence indicates raw encrypted records should be used.
 *     (optional) "savedok" -> (value ignored)
 *         presence indicates we should send a partially received snapshot
 *     (optional) "resume_object" and "resume_offset" -> (uint64)
 *         if present, resume send stream from specified object and offset.
 *     (optional) "redactbook" -> (string)
 *         if present, use this bookmark's redaction list to generate a redacted
 *         send stream
 * }
 *
 * outnvl is unused
 */
static const zfs_ioc_key_t zfs_keys_send_new[] = {
	{"fd",			DATA_TYPE_INT32,	0},
	{"fromsnap",		DATA_TYPE_STRING,	ZK_OPTIONAL},
	{"largeblockok",	DATA_TYPE_BOOLEAN,	ZK_OPTIONAL},
	{"embedok",		DATA_TYPE_BOOLEAN,	ZK_OPTIONAL},
	{"compressok",		DATA_TYPE_BOOLEAN,	ZK_OPTIONAL},
	{"rawok",		DATA_TYPE_BOOLEAN,	ZK_OPTIONAL},
	{"savedok",		DATA_TYPE_BOOLEAN,	ZK_OPTIONAL},
	{"resume_object",	DATA_TYPE_UINT64,	ZK_OPTIONAL},
	{"resume_offset",	DATA_TYPE_UINT64,	ZK_OPTIONAL},
	{"redactbook",		DATA_TYPE_STRING,	ZK_OPTIONAL},
};

/* ARGSUSED */
static int
zfs_ioc_send_new(const char *snapname, nvlist_t *innvl, nvlist_t *outnvl)
{
	int error;
	offset_t off;
	char *fromname = NULL;
	int fd;
	zfs_file_t *fp;
	boolean_t largeblockok;
	boolean_t embedok;
	boolean_t compressok;
	boolean_t rawok;
	boolean_t savedok;
	uint64_t resumeobj = 0;
	uint64_t resumeoff = 0;
	char *redactbook = NULL;

	fd = fnvlist_lookup_int32(innvl, "fd");

	(void) nvlist_lookup_string(innvl, "fromsnap", &fromname);

	largeblockok = nvlist_exists(innvl, "largeblockok");
	embedok = nvlist_exists(innvl, "embedok");
	compressok = nvlist_exists(innvl, "compressok");
	rawok = nvlist_exists(innvl, "rawok");
	savedok = nvlist_exists(innvl, "savedok");

	(void) nvlist_lookup_uint64(innvl, "resume_object", &resumeobj);
	(void) nvlist_lookup_uint64(innvl, "resume_offset", &resumeoff);

	(void) nvlist_lookup_string(innvl, "redactbook", &redactbook);

	if ((error = zfs_file_get(fd, &fp)))
		return (error);

	off = zfs_file_off(fp);

	dmu_send_outparams_t out = {0};
	out.dso_outfunc = dump_bytes;
	out.dso_arg = fp;
	out.dso_dryrun = B_FALSE;
	error = dmu_send(snapname, fromname, embedok, largeblockok,
	    compressok, rawok, savedok, resumeobj, resumeoff,
	    redactbook, fd, &off, &out);

	zfs_file_put(fd);
	return (error);
}

/* ARGSUSED */
static int
send_space_sum(objset_t *os, void *buf, int len, void *arg)
{
	uint64_t *size = arg;
	*size += len;
	return (0);
}

/*
 * Determine approximately how large a zfs send stream will be -- the number
 * of bytes that will be written to the fd supplied to zfs_ioc_send_new().
 *
 * innvl: {
 *     (optional) "from" -> full snap or bookmark name to send an incremental
 *                          from
 *     (optional) "largeblockok" -> (value ignored)
 *         indicates that blocks > 128KB are permitted
 *     (optional) "embedok" -> (value ignored)
 *         presence indicates DRR_WRITE_EMBEDDED records are permitted
 *     (optional) "compressok" -> (value ignored)
 *         presence indicates compressed DRR_WRITE records are permitted
 *	(optional) "rawok" -> (value ignored)
 *         presence indicates raw encrypted records should be used.
 *     (optional) "fd" -> file descriptor to use as a cookie for progress
 *         tracking (int32)
 * }
 *
 * outnvl: {
 *     "space" -> bytes of space (uint64)
 * }
 */
static const zfs_ioc_key_t zfs_keys_send_space[] = {
	{"from",		DATA_TYPE_STRING,	ZK_OPTIONAL},
	{"fromsnap",		DATA_TYPE_STRING,	ZK_OPTIONAL},
	{"largeblockok",	DATA_TYPE_BOOLEAN,	ZK_OPTIONAL},
	{"embedok",		DATA_TYPE_BOOLEAN,	ZK_OPTIONAL},
	{"compressok",		DATA_TYPE_BOOLEAN,	ZK_OPTIONAL},
	{"rawok",		DATA_TYPE_BOOLEAN,	ZK_OPTIONAL},
	{"fd",			DATA_TYPE_INT32,	ZK_OPTIONAL},
	{"redactbook",		DATA_TYPE_STRING,	ZK_OPTIONAL},
	{"resumeobj",			DATA_TYPE_UINT64,	ZK_OPTIONAL},
	{"resumeoff",			DATA_TYPE_UINT64,	ZK_OPTIONAL},
	{"bytes",			DATA_TYPE_UINT64,	ZK_OPTIONAL},
};

static int
zfs_ioc_send_space(const char *snapname, nvlist_t *innvl, nvlist_t *outnvl)
{
	dsl_pool_t *dp;
	dsl_dataset_t *tosnap;
	dsl_dataset_t *fromsnap = NULL;
	int error;
	char *fromname = NULL;
	char *redactlist_book = NULL;
	boolean_t largeblockok;
	boolean_t embedok;
	boolean_t compressok;
	boolean_t rawok;
	boolean_t savedok;
	uint64_t space = 0;
	boolean_t full_estimate = B_FALSE;
	uint64_t resumeobj = 0;
	uint64_t resumeoff = 0;
	uint64_t resume_bytes = 0;
	int32_t fd = -1;
	zfs_bookmark_phys_t zbm = {0};

	error = dsl_pool_hold(snapname, FTAG, &dp);
	if (error != 0)
		return (error);

	error = dsl_dataset_hold(dp, snapname, FTAG, &tosnap);
	if (error != 0) {
		dsl_pool_rele(dp, FTAG);
		return (error);
	}
	(void) nvlist_lookup_int32(innvl, "fd", &fd);

	largeblockok = nvlist_exists(innvl, "largeblockok");
	embedok = nvlist_exists(innvl, "embedok");
	compressok = nvlist_exists(innvl, "compressok");
	rawok = nvlist_exists(innvl, "rawok");
	savedok = nvlist_exists(innvl, "savedok");
	boolean_t from = (nvlist_lookup_string(innvl, "from", &fromname) == 0);
	boolean_t altbook = (nvlist_lookup_string(innvl, "redactbook",
	    &redactlist_book) == 0);

	(void) nvlist_lookup_uint64(innvl, "resume_object", &resumeobj);
	(void) nvlist_lookup_uint64(innvl, "resume_offset", &resumeoff);
	(void) nvlist_lookup_uint64(innvl, "bytes", &resume_bytes);

	if (altbook) {
		full_estimate = B_TRUE;
	} else if (from) {
		if (strchr(fromname, '#')) {
			error = dsl_bookmark_lookup(dp, fromname, tosnap, &zbm);

			/*
			 * dsl_bookmark_lookup() will fail with EXDEV if
			 * the from-bookmark and tosnap are at the same txg.
			 * However, it's valid to do a send (and therefore,
			 * a send estimate) from and to the same time point,
			 * if the bookmark is redacted (the incremental send
			 * can change what's redacted on the target).  In
			 * this case, dsl_bookmark_lookup() fills in zbm
			 * but returns EXDEV.  Ignore this error.
			 */
			if (error == EXDEV && zbm.zbm_redaction_obj != 0 &&
			    zbm.zbm_guid ==
			    dsl_dataset_phys(tosnap)->ds_guid)
				error = 0;

			if (error != 0) {
				dsl_dataset_rele(tosnap, FTAG);
				dsl_pool_rele(dp, FTAG);
				return (error);
			}
			if (zbm.zbm_redaction_obj != 0 || !(zbm.zbm_flags &
			    ZBM_FLAG_HAS_FBN)) {
				full_estimate = B_TRUE;
			}
		} else if (strchr(fromname, '@')) {
			error = dsl_dataset_hold(dp, fromname, FTAG, &fromsnap);
			if (error != 0) {
				dsl_dataset_rele(tosnap, FTAG);
				dsl_pool_rele(dp, FTAG);
				return (error);
			}

			if (!dsl_dataset_is_before(tosnap, fromsnap, 0)) {
				full_estimate = B_TRUE;
				dsl_dataset_rele(fromsnap, FTAG);
			}
		} else {
			/*
			 * from is not properly formatted as a snapshot or
			 * bookmark
			 */
			dsl_dataset_rele(tosnap, FTAG);
			dsl_pool_rele(dp, FTAG);
			return (SET_ERROR(EINVAL));
		}
	}

	if (full_estimate) {
		dmu_send_outparams_t out = {0};
		offset_t off = 0;
		out.dso_outfunc = send_space_sum;
		out.dso_arg = &space;
		out.dso_dryrun = B_TRUE;
		/*
		 * We have to release these holds so dmu_send can take them.  It
		 * will do all the error checking we need.
		 */
		dsl_dataset_rele(tosnap, FTAG);
		dsl_pool_rele(dp, FTAG);
		error = dmu_send(snapname, fromname, embedok, largeblockok,
		    compressok, rawok, savedok, resumeobj, resumeoff,
		    redactlist_book, fd, &off, &out);
	} else {
		error = dmu_send_estimate_fast(tosnap, fromsnap,
		    (from && strchr(fromname, '#') != NULL ? &zbm : NULL),
		    compressok || rawok, savedok, &space);
		space -= resume_bytes;
		if (fromsnap != NULL)
			dsl_dataset_rele(fromsnap, FTAG);
		dsl_dataset_rele(tosnap, FTAG);
		dsl_pool_rele(dp, FTAG);
	}

	fnvlist_add_uint64(outnvl, "space", space);

	return (error);
}

/*
 * Sync the currently open TXG to disk for the specified pool.
 * This is somewhat similar to 'zfs_sync()'.
 * For cases that do not result in error this ioctl will wait for
 * the currently open TXG to commit before returning back to the caller.
 *
 * innvl: {
 *  "force" -> when true, force uberblock update even if there is no dirty data.
 *             In addition this will cause the vdev configuration to be written
 *             out including updating the zpool cache file. (boolean_t)
 * }
 *
 * onvl is unused
 */
static const zfs_ioc_key_t zfs_keys_pool_sync[] = {
	{"force",	DATA_TYPE_BOOLEAN_VALUE,	0},
};

/* ARGSUSED */
static int
zfs_ioc_pool_sync(const char *pool, nvlist_t *innvl, nvlist_t *onvl)
{
	int err;
	boolean_t force = B_FALSE;
	spa_t *spa;

	if ((err = spa_open(pool, &spa, FTAG)) != 0)
		return (err);

	if (innvl)
		force = fnvlist_lookup_boolean_value(innvl, "force");

	if (force) {
		spa_config_enter(spa, SCL_CONFIG, FTAG, RW_WRITER);
		vdev_config_dirty(spa->spa_root_vdev);
		spa_config_exit(spa, SCL_CONFIG, FTAG);
	}
	txg_wait_synced(spa_get_dsl(spa), 0);

	spa_close(spa, FTAG);

	return (err);
}

/*
 * Load a user's wrapping key into the kernel.
 * innvl: {
 *     "hidden_args" -> { "wkeydata" -> value }
 *         raw uint8_t array of encryption wrapping key data (32 bytes)
 *     (optional) "noop" -> (value ignored)
 *         presence indicated key should only be verified, not loaded
 * }
 */
static const zfs_ioc_key_t zfs_keys_load_key[] = {
	{"hidden_args",	DATA_TYPE_NVLIST,	0},
	{"noop",	DATA_TYPE_BOOLEAN,	ZK_OPTIONAL},
};

/* ARGSUSED */
static int
zfs_ioc_load_key(const char *dsname, nvlist_t *innvl, nvlist_t *outnvl)
{
	int ret;
	dsl_crypto_params_t *dcp = NULL;
	nvlist_t *hidden_args;
	boolean_t noop = nvlist_exists(innvl, "noop");

	if (strchr(dsname, '@') != NULL || strchr(dsname, '%') != NULL) {
		ret = SET_ERROR(EINVAL);
		goto error;
	}

	hidden_args = fnvlist_lookup_nvlist(innvl, ZPOOL_HIDDEN_ARGS);

	ret = dsl_crypto_params_create_nvlist(DCP_CMD_NONE, NULL,
	    hidden_args, &dcp);
	if (ret != 0)
		goto error;

	ret = spa_keystore_load_wkey(dsname, dcp, noop);
	if (ret != 0)
		goto error;

	dsl_crypto_params_free(dcp, noop);

	return (0);

error:
	dsl_crypto_params_free(dcp, B_TRUE);
	return (ret);
}

/*
 * Unload a user's wrapping key from the kernel.
 * Both innvl and outnvl are unused.
 */
static const zfs_ioc_key_t zfs_keys_unload_key[] = {
	/* no nvl keys */
};

/* ARGSUSED */
static int
zfs_ioc_unload_key(const char *dsname, nvlist_t *innvl, nvlist_t *outnvl)
{
	int ret = 0;

	if (strchr(dsname, '@') != NULL || strchr(dsname, '%') != NULL) {
		ret = (SET_ERROR(EINVAL));
		goto out;
	}

	ret = spa_keystore_unload_wkey(dsname);
	if (ret != 0)
		goto out;

out:
	return (ret);
}

/*
 * Changes a user's wrapping key used to decrypt a dataset. The keyformat,
 * keylocation, pbkdf2salt, and  pbkdf2iters properties can also be specified
 * here to change how the key is derived in userspace.
 *
 * innvl: {
 *    "hidden_args" (optional) -> { "wkeydata" -> value }
 *         raw uint8_t array of new encryption wrapping key data (32 bytes)
 *    "props" (optional) -> { prop -> value }
 * }
 *
 * outnvl is unused
 */
static const zfs_ioc_key_t zfs_keys_change_key[] = {
	{"crypt_cmd",	DATA_TYPE_UINT64,	ZK_OPTIONAL},
	{"hidden_args",	DATA_TYPE_NVLIST,	ZK_OPTIONAL},
	{"props",	DATA_TYPE_NVLIST,	ZK_OPTIONAL},
};

/* ARGSUSED */
static int
zfs_ioc_change_key(const char *dsname, nvlist_t *innvl, nvlist_t *outnvl)
{
	int ret;
	uint64_t cmd = DCP_CMD_NONE;
	dsl_crypto_params_t *dcp = NULL;
	nvlist_t *args = NULL, *hidden_args = NULL;

	if (strchr(dsname, '@') != NULL || strchr(dsname, '%') != NULL) {
		ret = (SET_ERROR(EINVAL));
		goto error;
	}

	(void) nvlist_lookup_uint64(innvl, "crypt_cmd", &cmd);
	(void) nvlist_lookup_nvlist(innvl, "props", &args);
	(void) nvlist_lookup_nvlist(innvl, ZPOOL_HIDDEN_ARGS, &hidden_args);

	ret = dsl_crypto_params_create_nvlist(cmd, args, hidden_args, &dcp);
	if (ret != 0)
		goto error;

	ret = spa_keystore_change_key(dsname, dcp);
	if (ret != 0)
		goto error;

	dsl_crypto_params_free(dcp, B_FALSE);

	return (0);

error:
	dsl_crypto_params_free(dcp, B_TRUE);
	return (ret);
}

static zfs_ioc_vec_t zfs_ioc_vec[ZFS_IOC_LAST - ZFS_IOC_FIRST];

static void
zfs_ioctl_register_legacy(zfs_ioc_t ioc, zfs_ioc_legacy_func_t *func,
    zfs_secpolicy_func_t *secpolicy, zfs_ioc_namecheck_t namecheck,
    boolean_t log_history, zfs_ioc_poolcheck_t pool_check)
{
	zfs_ioc_vec_t *vec = &zfs_ioc_vec[ioc - ZFS_IOC_FIRST];

	ASSERT3U(ioc, >=, ZFS_IOC_FIRST);
	ASSERT3U(ioc, <, ZFS_IOC_LAST);
	ASSERT3P(vec->zvec_legacy_func, ==, NULL);
	ASSERT3P(vec->zvec_func, ==, NULL);

	vec->zvec_legacy_func = func;
	vec->zvec_secpolicy = secpolicy;
	vec->zvec_namecheck = namecheck;
	vec->zvec_allow_log = log_history;
	vec->zvec_pool_check = pool_check;
}

/*
 * See the block comment at the beginning of this file for details on
 * each argument to this function.
 */
void
zfs_ioctl_register(const char *name, zfs_ioc_t ioc, zfs_ioc_func_t *func,
    zfs_secpolicy_func_t *secpolicy, zfs_ioc_namecheck_t namecheck,
    zfs_ioc_poolcheck_t pool_check, boolean_t smush_outnvlist,
    boolean_t allow_log, const zfs_ioc_key_t *nvl_keys, size_t num_keys)
{
	zfs_ioc_vec_t *vec = &zfs_ioc_vec[ioc - ZFS_IOC_FIRST];

	ASSERT3U(ioc, >=, ZFS_IOC_FIRST);
	ASSERT3U(ioc, <, ZFS_IOC_LAST);
	ASSERT3P(vec->zvec_legacy_func, ==, NULL);
	ASSERT3P(vec->zvec_func, ==, NULL);

	/* if we are logging, the name must be valid */
	ASSERT(!allow_log || namecheck != NO_NAME);

	vec->zvec_name = name;
	vec->zvec_func = func;
	vec->zvec_secpolicy = secpolicy;
	vec->zvec_namecheck = namecheck;
	vec->zvec_pool_check = pool_check;
	vec->zvec_smush_outnvlist = smush_outnvlist;
	vec->zvec_allow_log = allow_log;
	vec->zvec_nvl_keys = nvl_keys;
	vec->zvec_nvl_key_count = num_keys;
}

static void
zfs_ioctl_register_pool(zfs_ioc_t ioc, zfs_ioc_legacy_func_t *func,
    zfs_secpolicy_func_t *secpolicy, boolean_t log_history,
    zfs_ioc_poolcheck_t pool_check)
{
	zfs_ioctl_register_legacy(ioc, func, secpolicy,
	    POOL_NAME, log_history, pool_check);
}

void
zfs_ioctl_register_dataset_nolog(zfs_ioc_t ioc, zfs_ioc_legacy_func_t *func,
    zfs_secpolicy_func_t *secpolicy, zfs_ioc_poolcheck_t pool_check)
{
	zfs_ioctl_register_legacy(ioc, func, secpolicy,
	    DATASET_NAME, B_FALSE, pool_check);
}

static void
zfs_ioctl_register_pool_modify(zfs_ioc_t ioc, zfs_ioc_legacy_func_t *func)
{
	zfs_ioctl_register_legacy(ioc, func, zfs_secpolicy_config,
	    POOL_NAME, B_TRUE, POOL_CHECK_SUSPENDED | POOL_CHECK_READONLY);
}

static void
zfs_ioctl_register_pool_meta(zfs_ioc_t ioc, zfs_ioc_legacy_func_t *func,
    zfs_secpolicy_func_t *secpolicy)
{
	zfs_ioctl_register_legacy(ioc, func, secpolicy,
	    NO_NAME, B_FALSE, POOL_CHECK_NONE);
}

static void
zfs_ioctl_register_dataset_read_secpolicy(zfs_ioc_t ioc,
    zfs_ioc_legacy_func_t *func, zfs_secpolicy_func_t *secpolicy)
{
	zfs_ioctl_register_legacy(ioc, func, secpolicy,
	    DATASET_NAME, B_FALSE, POOL_CHECK_SUSPENDED);
}

static void
zfs_ioctl_register_dataset_read(zfs_ioc_t ioc, zfs_ioc_legacy_func_t *func)
{
	zfs_ioctl_register_dataset_read_secpolicy(ioc, func,
	    zfs_secpolicy_read);
}

static void
zfs_ioctl_register_dataset_modify(zfs_ioc_t ioc, zfs_ioc_legacy_func_t *func,
    zfs_secpolicy_func_t *secpolicy)
{
	zfs_ioctl_register_legacy(ioc, func, secpolicy,
	    DATASET_NAME, B_TRUE, POOL_CHECK_SUSPENDED | POOL_CHECK_READONLY);
}

static void
zfs_ioctl_init(void)
{
	zfs_ioctl_register("snapshot", ZFS_IOC_SNAPSHOT,
	    zfs_ioc_snapshot, zfs_secpolicy_snapshot, POOL_NAME,
	    POOL_CHECK_SUSPENDED | POOL_CHECK_READONLY, B_TRUE, B_TRUE,
	    zfs_keys_snapshot, ARRAY_SIZE(zfs_keys_snapshot));

	zfs_ioctl_register("log_history", ZFS_IOC_LOG_HISTORY,
	    zfs_ioc_log_history, zfs_secpolicy_log_history, NO_NAME,
	    POOL_CHECK_SUSPENDED | POOL_CHECK_READONLY, B_FALSE, B_FALSE,
	    zfs_keys_log_history, ARRAY_SIZE(zfs_keys_log_history));

	zfs_ioctl_register("space_snaps", ZFS_IOC_SPACE_SNAPS,
	    zfs_ioc_space_snaps, zfs_secpolicy_read, DATASET_NAME,
	    POOL_CHECK_SUSPENDED, B_FALSE, B_FALSE,
	    zfs_keys_space_snaps, ARRAY_SIZE(zfs_keys_space_snaps));

	zfs_ioctl_register("send", ZFS_IOC_SEND_NEW,
	    zfs_ioc_send_new, zfs_secpolicy_send_new, DATASET_NAME,
	    POOL_CHECK_SUSPENDED, B_FALSE, B_FALSE,
	    zfs_keys_send_new, ARRAY_SIZE(zfs_keys_send_new));

	zfs_ioctl_register("send_space", ZFS_IOC_SEND_SPACE,
	    zfs_ioc_send_space, zfs_secpolicy_read, DATASET_NAME,
	    POOL_CHECK_SUSPENDED, B_FALSE, B_FALSE,
	    zfs_keys_send_space, ARRAY_SIZE(zfs_keys_send_space));

	zfs_ioctl_register("create", ZFS_IOC_CREATE,
	    zfs_ioc_create, zfs_secpolicy_create_clone, DATASET_NAME,
	    POOL_CHECK_SUSPENDED | POOL_CHECK_READONLY, B_TRUE, B_TRUE,
	    zfs_keys_create, ARRAY_SIZE(zfs_keys_create));

	zfs_ioctl_register("clone", ZFS_IOC_CLONE,
	    zfs_ioc_clone, zfs_secpolicy_create_clone, DATASET_NAME,
	    POOL_CHECK_SUSPENDED | POOL_CHECK_READONLY, B_TRUE, B_TRUE,
	    zfs_keys_clone, ARRAY_SIZE(zfs_keys_clone));

	zfs_ioctl_register("remap", ZFS_IOC_REMAP,
	    zfs_ioc_remap, zfs_secpolicy_none, DATASET_NAME,
	    POOL_CHECK_SUSPENDED | POOL_CHECK_READONLY, B_FALSE, B_TRUE,
	    zfs_keys_remap, ARRAY_SIZE(zfs_keys_remap));

	zfs_ioctl_register("destroy_snaps", ZFS_IOC_DESTROY_SNAPS,
	    zfs_ioc_destroy_snaps, zfs_secpolicy_destroy_snaps, POOL_NAME,
	    POOL_CHECK_SUSPENDED | POOL_CHECK_READONLY, B_TRUE, B_TRUE,
	    zfs_keys_destroy_snaps, ARRAY_SIZE(zfs_keys_destroy_snaps));

	zfs_ioctl_register("hold", ZFS_IOC_HOLD,
	    zfs_ioc_hold, zfs_secpolicy_hold, POOL_NAME,
	    POOL_CHECK_SUSPENDED | POOL_CHECK_READONLY, B_TRUE, B_TRUE,
	    zfs_keys_hold, ARRAY_SIZE(zfs_keys_hold));
	zfs_ioctl_register("release", ZFS_IOC_RELEASE,
	    zfs_ioc_release, zfs_secpolicy_release, POOL_NAME,
	    POOL_CHECK_SUSPENDED | POOL_CHECK_READONLY, B_TRUE, B_TRUE,
	    zfs_keys_release, ARRAY_SIZE(zfs_keys_release));

	zfs_ioctl_register("get_holds", ZFS_IOC_GET_HOLDS,
	    zfs_ioc_get_holds, zfs_secpolicy_read, DATASET_NAME,
	    POOL_CHECK_SUSPENDED, B_FALSE, B_FALSE,
	    zfs_keys_get_holds, ARRAY_SIZE(zfs_keys_get_holds));

	zfs_ioctl_register("rollback", ZFS_IOC_ROLLBACK,
	    zfs_ioc_rollback, zfs_secpolicy_rollback, DATASET_NAME,
	    POOL_CHECK_SUSPENDED | POOL_CHECK_READONLY, B_FALSE, B_TRUE,
	    zfs_keys_rollback, ARRAY_SIZE(zfs_keys_rollback));

	zfs_ioctl_register("bookmark", ZFS_IOC_BOOKMARK,
	    zfs_ioc_bookmark, zfs_secpolicy_bookmark, POOL_NAME,
	    POOL_CHECK_SUSPENDED | POOL_CHECK_READONLY, B_TRUE, B_TRUE,
	    zfs_keys_bookmark, ARRAY_SIZE(zfs_keys_bookmark));

	zfs_ioctl_register("get_bookmarks", ZFS_IOC_GET_BOOKMARKS,
	    zfs_ioc_get_bookmarks, zfs_secpolicy_read, DATASET_NAME,
	    POOL_CHECK_SUSPENDED, B_FALSE, B_FALSE,
	    zfs_keys_get_bookmarks, ARRAY_SIZE(zfs_keys_get_bookmarks));

	zfs_ioctl_register("get_bookmark_props", ZFS_IOC_GET_BOOKMARK_PROPS,
	    zfs_ioc_get_bookmark_props, zfs_secpolicy_read, ENTITY_NAME,
	    POOL_CHECK_SUSPENDED, B_FALSE, B_FALSE, zfs_keys_get_bookmark_props,
	    ARRAY_SIZE(zfs_keys_get_bookmark_props));

	zfs_ioctl_register("destroy_bookmarks", ZFS_IOC_DESTROY_BOOKMARKS,
	    zfs_ioc_destroy_bookmarks, zfs_secpolicy_destroy_bookmarks,
	    POOL_NAME,
	    POOL_CHECK_SUSPENDED | POOL_CHECK_READONLY, B_TRUE, B_TRUE,
	    zfs_keys_destroy_bookmarks,
	    ARRAY_SIZE(zfs_keys_destroy_bookmarks));

	zfs_ioctl_register("receive", ZFS_IOC_RECV_NEW,
	    zfs_ioc_recv_new, zfs_secpolicy_recv_new, DATASET_NAME,
	    POOL_CHECK_SUSPENDED | POOL_CHECK_READONLY, B_TRUE, B_TRUE,
	    zfs_keys_recv_new, ARRAY_SIZE(zfs_keys_recv_new));
	zfs_ioctl_register("load-key", ZFS_IOC_LOAD_KEY,
	    zfs_ioc_load_key, zfs_secpolicy_load_key,
	    DATASET_NAME, POOL_CHECK_SUSPENDED, B_TRUE, B_TRUE,
	    zfs_keys_load_key, ARRAY_SIZE(zfs_keys_load_key));
	zfs_ioctl_register("unload-key", ZFS_IOC_UNLOAD_KEY,
	    zfs_ioc_unload_key, zfs_secpolicy_load_key,
	    DATASET_NAME, POOL_CHECK_SUSPENDED, B_TRUE, B_TRUE,
	    zfs_keys_unload_key, ARRAY_SIZE(zfs_keys_unload_key));
	zfs_ioctl_register("change-key", ZFS_IOC_CHANGE_KEY,
	    zfs_ioc_change_key, zfs_secpolicy_change_key,
	    DATASET_NAME, POOL_CHECK_SUSPENDED | POOL_CHECK_READONLY,
	    B_TRUE, B_TRUE, zfs_keys_change_key,
	    ARRAY_SIZE(zfs_keys_change_key));

	zfs_ioctl_register("sync", ZFS_IOC_POOL_SYNC,
	    zfs_ioc_pool_sync, zfs_secpolicy_none, POOL_NAME,
	    POOL_CHECK_SUSPENDED | POOL_CHECK_READONLY, B_FALSE, B_FALSE,
	    zfs_keys_pool_sync, ARRAY_SIZE(zfs_keys_pool_sync));
	zfs_ioctl_register("reopen", ZFS_IOC_POOL_REOPEN, zfs_ioc_pool_reopen,
	    zfs_secpolicy_config, POOL_NAME, POOL_CHECK_SUSPENDED, B_TRUE,
	    B_TRUE, zfs_keys_pool_reopen, ARRAY_SIZE(zfs_keys_pool_reopen));

	zfs_ioctl_register("channel_program", ZFS_IOC_CHANNEL_PROGRAM,
	    zfs_ioc_channel_program, zfs_secpolicy_config,
	    POOL_NAME, POOL_CHECK_SUSPENDED | POOL_CHECK_READONLY, B_TRUE,
	    B_TRUE, zfs_keys_channel_program,
	    ARRAY_SIZE(zfs_keys_channel_program));

	zfs_ioctl_register("redact", ZFS_IOC_REDACT,
	    zfs_ioc_redact, zfs_secpolicy_config, DATASET_NAME,
	    POOL_CHECK_SUSPENDED | POOL_CHECK_READONLY, B_TRUE, B_TRUE,
	    zfs_keys_redact, ARRAY_SIZE(zfs_keys_redact));

	zfs_ioctl_register("zpool_checkpoint", ZFS_IOC_POOL_CHECKPOINT,
	    zfs_ioc_pool_checkpoint, zfs_secpolicy_config, POOL_NAME,
	    POOL_CHECK_SUSPENDED | POOL_CHECK_READONLY, B_TRUE, B_TRUE,
	    zfs_keys_pool_checkpoint, ARRAY_SIZE(zfs_keys_pool_checkpoint));

	zfs_ioctl_register("zpool_discard_checkpoint",
	    ZFS_IOC_POOL_DISCARD_CHECKPOINT, zfs_ioc_pool_discard_checkpoint,
	    zfs_secpolicy_config, POOL_NAME,
	    POOL_CHECK_SUSPENDED | POOL_CHECK_READONLY, B_TRUE, B_TRUE,
	    zfs_keys_pool_discard_checkpoint,
	    ARRAY_SIZE(zfs_keys_pool_discard_checkpoint));

	zfs_ioctl_register("initialize", ZFS_IOC_POOL_INITIALIZE,
	    zfs_ioc_pool_initialize, zfs_secpolicy_config, POOL_NAME,
	    POOL_CHECK_SUSPENDED | POOL_CHECK_READONLY, B_TRUE, B_TRUE,
	    zfs_keys_pool_initialize, ARRAY_SIZE(zfs_keys_pool_initialize));

	zfs_ioctl_register("trim", ZFS_IOC_POOL_TRIM,
	    zfs_ioc_pool_trim, zfs_secpolicy_config, POOL_NAME,
	    POOL_CHECK_SUSPENDED | POOL_CHECK_READONLY, B_TRUE, B_TRUE,
	    zfs_keys_pool_trim, ARRAY_SIZE(zfs_keys_pool_trim));

	zfs_ioctl_register("wait", ZFS_IOC_WAIT,
	    zfs_ioc_wait, zfs_secpolicy_none, POOL_NAME,
	    POOL_CHECK_SUSPENDED | POOL_CHECK_READONLY, B_FALSE, B_FALSE,
	    zfs_keys_pool_wait, ARRAY_SIZE(zfs_keys_pool_wait));

	zfs_ioctl_register("wait_fs", ZFS_IOC_WAIT_FS,
	    zfs_ioc_wait_fs, zfs_secpolicy_none, DATASET_NAME,
	    POOL_CHECK_SUSPENDED | POOL_CHECK_READONLY, B_FALSE, B_FALSE,
	    zfs_keys_fs_wait, ARRAY_SIZE(zfs_keys_fs_wait));

<<<<<<< HEAD
=======
	zfs_ioctl_register("set_bootenv", ZFS_IOC_SET_BOOTENV,
	    zfs_ioc_set_bootenv, zfs_secpolicy_config, POOL_NAME,
	    POOL_CHECK_SUSPENDED | POOL_CHECK_READONLY, B_FALSE, B_TRUE,
	    zfs_keys_set_bootenv, ARRAY_SIZE(zfs_keys_set_bootenv));

	zfs_ioctl_register("get_bootenv", ZFS_IOC_GET_BOOTENV,
	    zfs_ioc_get_bootenv, zfs_secpolicy_none, POOL_NAME,
	    POOL_CHECK_SUSPENDED, B_FALSE, B_TRUE,
	    zfs_keys_get_bootenv, ARRAY_SIZE(zfs_keys_get_bootenv));

>>>>>>> e681e9c8
	/* IOCTLS that use the legacy function signature */

	zfs_ioctl_register_legacy(ZFS_IOC_POOL_FREEZE, zfs_ioc_pool_freeze,
	    zfs_secpolicy_config, NO_NAME, B_FALSE, POOL_CHECK_READONLY);

	zfs_ioctl_register_pool(ZFS_IOC_POOL_CREATE, zfs_ioc_pool_create,
	    zfs_secpolicy_config, B_TRUE, POOL_CHECK_NONE);
	zfs_ioctl_register_pool_modify(ZFS_IOC_POOL_SCAN,
	    zfs_ioc_pool_scan);
	zfs_ioctl_register_pool_modify(ZFS_IOC_POOL_UPGRADE,
	    zfs_ioc_pool_upgrade);
	zfs_ioctl_register_pool_modify(ZFS_IOC_VDEV_ADD,
	    zfs_ioc_vdev_add);
	zfs_ioctl_register_pool_modify(ZFS_IOC_VDEV_REMOVE,
	    zfs_ioc_vdev_remove);
	zfs_ioctl_register_pool_modify(ZFS_IOC_VDEV_SET_STATE,
	    zfs_ioc_vdev_set_state);
	zfs_ioctl_register_pool_modify(ZFS_IOC_VDEV_ATTACH,
	    zfs_ioc_vdev_attach);
	zfs_ioctl_register_pool_modify(ZFS_IOC_VDEV_DETACH,
	    zfs_ioc_vdev_detach);
	zfs_ioctl_register_pool_modify(ZFS_IOC_VDEV_SETPATH,
	    zfs_ioc_vdev_setpath);
	zfs_ioctl_register_pool_modify(ZFS_IOC_VDEV_SETFRU,
	    zfs_ioc_vdev_setfru);
	zfs_ioctl_register_pool_modify(ZFS_IOC_POOL_SET_PROPS,
	    zfs_ioc_pool_set_props);
	zfs_ioctl_register_pool_modify(ZFS_IOC_VDEV_SPLIT,
	    zfs_ioc_vdev_split);
	zfs_ioctl_register_pool_modify(ZFS_IOC_POOL_REGUID,
	    zfs_ioc_pool_reguid);

	zfs_ioctl_register_pool_meta(ZFS_IOC_POOL_CONFIGS,
	    zfs_ioc_pool_configs, zfs_secpolicy_none);
	zfs_ioctl_register_pool_meta(ZFS_IOC_POOL_TRYIMPORT,
	    zfs_ioc_pool_tryimport, zfs_secpolicy_config);
	zfs_ioctl_register_pool_meta(ZFS_IOC_INJECT_FAULT,
	    zfs_ioc_inject_fault, zfs_secpolicy_inject);
	zfs_ioctl_register_pool_meta(ZFS_IOC_CLEAR_FAULT,
	    zfs_ioc_clear_fault, zfs_secpolicy_inject);
	zfs_ioctl_register_pool_meta(ZFS_IOC_INJECT_LIST_NEXT,
	    zfs_ioc_inject_list_next, zfs_secpolicy_inject);

	/*
	 * pool destroy, and export don't log the history as part of
	 * zfsdev_ioctl, but rather zfs_ioc_pool_export
	 * does the logging of those commands.
	 */
	zfs_ioctl_register_pool(ZFS_IOC_POOL_DESTROY, zfs_ioc_pool_destroy,
	    zfs_secpolicy_config, B_FALSE, POOL_CHECK_SUSPENDED);
	zfs_ioctl_register_pool(ZFS_IOC_POOL_EXPORT, zfs_ioc_pool_export,
	    zfs_secpolicy_config, B_FALSE, POOL_CHECK_SUSPENDED);

	zfs_ioctl_register_pool(ZFS_IOC_POOL_STATS, zfs_ioc_pool_stats,
	    zfs_secpolicy_read, B_FALSE, POOL_CHECK_NONE);
	zfs_ioctl_register_pool(ZFS_IOC_POOL_GET_PROPS, zfs_ioc_pool_get_props,
	    zfs_secpolicy_read, B_FALSE, POOL_CHECK_NONE);

	zfs_ioctl_register_pool(ZFS_IOC_ERROR_LOG, zfs_ioc_error_log,
	    zfs_secpolicy_inject, B_FALSE, POOL_CHECK_SUSPENDED);
	zfs_ioctl_register_pool(ZFS_IOC_DSOBJ_TO_DSNAME,
	    zfs_ioc_dsobj_to_dsname,
	    zfs_secpolicy_diff, B_FALSE, POOL_CHECK_SUSPENDED);
	zfs_ioctl_register_pool(ZFS_IOC_POOL_GET_HISTORY,
	    zfs_ioc_pool_get_history,
	    zfs_secpolicy_config, B_FALSE, POOL_CHECK_SUSPENDED);

	zfs_ioctl_register_pool(ZFS_IOC_POOL_IMPORT, zfs_ioc_pool_import,
	    zfs_secpolicy_config, B_TRUE, POOL_CHECK_NONE);

	zfs_ioctl_register_pool(ZFS_IOC_CLEAR, zfs_ioc_clear,
	    zfs_secpolicy_config, B_TRUE, POOL_CHECK_READONLY);

	zfs_ioctl_register_dataset_read(ZFS_IOC_SPACE_WRITTEN,
	    zfs_ioc_space_written);
	zfs_ioctl_register_dataset_read(ZFS_IOC_OBJSET_RECVD_PROPS,
	    zfs_ioc_objset_recvd_props);
	zfs_ioctl_register_dataset_read(ZFS_IOC_NEXT_OBJ,
	    zfs_ioc_next_obj);
	zfs_ioctl_register_dataset_read(ZFS_IOC_GET_FSACL,
	    zfs_ioc_get_fsacl);
	zfs_ioctl_register_dataset_read(ZFS_IOC_OBJSET_STATS,
	    zfs_ioc_objset_stats);
	zfs_ioctl_register_dataset_read(ZFS_IOC_OBJSET_ZPLPROPS,
	    zfs_ioc_objset_zplprops);
	zfs_ioctl_register_dataset_read(ZFS_IOC_DATASET_LIST_NEXT,
	    zfs_ioc_dataset_list_next);
	zfs_ioctl_register_dataset_read(ZFS_IOC_SNAPSHOT_LIST_NEXT,
	    zfs_ioc_snapshot_list_next);
	zfs_ioctl_register_dataset_read(ZFS_IOC_SEND_PROGRESS,
	    zfs_ioc_send_progress);

	zfs_ioctl_register_dataset_read_secpolicy(ZFS_IOC_DIFF,
	    zfs_ioc_diff, zfs_secpolicy_diff);
	zfs_ioctl_register_dataset_read_secpolicy(ZFS_IOC_OBJ_TO_STATS,
	    zfs_ioc_obj_to_stats, zfs_secpolicy_diff);
	zfs_ioctl_register_dataset_read_secpolicy(ZFS_IOC_OBJ_TO_PATH,
	    zfs_ioc_obj_to_path, zfs_secpolicy_diff);
	zfs_ioctl_register_dataset_read_secpolicy(ZFS_IOC_USERSPACE_ONE,
	    zfs_ioc_userspace_one, zfs_secpolicy_userspace_one);
	zfs_ioctl_register_dataset_read_secpolicy(ZFS_IOC_USERSPACE_MANY,
	    zfs_ioc_userspace_many, zfs_secpolicy_userspace_many);
	zfs_ioctl_register_dataset_read_secpolicy(ZFS_IOC_SEND,
	    zfs_ioc_send, zfs_secpolicy_send);

	zfs_ioctl_register_dataset_modify(ZFS_IOC_SET_PROP, zfs_ioc_set_prop,
	    zfs_secpolicy_none);
	zfs_ioctl_register_dataset_modify(ZFS_IOC_DESTROY, zfs_ioc_destroy,
	    zfs_secpolicy_destroy);
	zfs_ioctl_register_dataset_modify(ZFS_IOC_RENAME, zfs_ioc_rename,
	    zfs_secpolicy_rename);
	zfs_ioctl_register_dataset_modify(ZFS_IOC_RECV, zfs_ioc_recv,
	    zfs_secpolicy_recv);
	zfs_ioctl_register_dataset_modify(ZFS_IOC_PROMOTE, zfs_ioc_promote,
	    zfs_secpolicy_promote);
	zfs_ioctl_register_dataset_modify(ZFS_IOC_INHERIT_PROP,
	    zfs_ioc_inherit_prop, zfs_secpolicy_inherit_prop);
	zfs_ioctl_register_dataset_modify(ZFS_IOC_SET_FSACL, zfs_ioc_set_fsacl,
	    zfs_secpolicy_set_fsacl);

	zfs_ioctl_register_dataset_nolog(ZFS_IOC_SHARE, zfs_ioc_share,
	    zfs_secpolicy_share, POOL_CHECK_NONE);
	zfs_ioctl_register_dataset_nolog(ZFS_IOC_SMB_ACL, zfs_ioc_smb_acl,
	    zfs_secpolicy_smb_acl, POOL_CHECK_NONE);
	zfs_ioctl_register_dataset_nolog(ZFS_IOC_USERSPACE_UPGRADE,
	    zfs_ioc_userspace_upgrade, zfs_secpolicy_userspace_upgrade,
	    POOL_CHECK_SUSPENDED | POOL_CHECK_READONLY);
	zfs_ioctl_register_dataset_nolog(ZFS_IOC_TMP_SNAPSHOT,
	    zfs_ioc_tmp_snapshot, zfs_secpolicy_tmp_snapshot,
	    POOL_CHECK_SUSPENDED | POOL_CHECK_READONLY);

	zfs_ioctl_register_legacy(ZFS_IOC_EVENTS_NEXT, zfs_ioc_events_next,
	    zfs_secpolicy_config, NO_NAME, B_FALSE, POOL_CHECK_NONE);
	zfs_ioctl_register_legacy(ZFS_IOC_EVENTS_CLEAR, zfs_ioc_events_clear,
	    zfs_secpolicy_config, NO_NAME, B_FALSE, POOL_CHECK_NONE);
	zfs_ioctl_register_legacy(ZFS_IOC_EVENTS_SEEK, zfs_ioc_events_seek,
	    zfs_secpolicy_config, NO_NAME, B_FALSE, POOL_CHECK_NONE);

	zfs_ioctl_init_os();
}

/*
 * Verify that for non-legacy ioctls the input nvlist
 * pairs match against the expected input.
 *
 * Possible errors are:
 * ZFS_ERR_IOC_ARG_UNAVAIL	An unrecognized nvpair was encountered
 * ZFS_ERR_IOC_ARG_REQUIRED	A required nvpair is missing
 * ZFS_ERR_IOC_ARG_BADTYPE	Invalid type for nvpair
 */
static int
zfs_check_input_nvpairs(nvlist_t *innvl, const zfs_ioc_vec_t *vec)
{
	const zfs_ioc_key_t *nvl_keys = vec->zvec_nvl_keys;
	boolean_t required_keys_found = B_FALSE;

	/*
	 * examine each input pair
	 */
	for (nvpair_t *pair = nvlist_next_nvpair(innvl, NULL);
	    pair != NULL; pair = nvlist_next_nvpair(innvl, pair)) {
		char *name = nvpair_name(pair);
		data_type_t type = nvpair_type(pair);
		boolean_t identified = B_FALSE;

		/*
		 * check pair against the documented names and type
		 */
		for (int k = 0; k < vec->zvec_nvl_key_count; k++) {
			/* if not a wild card name, check for an exact match */
			if ((nvl_keys[k].zkey_flags & ZK_WILDCARDLIST) == 0 &&
			    strcmp(nvl_keys[k].zkey_name, name) != 0)
				continue;

			identified = B_TRUE;

			if (nvl_keys[k].zkey_type != DATA_TYPE_ANY &&
			    nvl_keys[k].zkey_type != type) {
				return (SET_ERROR(ZFS_ERR_IOC_ARG_BADTYPE));
			}

			if (nvl_keys[k].zkey_flags & ZK_OPTIONAL)
				continue;

			required_keys_found = B_TRUE;
			break;
		}

		/* allow an 'optional' key, everything else is invalid */
		if (!identified &&
		    (strcmp(name, "optional") != 0 ||
		    type != DATA_TYPE_NVLIST)) {
			return (SET_ERROR(ZFS_ERR_IOC_ARG_UNAVAIL));
		}
	}

	/* verify that all required keys were found */
	for (int k = 0; k < vec->zvec_nvl_key_count; k++) {
		if (nvl_keys[k].zkey_flags & ZK_OPTIONAL)
			continue;

		if (nvl_keys[k].zkey_flags & ZK_WILDCARDLIST) {
			/* at least one non-optional key is expected here */
			if (!required_keys_found)
				return (SET_ERROR(ZFS_ERR_IOC_ARG_REQUIRED));
			continue;
		}

		if (!nvlist_exists(innvl, nvl_keys[k].zkey_name))
			return (SET_ERROR(ZFS_ERR_IOC_ARG_REQUIRED));
	}

	return (0);
}

static int
pool_status_check(const char *name, zfs_ioc_namecheck_t type,
    zfs_ioc_poolcheck_t check)
{
	spa_t *spa;
	int error;

	ASSERT(type == POOL_NAME || type == DATASET_NAME ||
	    type == ENTITY_NAME);

	if (check & POOL_CHECK_NONE)
		return (0);

	error = spa_open(name, &spa, FTAG);
	if (error == 0) {
		if ((check & POOL_CHECK_SUSPENDED) && spa_suspended(spa))
			error = SET_ERROR(EAGAIN);
		else if ((check & POOL_CHECK_READONLY) && !spa_writeable(spa))
			error = SET_ERROR(EROFS);
		spa_close(spa, FTAG);
	}
	return (error);
}

int
zfsdev_getminor(int fd, minor_t *minorp)
{
	zfsdev_state_t *zs, *fpd;
	zfs_file_t *fp;
	int rc;

	ASSERT(!MUTEX_HELD(&zfsdev_state_lock));

	if ((rc = zfs_file_get(fd, &fp)))
		return (rc);

	fpd = zfs_file_private(fp);
	if (fpd == NULL)
		return (SET_ERROR(EBADF));

	mutex_enter(&zfsdev_state_lock);

	for (zs = zfsdev_state_list; zs != NULL; zs = zs->zs_next) {

		if (zs->zs_minor == -1)
			continue;

		if (fpd == zs) {
			*minorp = fpd->zs_minor;
			mutex_exit(&zfsdev_state_lock);
			return (0);
		}
	}

	mutex_exit(&zfsdev_state_lock);

	return (SET_ERROR(EBADF));
}

static void *
zfsdev_get_state_impl(minor_t minor, enum zfsdev_state_type which)
{
	zfsdev_state_t *zs;

	for (zs = zfsdev_state_list; zs != NULL; zs = zs->zs_next) {
		if (zs->zs_minor == minor) {
			smp_rmb();
			switch (which) {
			case ZST_ONEXIT:
				return (zs->zs_onexit);
			case ZST_ZEVENT:
				return (zs->zs_zevent);
			case ZST_ALL:
				return (zs);
			}
		}
	}

	return (NULL);
}

void *
zfsdev_get_state(minor_t minor, enum zfsdev_state_type which)
{
	void *ptr;

	ptr = zfsdev_get_state_impl(minor, which);

	return (ptr);
}

/*
 * Find a free minor number.  The zfsdev_state_list is expected to
 * be short since it is only a list of currently open file handles.
 */
minor_t
zfsdev_minor_alloc(void)
{
	static minor_t last_minor = 0;
	minor_t m;

	ASSERT(MUTEX_HELD(&zfsdev_state_lock));

	for (m = last_minor + 1; m != last_minor; m++) {
		if (m > ZFSDEV_MAX_MINOR)
			m = 1;
		if (zfsdev_get_state_impl(m, ZST_ALL) == NULL) {
			last_minor = m;
			return (m);
		}
	}

	return (0);
}

long
zfsdev_ioctl_common(uint_t vecnum, zfs_cmd_t *zc, int flag)
{
	int error, cmd;
	const zfs_ioc_vec_t *vec;
	char *saved_poolname = NULL;
	size_t saved_poolname_len = 0;
	nvlist_t *innvl = NULL;
	fstrans_cookie_t cookie;

	cmd = vecnum;
	error = 0;
	if (vecnum >= sizeof (zfs_ioc_vec) / sizeof (zfs_ioc_vec[0]))
		return (SET_ERROR(ZFS_ERR_IOC_CMD_UNAVAIL));

	vec = &zfs_ioc_vec[vecnum];

	/*
	 * The registered ioctl list may be sparse, verify that either
	 * a normal or legacy handler are registered.
	 */
	if (vec->zvec_func == NULL && vec->zvec_legacy_func == NULL)
		return (SET_ERROR(ZFS_ERR_IOC_CMD_UNAVAIL));

	zc->zc_iflags = flag & FKIOCTL;
	if (zc->zc_nvlist_src_size > MAX_NVLIST_SRC_SIZE) {
		/*
		 * Make sure the user doesn't pass in an insane value for
		 * zc_nvlist_src_size.  We have to check, since we will end
		 * up allocating that much memory inside of get_nvlist().  This
		 * prevents a nefarious user from allocating tons of kernel
		 * memory.
		 *
		 * Also, we return EINVAL instead of ENOMEM here.  The reason
		 * being that returning ENOMEM from an ioctl() has a special
		 * connotation; that the user's size value is too small and
		 * needs to be expanded to hold the nvlist.  See
		 * zcmd_expand_dst_nvlist() for details.
		 */
		error = SET_ERROR(EINVAL);	/* User's size too big */

	} else if (zc->zc_nvlist_src_size != 0) {
		error = get_nvlist(zc->zc_nvlist_src, zc->zc_nvlist_src_size,
		    zc->zc_iflags, &innvl);
		if (error != 0)
			goto out;
	}

	/*
	 * Ensure that all pool/dataset names are valid before we pass down to
	 * the lower layers.
	 */
	zc->zc_name[sizeof (zc->zc_name) - 1] = '\0';
	switch (vec->zvec_namecheck) {
	case POOL_NAME:
		if (pool_namecheck(zc->zc_name, NULL, NULL) != 0)
			error = SET_ERROR(EINVAL);
		else
			error = pool_status_check(zc->zc_name,
			    vec->zvec_namecheck, vec->zvec_pool_check);
		break;

	case DATASET_NAME:
		if (dataset_namecheck(zc->zc_name, NULL, NULL) != 0)
			error = SET_ERROR(EINVAL);
		else
			error = pool_status_check(zc->zc_name,
			    vec->zvec_namecheck, vec->zvec_pool_check);
		break;

	case ENTITY_NAME:
		if (entity_namecheck(zc->zc_name, NULL, NULL) != 0) {
			error = SET_ERROR(EINVAL);
		} else {
			error = pool_status_check(zc->zc_name,
			    vec->zvec_namecheck, vec->zvec_pool_check);
		}
		break;

	case NO_NAME:
		break;
	}
	/*
	 * Ensure that all input pairs are valid before we pass them down
	 * to the lower layers.
	 *
	 * The vectored functions can use fnvlist_lookup_{type} for any
	 * required pairs since zfs_check_input_nvpairs() confirmed that
	 * they exist and are of the correct type.
	 */
	if (error == 0 && vec->zvec_func != NULL) {
		error = zfs_check_input_nvpairs(innvl, vec);
		if (error != 0)
			goto out;
	}

	if (error == 0) {
		cookie = spl_fstrans_mark();
		error = vec->zvec_secpolicy(zc, innvl, CRED());
		spl_fstrans_unmark(cookie);
	}

	if (error != 0)
		goto out;

	/* legacy ioctls can modify zc_name */
	/*
	 * Can't use kmem_strdup() as we might truncate the string and
	 * kmem_strfree() would then free with incorrect size.
	 */
	saved_poolname_len = strlen(zc->zc_name) + 1;
	saved_poolname = kmem_alloc(saved_poolname_len, KM_SLEEP);

	strlcpy(saved_poolname, zc->zc_name, saved_poolname_len);
	saved_poolname[strcspn(saved_poolname, "/@#")] = '\0';

	if (vec->zvec_func != NULL) {
		nvlist_t *outnvl;
		int puterror = 0;
		spa_t *spa;
		nvlist_t *lognv = NULL;

		ASSERT(vec->zvec_legacy_func == NULL);

		/*
		 * Add the innvl to the lognv before calling the func,
		 * in case the func changes the innvl.
		 */
		if (vec->zvec_allow_log) {
			lognv = fnvlist_alloc();
			fnvlist_add_string(lognv, ZPOOL_HIST_IOCTL,
			    vec->zvec_name);
			if (!nvlist_empty(innvl)) {
				fnvlist_add_nvlist(lognv, ZPOOL_HIST_INPUT_NVL,
				    innvl);
			}
		}

		outnvl = fnvlist_alloc();
		cookie = spl_fstrans_mark();
		error = vec->zvec_func(zc->zc_name, innvl, outnvl);
		spl_fstrans_unmark(cookie);

		/*
		 * Some commands can partially execute, modify state, and still
		 * return an error.  In these cases, attempt to record what
		 * was modified.
		 */
		if ((error == 0 ||
		    (cmd == ZFS_IOC_CHANNEL_PROGRAM && error != EINVAL)) &&
		    vec->zvec_allow_log &&
		    spa_open(zc->zc_name, &spa, FTAG) == 0) {
			if (!nvlist_empty(outnvl)) {
				fnvlist_add_nvlist(lognv, ZPOOL_HIST_OUTPUT_NVL,
				    outnvl);
			}
			if (error != 0) {
				fnvlist_add_int64(lognv, ZPOOL_HIST_ERRNO,
				    error);
			}
			(void) spa_history_log_nvl(spa, lognv);
			spa_close(spa, FTAG);
		}
		fnvlist_free(lognv);

		if (!nvlist_empty(outnvl) || zc->zc_nvlist_dst_size != 0) {
			int smusherror = 0;
			if (vec->zvec_smush_outnvlist) {
				smusherror = nvlist_smush(outnvl,
				    zc->zc_nvlist_dst_size);
			}
			if (smusherror == 0)
				puterror = put_nvlist(zc, outnvl);
		}

		if (puterror != 0)
			error = puterror;

		nvlist_free(outnvl);
	} else {
		cookie = spl_fstrans_mark();
		error = vec->zvec_legacy_func(zc);
		spl_fstrans_unmark(cookie);
	}

out:
	nvlist_free(innvl);
	if (error == 0 && vec->zvec_allow_log) {
		char *s = tsd_get(zfs_allow_log_key);
		if (s != NULL)
			kmem_strfree(s);
		(void) tsd_set(zfs_allow_log_key, kmem_strdup(saved_poolname));
	}
	if (saved_poolname != NULL)
		kmem_free(saved_poolname, saved_poolname_len);

	return (error);
}

int
zfs_kmod_init(void)
{
	int error;

	if ((error = zvol_init()) != 0)
		return (error);

	spa_init(SPA_MODE_READ | SPA_MODE_WRITE);
	zfs_init();

	zfs_ioctl_init();

	mutex_init(&zfsdev_state_lock, NULL, MUTEX_DEFAULT, NULL);
	zfsdev_state_list = kmem_zalloc(sizeof (zfsdev_state_t), KM_SLEEP);
	zfsdev_state_list->zs_minor = -1;

	if ((error = zfsdev_attach()) != 0)
		goto out;

	tsd_create(&zfs_fsyncer_key, NULL);
	tsd_create(&rrw_tsd_key, rrw_tsd_destroy);
	tsd_create(&zfs_allow_log_key, zfs_allow_log_destroy);

	return (0);
out:
	zfs_fini();
	spa_fini();
	zvol_fini();

	return (error);
}

void
zfs_kmod_fini(void)
{
	zfsdev_state_t *zs, *zsnext = NULL;

	zfsdev_detach();

	mutex_destroy(&zfsdev_state_lock);

	for (zs = zfsdev_state_list; zs != NULL; zs = zsnext) {
		zsnext = zs->zs_next;
		if (zs->zs_onexit)
			zfs_onexit_destroy(zs->zs_onexit);
		if (zs->zs_zevent)
			zfs_zevent_destroy(zs->zs_zevent);
		kmem_free(zs, sizeof (zfsdev_state_t));
	}

	zfs_fini();
	spa_fini();
	zvol_fini();

	tsd_destroy(&zfs_fsyncer_key);
	tsd_destroy(&rrw_tsd_key);
	tsd_destroy(&zfs_allow_log_key);
}<|MERGE_RESOLUTION|>--- conflicted
+++ resolved
@@ -7035,8 +7035,6 @@
 	    POOL_CHECK_SUSPENDED | POOL_CHECK_READONLY, B_FALSE, B_FALSE,
 	    zfs_keys_fs_wait, ARRAY_SIZE(zfs_keys_fs_wait));
 
-<<<<<<< HEAD
-=======
 	zfs_ioctl_register("set_bootenv", ZFS_IOC_SET_BOOTENV,
 	    zfs_ioc_set_bootenv, zfs_secpolicy_config, POOL_NAME,
 	    POOL_CHECK_SUSPENDED | POOL_CHECK_READONLY, B_FALSE, B_TRUE,
@@ -7047,7 +7045,6 @@
 	    POOL_CHECK_SUSPENDED, B_FALSE, B_TRUE,
 	    zfs_keys_get_bootenv, ARRAY_SIZE(zfs_keys_get_bootenv));
 
->>>>>>> e681e9c8
 	/* IOCTLS that use the legacy function signature */
 
 	zfs_ioctl_register_legacy(ZFS_IOC_POOL_FREEZE, zfs_ioc_pool_freeze,
