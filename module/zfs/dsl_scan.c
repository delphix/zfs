/*
 * CDDL HEADER START
 *
 * The contents of this file are subject to the terms of the
 * Common Development and Distribution License (the "License").
 * You may not use this file except in compliance with the License.
 *
 * You can obtain a copy of the license at usr/src/OPENSOLARIS.LICENSE
 * or http://www.opensolaris.org/os/licensing.
 * See the License for the specific language governing permissions
 * and limitations under the License.
 *
 * When distributing Covered Code, include this CDDL HEADER in each
 * file and include the License file at usr/src/OPENSOLARIS.LICENSE.
 * If applicable, add the following below this CDDL HEADER, with the
 * fields enclosed by brackets "[]" replaced with your own identifying
 * information: Portions Copyright [yyyy] [name of copyright owner]
 *
 * CDDL HEADER END
 */
/*
 * Copyright (c) 2008, 2010, Oracle and/or its affiliates. All rights reserved.
 * Copyright (c) 2011, 2018 by Delphix. All rights reserved.
 * Copyright 2016 Gary Mills
 * Copyright (c) 2017 Datto Inc.
 * Copyright 2017 Joyent, Inc.
 */

#include <sys/dsl_scan.h>
#include <sys/dsl_pool.h>
#include <sys/dsl_dataset.h>
#include <sys/dsl_prop.h>
#include <sys/dsl_dir.h>
#include <sys/dsl_synctask.h>
#include <sys/dnode.h>
#include <sys/dmu_tx.h>
#include <sys/dmu_objset.h>
#include <sys/arc.h>
#include <sys/zap.h>
#include <sys/zio.h>
#include <sys/zfs_context.h>
#include <sys/fs/zfs.h>
#include <sys/zfs_znode.h>
#include <sys/spa_impl.h>
#include <sys/vdev_impl.h>
#include <sys/zil_impl.h>
#include <sys/zio_checksum.h>
#include <sys/ddt.h>
#include <sys/sa.h>
#include <sys/sa_impl.h>
#include <sys/zfeature.h>
#include <sys/abd.h>
#include <sys/range_tree.h>
#ifdef _KERNEL
#include <sys/zfs_vfsops.h>
#endif

/*
 * Grand theory statement on scan queue sorting
 *
 * Scanning is implemented by recursively traversing all indirection levels
 * in an object and reading all blocks referenced from said objects. This
 * results in us approximately traversing the object from lowest logical
 * offset to the highest. For best performance, we would want the logical
 * blocks to be physically contiguous. However, this is frequently not the
 * case with pools given the allocation patterns of copy-on-write filesystems.
 * So instead, we put the I/Os into a reordering queue and issue them in a
 * way that will most benefit physical disks (LBA-order).
 *
 * Queue management:
 *
 * Ideally, we would want to scan all metadata and queue up all block I/O
 * prior to starting to issue it, because that allows us to do an optimal
 * sorting job. This can however consume large amounts of memory. Therefore
 * we continuously monitor the size of the queues and constrain them to 5%
 * (zfs_scan_mem_lim_fact) of physmem. If the queues grow larger than this
 * limit, we clear out a few of the largest extents at the head of the queues
 * to make room for more scanning. Hopefully, these extents will be fairly
 * large and contiguous, allowing us to approach sequential I/O throughput
 * even without a fully sorted tree.
 *
 * Metadata scanning takes place in dsl_scan_visit(), which is called from
 * dsl_scan_sync() every spa_sync(). If we have either fully scanned all
 * metadata on the pool, or we need to make room in memory because our
 * queues are too large, dsl_scan_visit() is postponed and
 * scan_io_queues_run() is called from dsl_scan_sync() instead. This implies
 * that metadata scanning and queued I/O issuing are mutually exclusive. This
 * allows us to provide maximum sequential I/O throughput for the majority of
 * I/O's issued since sequential I/O performance is significantly negatively
 * impacted if it is interleaved with random I/O.
 *
 * Implementation Notes
 *
 * One side effect of the queued scanning algorithm is that the scanning code
 * needs to be notified whenever a block is freed. This is needed to allow
 * the scanning code to remove these I/Os from the issuing queue. Additionally,
 * we do not attempt to queue gang blocks to be issued sequentially since this
 * is very hard to do and would have an extremely limited performance benefit.
 * Instead, we simply issue gang I/Os as soon as we find them using the legacy
 * algorithm.
 *
 * Backwards compatibility
 *
 * This new algorithm is backwards compatible with the legacy on-disk data
 * structures (and therefore does not require a new feature flag).
 * Periodically during scanning (see zfs_scan_checkpoint_intval), the scan
 * will stop scanning metadata (in logical order) and wait for all outstanding
 * sorted I/O to complete. Once this is done, we write out a checkpoint
 * bookmark, indicating that we have scanned everything logically before it.
 * If the pool is imported on a machine without the new sorting algorithm,
 * the scan simply resumes from the last checkpoint using the legacy algorithm.
 */

typedef int (scan_cb_t)(dsl_pool_t *, const blkptr_t *,
    const zbookmark_phys_t *);

static scan_cb_t dsl_scan_scrub_cb;

static int scan_ds_queue_compare(const void *a, const void *b);
static int scan_prefetch_queue_compare(const void *a, const void *b);
static void scan_ds_queue_clear(dsl_scan_t *scn);
static void scan_ds_prefetch_queue_clear(dsl_scan_t *scn);
static boolean_t scan_ds_queue_contains(dsl_scan_t *scn, uint64_t dsobj,
    uint64_t *txg);
static void scan_ds_queue_insert(dsl_scan_t *scn, uint64_t dsobj, uint64_t txg);
static void scan_ds_queue_remove(dsl_scan_t *scn, uint64_t dsobj);
static void scan_ds_queue_sync(dsl_scan_t *scn, dmu_tx_t *tx);
static uint64_t dsl_scan_count_leaves(vdev_t *vd);

extern int zfs_vdev_async_write_active_min_dirty_percent;

/*
 * By default zfs will check to ensure it is not over the hard memory
 * limit before each txg. If finer-grained control of this is needed
 * this value can be set to 1 to enable checking before scanning each
 * block.
 */
int zfs_scan_strict_mem_lim = B_FALSE;

/*
 * Maximum number of parallelly executed bytes per leaf vdev. We attempt
 * to strike a balance here between keeping the vdev queues full of I/Os
 * at all times and not overflowing the queues to cause long latency,
 * which would cause long txg sync times. No matter what, we will not
 * overload the drives with I/O, since that is protected by
 * zfs_vdev_scrub_max_active.
 */
unsigned long zfs_scan_vdev_limit = 4 << 20;

int zfs_scan_issue_strategy = 0;
int zfs_scan_legacy = B_FALSE; /* don't queue & sort zios, go direct */
unsigned long zfs_scan_max_ext_gap = 2 << 20; /* in bytes */

/*
 * fill_weight is non-tunable at runtime, so we copy it at module init from
 * zfs_scan_fill_weight. Runtime adjustments to zfs_scan_fill_weight would
 * break queue sorting.
 */
int zfs_scan_fill_weight = 3;
static uint64_t fill_weight;

/* See dsl_scan_should_clear() for details on the memory limit tunables */
uint64_t zfs_scan_mem_lim_min = 16 << 20;	/* bytes */
uint64_t zfs_scan_mem_lim_soft_max = 128 << 20;	/* bytes */
int zfs_scan_mem_lim_fact = 20;		/* fraction of physmem */
int zfs_scan_mem_lim_soft_fact = 20;	/* fraction of mem lim above */

int zfs_scrub_min_time_ms = 1000; /* min millisecs to scrub per txg */
int zfs_obsolete_min_time_ms = 500; /* min millisecs to obsolete per txg */
int zfs_free_min_time_ms = 1000; /* min millisecs to free per txg */
int zfs_resilver_min_time_ms = 3000; /* min millisecs to resilver per txg */
int zfs_scan_checkpoint_intval = 7200; /* in seconds */
int zfs_scan_suspend_progress = 0; /* set to prevent scans from progressing */
int zfs_no_scrub_io = B_FALSE; /* set to disable scrub i/o */
int zfs_no_scrub_prefetch = B_FALSE; /* set to disable scrub prefetch */
enum ddt_class zfs_scrub_ddt_class_max = DDT_CLASS_DUPLICATE;
/* max number of blocks to free in a single TXG */
unsigned long zfs_async_block_max_blocks = 100000;

int zfs_resilver_disable_defer = 0; /* set to disable resilver deferring */

/*
 * We wait a few txgs after importing a pool to begin scanning so that
 * the import / mounting code isn't held up by scrub / resilver IO.
 * Unfortunately, it is a bit difficult to determine exactly how long
 * this will take since userspace will trigger fs mounts asynchronously
 * and the kernel will create zvol minors asynchronously. As a result,
 * the value provided here is a bit arbitrary, but represents a
 * reasonable estimate of how many txgs it will take to finish fully
 * importing a pool
 */
#define	SCAN_IMPORT_WAIT_TXGS 		5

#define	DSL_SCAN_IS_SCRUB_RESILVER(scn) \
	((scn)->scn_phys.scn_func == POOL_SCAN_SCRUB || \
	(scn)->scn_phys.scn_func == POOL_SCAN_RESILVER)

/*
 * Enable/disable the processing of the free_bpobj object.
 */
int zfs_free_bpobj_enabled = 1;

/* the order has to match pool_scan_type */
static scan_cb_t *scan_funcs[POOL_SCAN_FUNCS] = {
	NULL,
	dsl_scan_scrub_cb,	/* POOL_SCAN_SCRUB */
	dsl_scan_scrub_cb,	/* POOL_SCAN_RESILVER */
};

/* In core node for the scn->scn_queue. Represents a dataset to be scanned */
typedef struct {
	uint64_t	sds_dsobj;
	uint64_t	sds_txg;
	avl_node_t	sds_node;
} scan_ds_t;

/*
 * This controls what conditions are placed on dsl_scan_sync_state():
 * SYNC_OPTIONAL) write out scn_phys iff scn_bytes_pending == 0
 * SYNC_MANDATORY) write out scn_phys always. scn_bytes_pending must be 0.
 * SYNC_CACHED) if scn_bytes_pending == 0, write out scn_phys. Otherwise
 *	write out the scn_phys_cached version.
 * See dsl_scan_sync_state for details.
 */
typedef enum {
	SYNC_OPTIONAL,
	SYNC_MANDATORY,
	SYNC_CACHED
} state_sync_type_t;

/*
 * This struct represents the minimum information needed to reconstruct a
 * zio for sequential scanning. This is useful because many of these will
 * accumulate in the sequential IO queues before being issued, so saving
 * memory matters here.
 */
typedef struct scan_io {
	/* fields from blkptr_t */
	uint64_t		sio_blk_prop;
	uint64_t		sio_phys_birth;
	uint64_t		sio_birth;
	zio_cksum_t		sio_cksum;
	uint32_t		sio_nr_dvas;

	/* fields from zio_t */
	uint32_t		sio_flags;
	zbookmark_phys_t	sio_zb;

	/* members for queue sorting */
	union {
		avl_node_t	sio_addr_node; /* link into issuing queue */
		list_node_t	sio_list_node; /* link for issuing to disk */
	} sio_nodes;

	/*
	 * There may be up to SPA_DVAS_PER_BP DVAs here from the bp,
	 * depending on how many were in the original bp. Only the
	 * first DVA is really used for sorting and issuing purposes.
	 * The other DVAs (if provided) simply exist so that the zio
	 * layer can find additional copies to repair from in the
	 * event of an error. This array must go at the end of the
	 * struct to allow this for the variable number of elements.
	 */
	dva_t			sio_dva[0];
} scan_io_t;

#define	SIO_SET_OFFSET(sio, x)		DVA_SET_OFFSET(&(sio)->sio_dva[0], x)
#define	SIO_SET_ASIZE(sio, x)		DVA_SET_ASIZE(&(sio)->sio_dva[0], x)
#define	SIO_GET_OFFSET(sio)		DVA_GET_OFFSET(&(sio)->sio_dva[0])
#define	SIO_GET_ASIZE(sio)		DVA_GET_ASIZE(&(sio)->sio_dva[0])
#define	SIO_GET_END_OFFSET(sio)		\
	(SIO_GET_OFFSET(sio) + SIO_GET_ASIZE(sio))
#define	SIO_GET_MUSED(sio)		\
	(sizeof (scan_io_t) + ((sio)->sio_nr_dvas * sizeof (dva_t)))

struct dsl_scan_io_queue {
	dsl_scan_t	*q_scn; /* associated dsl_scan_t */
	vdev_t		*q_vd; /* top-level vdev that this queue represents */

	/* trees used for sorting I/Os and extents of I/Os */
	range_tree_t	*q_exts_by_addr;
	avl_tree_t	q_exts_by_size;
	avl_tree_t	q_sios_by_addr;
	uint64_t	q_sio_memused;

	/* members for zio rate limiting */
	uint64_t	q_maxinflight_bytes;
	uint64_t	q_inflight_bytes;
	kcondvar_t	q_zio_cv; /* used under vd->vdev_scan_io_queue_lock */

	/* per txg statistics */
	uint64_t	q_total_seg_size_this_txg;
	uint64_t	q_segs_this_txg;
	uint64_t	q_total_zio_size_this_txg;
	uint64_t	q_zios_this_txg;
};

/* private data for dsl_scan_prefetch_cb() */
typedef struct scan_prefetch_ctx {
	zfs_refcount_t spc_refcnt;	/* refcount for memory management */
	dsl_scan_t *spc_scn;		/* dsl_scan_t for the pool */
	boolean_t spc_root;		/* is this prefetch for an objset? */
	uint8_t spc_indblkshift;	/* dn_indblkshift of current dnode */
	uint16_t spc_datablkszsec;	/* dn_idatablkszsec of current dnode */
} scan_prefetch_ctx_t;

/* private data for dsl_scan_prefetch() */
typedef struct scan_prefetch_issue_ctx {
	avl_node_t spic_avl_node;	/* link into scn->scn_prefetch_queue */
	scan_prefetch_ctx_t *spic_spc;	/* spc for the callback */
	blkptr_t spic_bp;		/* bp to prefetch */
	zbookmark_phys_t spic_zb;	/* bookmark to prefetch */
} scan_prefetch_issue_ctx_t;

static void scan_exec_io(dsl_pool_t *dp, const blkptr_t *bp, int zio_flags,
    const zbookmark_phys_t *zb, dsl_scan_io_queue_t *queue);
static void scan_io_queue_insert_impl(dsl_scan_io_queue_t *queue,
    scan_io_t *sio);

static dsl_scan_io_queue_t *scan_io_queue_create(vdev_t *vd);
static void scan_io_queues_destroy(dsl_scan_t *scn);

static kmem_cache_t *sio_cache[SPA_DVAS_PER_BP];

/* sio->sio_nr_dvas must be set so we know which cache to free from */
static void
sio_free(scan_io_t *sio)
{
	ASSERT3U(sio->sio_nr_dvas, >, 0);
	ASSERT3U(sio->sio_nr_dvas, <=, SPA_DVAS_PER_BP);

	kmem_cache_free(sio_cache[sio->sio_nr_dvas - 1], sio);
}

/* It is up to the caller to set sio->sio_nr_dvas for freeing */
static scan_io_t *
sio_alloc(unsigned short nr_dvas)
{
	ASSERT3U(nr_dvas, >, 0);
	ASSERT3U(nr_dvas, <=, SPA_DVAS_PER_BP);

	return (kmem_cache_alloc(sio_cache[nr_dvas - 1], KM_SLEEP));
}

void
scan_init(void)
{
	/*
	 * This is used in ext_size_compare() to weight segments
	 * based on how sparse they are. This cannot be changed
	 * mid-scan and the tree comparison functions don't currently
	 * have a mechanism for passing additional context to the
	 * compare functions. Thus we store this value globally and
	 * we only allow it to be set at module initialization time
	 */
	fill_weight = zfs_scan_fill_weight;

	for (int i = 0; i < SPA_DVAS_PER_BP; i++) {
		char name[36];

		(void) sprintf(name, "sio_cache_%d", i);
		sio_cache[i] = kmem_cache_create(name,
		    (sizeof (scan_io_t) + ((i + 1) * sizeof (dva_t))),
		    0, NULL, NULL, NULL, NULL, NULL, 0);
	}
}

void
scan_fini(void)
{
	for (int i = 0; i < SPA_DVAS_PER_BP; i++) {
		kmem_cache_destroy(sio_cache[i]);
	}
}

static inline boolean_t
dsl_scan_is_running(const dsl_scan_t *scn)
{
	return (scn->scn_phys.scn_state == DSS_SCANNING);
}

boolean_t
dsl_scan_resilvering(dsl_pool_t *dp)
{
	return (dsl_scan_is_running(dp->dp_scan) &&
	    dp->dp_scan->scn_phys.scn_func == POOL_SCAN_RESILVER);
}

static inline void
sio2bp(const scan_io_t *sio, blkptr_t *bp)
{
	bzero(bp, sizeof (*bp));
	bp->blk_prop = sio->sio_blk_prop;
	bp->blk_phys_birth = sio->sio_phys_birth;
	bp->blk_birth = sio->sio_birth;
	bp->blk_fill = 1;	/* we always only work with data pointers */
	bp->blk_cksum = sio->sio_cksum;

	ASSERT3U(sio->sio_nr_dvas, >, 0);
	ASSERT3U(sio->sio_nr_dvas, <=, SPA_DVAS_PER_BP);

	bcopy(sio->sio_dva, bp->blk_dva, sio->sio_nr_dvas * sizeof (dva_t));
}

static inline void
bp2sio(const blkptr_t *bp, scan_io_t *sio, int dva_i)
{
	sio->sio_blk_prop = bp->blk_prop;
	sio->sio_phys_birth = bp->blk_phys_birth;
	sio->sio_birth = bp->blk_birth;
	sio->sio_cksum = bp->blk_cksum;
	sio->sio_nr_dvas = BP_GET_NDVAS(bp);

	/*
	 * Copy the DVAs to the sio. We need all copies of the block so
	 * that the self healing code can use the alternate copies if the
	 * first is corrupted. We want the DVA at index dva_i to be first
	 * in the sio since this is the primary one that we want to issue.
	 */
	for (int i = 0, j = dva_i; i < sio->sio_nr_dvas; i++, j++) {
		sio->sio_dva[i] = bp->blk_dva[j % sio->sio_nr_dvas];
	}
}

int
dsl_scan_init(dsl_pool_t *dp, uint64_t txg)
{
	int err;
	dsl_scan_t *scn;
	spa_t *spa = dp->dp_spa;
	uint64_t f;

	scn = dp->dp_scan = kmem_zalloc(sizeof (dsl_scan_t), KM_SLEEP);
	scn->scn_dp = dp;

	/*
	 * It's possible that we're resuming a scan after a reboot so
	 * make sure that the scan_async_destroying flag is initialized
	 * appropriately.
	 */
	ASSERT(!scn->scn_async_destroying);
	scn->scn_async_destroying = spa_feature_is_active(dp->dp_spa,
	    SPA_FEATURE_ASYNC_DESTROY);

	/*
	 * Calculate the max number of in-flight bytes for pool-wide
	 * scanning operations (minimum 1MB). Limits for the issuing
	 * phase are done per top-level vdev and are handled separately.
	 */
	scn->scn_maxinflight_bytes = MAX(zfs_scan_vdev_limit *
	    dsl_scan_count_leaves(spa->spa_root_vdev), 1ULL << 20);

	avl_create(&scn->scn_queue, scan_ds_queue_compare, sizeof (scan_ds_t),
	    offsetof(scan_ds_t, sds_node));
	avl_create(&scn->scn_prefetch_queue, scan_prefetch_queue_compare,
	    sizeof (scan_prefetch_issue_ctx_t),
	    offsetof(scan_prefetch_issue_ctx_t, spic_avl_node));

	err = zap_lookup(dp->dp_meta_objset, DMU_POOL_DIRECTORY_OBJECT,
	    "scrub_func", sizeof (uint64_t), 1, &f);
	if (err == 0) {
		/*
		 * There was an old-style scrub in progress.  Restart a
		 * new-style scrub from the beginning.
		 */
		scn->scn_restart_txg = txg;
		zfs_dbgmsg("old-style scrub was in progress; "
		    "restarting new-style scrub in txg %llu",
		    (longlong_t)scn->scn_restart_txg);

		/*
		 * Load the queue obj from the old location so that it
		 * can be freed by dsl_scan_done().
		 */
		(void) zap_lookup(dp->dp_meta_objset, DMU_POOL_DIRECTORY_OBJECT,
		    "scrub_queue", sizeof (uint64_t), 1,
		    &scn->scn_phys.scn_queue_obj);
	} else {
		err = zap_lookup(dp->dp_meta_objset, DMU_POOL_DIRECTORY_OBJECT,
		    DMU_POOL_SCAN, sizeof (uint64_t), SCAN_PHYS_NUMINTS,
		    &scn->scn_phys);
		/*
		 * Detect if the pool contains the signature of #2094.  If it
		 * does properly update the scn->scn_phys structure and notify
		 * the administrator by setting an errata for the pool.
		 */
		if (err == EOVERFLOW) {
			uint64_t zaptmp[SCAN_PHYS_NUMINTS + 1];
			VERIFY3S(SCAN_PHYS_NUMINTS, ==, 24);
			VERIFY3S(offsetof(dsl_scan_phys_t, scn_flags), ==,
			    (23 * sizeof (uint64_t)));

			err = zap_lookup(dp->dp_meta_objset,
			    DMU_POOL_DIRECTORY_OBJECT, DMU_POOL_SCAN,
			    sizeof (uint64_t), SCAN_PHYS_NUMINTS + 1, &zaptmp);
			if (err == 0) {
				uint64_t overflow = zaptmp[SCAN_PHYS_NUMINTS];

				if (overflow & ~DSL_SCAN_FLAGS_MASK ||
				    scn->scn_async_destroying) {
					spa->spa_errata =
					    ZPOOL_ERRATA_ZOL_2094_ASYNC_DESTROY;
					return (EOVERFLOW);
				}

				bcopy(zaptmp, &scn->scn_phys,
				    SCAN_PHYS_NUMINTS * sizeof (uint64_t));
				scn->scn_phys.scn_flags = overflow;

				/* Required scrub already in progress. */
				if (scn->scn_phys.scn_state == DSS_FINISHED ||
				    scn->scn_phys.scn_state == DSS_CANCELED)
					spa->spa_errata =
					    ZPOOL_ERRATA_ZOL_2094_SCRUB;
			}
		}

		if (err == ENOENT)
			return (0);
		else if (err)
			return (err);

		/*
		 * We might be restarting after a reboot, so jump the issued
		 * counter to how far we've scanned. We know we're consistent
		 * up to here.
		 */
		scn->scn_issued_before_pass = scn->scn_phys.scn_examined;

		if (dsl_scan_is_running(scn) &&
		    spa_prev_software_version(dp->dp_spa) < SPA_VERSION_SCAN) {
			/*
			 * A new-type scrub was in progress on an old
			 * pool, and the pool was accessed by old
			 * software.  Restart from the beginning, since
			 * the old software may have changed the pool in
			 * the meantime.
			 */
			scn->scn_restart_txg = txg;
			zfs_dbgmsg("new-style scrub was modified "
			    "by old software; restarting in txg %llu",
			    (longlong_t)scn->scn_restart_txg);
		}
	}

	bcopy(&scn->scn_phys, &scn->scn_phys_cached, sizeof (scn->scn_phys));

	/* reload the queue into the in-core state */
	if (scn->scn_phys.scn_queue_obj != 0) {
		zap_cursor_t zc;
		zap_attribute_t za;

		for (zap_cursor_init(&zc, dp->dp_meta_objset,
		    scn->scn_phys.scn_queue_obj);
		    zap_cursor_retrieve(&zc, &za) == 0;
		    (void) zap_cursor_advance(&zc)) {
			scan_ds_queue_insert(scn,
			    zfs_strtonum(za.za_name, NULL),
			    za.za_first_integer);
		}
		zap_cursor_fini(&zc);
	}

	spa_scan_stat_init(spa);
	return (0);
}

void
dsl_scan_fini(dsl_pool_t *dp)
{
	if (dp->dp_scan != NULL) {
		dsl_scan_t *scn = dp->dp_scan;

		if (scn->scn_taskq != NULL)
			taskq_destroy(scn->scn_taskq);

		scan_ds_queue_clear(scn);
		avl_destroy(&scn->scn_queue);
		scan_ds_prefetch_queue_clear(scn);
		avl_destroy(&scn->scn_prefetch_queue);

		kmem_free(dp->dp_scan, sizeof (dsl_scan_t));
		dp->dp_scan = NULL;
	}
}

static boolean_t
dsl_scan_restarting(dsl_scan_t *scn, dmu_tx_t *tx)
{
	return (scn->scn_restart_txg != 0 &&
	    scn->scn_restart_txg <= tx->tx_txg);
}

boolean_t
dsl_scan_scrubbing(const dsl_pool_t *dp)
{
	dsl_scan_phys_t *scn_phys = &dp->dp_scan->scn_phys;

	return (scn_phys->scn_state == DSS_SCANNING &&
	    scn_phys->scn_func == POOL_SCAN_SCRUB);
}

boolean_t
dsl_scan_is_paused_scrub(const dsl_scan_t *scn)
{
	return (dsl_scan_scrubbing(scn->scn_dp) &&
	    scn->scn_phys.scn_flags & DSF_SCRUB_PAUSED);
}

/*
 * Writes out a persistent dsl_scan_phys_t record to the pool directory.
 * Because we can be running in the block sorting algorithm, we do not always
 * want to write out the record, only when it is "safe" to do so. This safety
 * condition is achieved by making sure that the sorting queues are empty
 * (scn_bytes_pending == 0). When this condition is not true, the sync'd state
 * is inconsistent with how much actual scanning progress has been made. The
 * kind of sync to be performed is specified by the sync_type argument. If the
 * sync is optional, we only sync if the queues are empty. If the sync is
 * mandatory, we do a hard ASSERT to make sure that the queues are empty. The
 * third possible state is a "cached" sync. This is done in response to:
 * 1) The dataset that was in the last sync'd dsl_scan_phys_t having been
 *	destroyed, so we wouldn't be able to restart scanning from it.
 * 2) The snapshot that was in the last sync'd dsl_scan_phys_t having been
 *	superseded by a newer snapshot.
 * 3) The dataset that was in the last sync'd dsl_scan_phys_t having been
 *	swapped with its clone.
 * In all cases, a cached sync simply rewrites the last record we've written,
 * just slightly modified. For the modifications that are performed to the
 * last written dsl_scan_phys_t, see dsl_scan_ds_destroyed,
 * dsl_scan_ds_snapshotted and dsl_scan_ds_clone_swapped.
 */
static void
dsl_scan_sync_state(dsl_scan_t *scn, dmu_tx_t *tx, state_sync_type_t sync_type)
{
	int i;
	spa_t *spa = scn->scn_dp->dp_spa;

	ASSERT(sync_type != SYNC_MANDATORY || scn->scn_bytes_pending == 0);
	if (scn->scn_bytes_pending == 0) {
		for (i = 0; i < spa->spa_root_vdev->vdev_children; i++) {
			vdev_t *vd = spa->spa_root_vdev->vdev_child[i];
			dsl_scan_io_queue_t *q = vd->vdev_scan_io_queue;

			if (q == NULL)
				continue;

			mutex_enter(&vd->vdev_scan_io_queue_lock);
			ASSERT3P(avl_first(&q->q_sios_by_addr), ==, NULL);
			ASSERT3P(avl_first(&q->q_exts_by_size), ==, NULL);
			ASSERT3P(range_tree_first(q->q_exts_by_addr), ==, NULL);
			mutex_exit(&vd->vdev_scan_io_queue_lock);
		}

		if (scn->scn_phys.scn_queue_obj != 0)
			scan_ds_queue_sync(scn, tx);
		VERIFY0(zap_update(scn->scn_dp->dp_meta_objset,
		    DMU_POOL_DIRECTORY_OBJECT,
		    DMU_POOL_SCAN, sizeof (uint64_t), SCAN_PHYS_NUMINTS,
		    &scn->scn_phys, tx));
		bcopy(&scn->scn_phys, &scn->scn_phys_cached,
		    sizeof (scn->scn_phys));

		if (scn->scn_checkpointing)
			zfs_dbgmsg("finish scan checkpoint");

		scn->scn_checkpointing = B_FALSE;
		scn->scn_last_checkpoint = ddi_get_lbolt();
	} else if (sync_type == SYNC_CACHED) {
		VERIFY0(zap_update(scn->scn_dp->dp_meta_objset,
		    DMU_POOL_DIRECTORY_OBJECT,
		    DMU_POOL_SCAN, sizeof (uint64_t), SCAN_PHYS_NUMINTS,
		    &scn->scn_phys_cached, tx));
	}
}

/* ARGSUSED */
static int
dsl_scan_setup_check(void *arg, dmu_tx_t *tx)
{
	dsl_scan_t *scn = dmu_tx_pool(tx)->dp_scan;

	if (dsl_scan_is_running(scn))
		return (SET_ERROR(EBUSY));

	return (0);
}

static void
dsl_scan_setup_sync(void *arg, dmu_tx_t *tx)
{
	dsl_scan_t *scn = dmu_tx_pool(tx)->dp_scan;
	pool_scan_func_t *funcp = arg;
	dmu_object_type_t ot = 0;
	dsl_pool_t *dp = scn->scn_dp;
	spa_t *spa = dp->dp_spa;

	ASSERT(!dsl_scan_is_running(scn));
	ASSERT(*funcp > POOL_SCAN_NONE && *funcp < POOL_SCAN_FUNCS);
	bzero(&scn->scn_phys, sizeof (scn->scn_phys));
	scn->scn_phys.scn_func = *funcp;
	scn->scn_phys.scn_state = DSS_SCANNING;
	scn->scn_phys.scn_min_txg = 0;
	scn->scn_phys.scn_max_txg = tx->tx_txg;
	scn->scn_phys.scn_ddt_class_max = DDT_CLASSES - 1; /* the entire DDT */
	scn->scn_phys.scn_start_time = gethrestime_sec();
	scn->scn_phys.scn_errors = 0;
	scn->scn_phys.scn_to_examine = spa->spa_root_vdev->vdev_stat.vs_alloc;
	scn->scn_issued_before_pass = 0;
	scn->scn_restart_txg = 0;
	scn->scn_done_txg = 0;
	scn->scn_last_checkpoint = 0;
	scn->scn_checkpointing = B_FALSE;
	spa_scan_stat_init(spa);

	if (DSL_SCAN_IS_SCRUB_RESILVER(scn)) {
		scn->scn_phys.scn_ddt_class_max = zfs_scrub_ddt_class_max;

		/* rewrite all disk labels */
		vdev_config_dirty(spa->spa_root_vdev);

		if (vdev_resilver_needed(spa->spa_root_vdev,
		    &scn->scn_phys.scn_min_txg, &scn->scn_phys.scn_max_txg)) {
			spa_event_notify(spa, NULL, NULL,
			    ESC_ZFS_RESILVER_START);
		} else {
			spa_event_notify(spa, NULL, NULL, ESC_ZFS_SCRUB_START);
		}

		spa->spa_scrub_started = B_TRUE;
		/*
		 * If this is an incremental scrub, limit the DDT scrub phase
		 * to just the auto-ditto class (for correctness); the rest
		 * of the scrub should go faster using top-down pruning.
		 */
		if (scn->scn_phys.scn_min_txg > TXG_INITIAL)
			scn->scn_phys.scn_ddt_class_max = DDT_CLASS_DITTO;

	}

	/* back to the generic stuff */

	if (dp->dp_blkstats == NULL) {
		dp->dp_blkstats =
		    vmem_alloc(sizeof (zfs_all_blkstats_t), KM_SLEEP);
		mutex_init(&dp->dp_blkstats->zab_lock, NULL,
		    MUTEX_DEFAULT, NULL);
	}
	bzero(&dp->dp_blkstats->zab_type, sizeof (dp->dp_blkstats->zab_type));

	if (spa_version(spa) < SPA_VERSION_DSL_SCRUB)
		ot = DMU_OT_ZAP_OTHER;

	scn->scn_phys.scn_queue_obj = zap_create(dp->dp_meta_objset,
	    ot ? ot : DMU_OT_SCAN_QUEUE, DMU_OT_NONE, 0, tx);

	bcopy(&scn->scn_phys, &scn->scn_phys_cached, sizeof (scn->scn_phys));

	dsl_scan_sync_state(scn, tx, SYNC_MANDATORY);

	spa_history_log_internal(spa, "scan setup", tx,
	    "func=%u mintxg=%llu maxtxg=%llu",
	    *funcp, scn->scn_phys.scn_min_txg, scn->scn_phys.scn_max_txg);
}

/*
 * Called by the ZFS_IOC_POOL_SCAN ioctl to start a scrub or resilver.
 * Can also be called to resume a paused scrub.
 */
int
dsl_scan(dsl_pool_t *dp, pool_scan_func_t func)
{
	spa_t *spa = dp->dp_spa;
	dsl_scan_t *scn = dp->dp_scan;

	/*
	 * Purge all vdev caches and probe all devices.  We do this here
	 * rather than in sync context because this requires a writer lock
	 * on the spa_config lock, which we can't do from sync context.  The
	 * spa_scrub_reopen flag indicates that vdev_open() should not
	 * attempt to start another scrub.
	 */
	spa_vdev_state_enter(spa, SCL_NONE);
	spa->spa_scrub_reopen = B_TRUE;
	vdev_reopen(spa->spa_root_vdev);
	spa->spa_scrub_reopen = B_FALSE;
	(void) spa_vdev_state_exit(spa, NULL, 0);

	if (func == POOL_SCAN_RESILVER) {
		dsl_resilver_restart(spa->spa_dsl_pool, 0);
		return (0);
	}

	if (func == POOL_SCAN_SCRUB && dsl_scan_is_paused_scrub(scn)) {
		/* got scrub start cmd, resume paused scrub */
		int err = dsl_scrub_set_pause_resume(scn->scn_dp,
		    POOL_SCRUB_NORMAL);
		if (err == 0) {
			spa_event_notify(spa, NULL, NULL, ESC_ZFS_SCRUB_RESUME);
			return (ECANCELED);
		}

		return (SET_ERROR(err));
	}

	return (dsl_sync_task(spa_name(spa), dsl_scan_setup_check,
	    dsl_scan_setup_sync, &func, 0, ZFS_SPACE_CHECK_EXTRA_RESERVED));
}

/*
 * Sets the resilver defer flag to B_FALSE on all leaf devs under vd. Returns
 * B_TRUE if we have devices that need to be resilvered and are available to
 * accept resilver I/Os.
 */
static boolean_t
dsl_scan_clear_deferred(vdev_t *vd, dmu_tx_t *tx)
{
	boolean_t resilver_needed = B_FALSE;
	spa_t *spa = vd->vdev_spa;

	for (int c = 0; c < vd->vdev_children; c++) {
		resilver_needed |=
		    dsl_scan_clear_deferred(vd->vdev_child[c], tx);
	}

	if (vd == spa->spa_root_vdev &&
	    spa_feature_is_active(spa, SPA_FEATURE_RESILVER_DEFER)) {
		spa_feature_decr(spa, SPA_FEATURE_RESILVER_DEFER, tx);
		vdev_config_dirty(vd);
		spa->spa_resilver_deferred = B_FALSE;
		return (resilver_needed);
	}

	if (!vdev_is_concrete(vd) || vd->vdev_aux ||
	    !vd->vdev_ops->vdev_op_leaf)
		return (resilver_needed);

	if (vd->vdev_resilver_deferred)
		vd->vdev_resilver_deferred = B_FALSE;

	return (!vdev_is_dead(vd) && !vd->vdev_offline &&
	    vdev_resilver_needed(vd, NULL, NULL));
}

/* ARGSUSED */
static void
dsl_scan_done(dsl_scan_t *scn, boolean_t complete, dmu_tx_t *tx)
{
	static const char *old_names[] = {
		"scrub_bookmark",
		"scrub_ddt_bookmark",
		"scrub_ddt_class_max",
		"scrub_queue",
		"scrub_min_txg",
		"scrub_max_txg",
		"scrub_func",
		"scrub_errors",
		NULL
	};

	dsl_pool_t *dp = scn->scn_dp;
	spa_t *spa = dp->dp_spa;
	int i;

	/* Remove any remnants of an old-style scrub. */
	for (i = 0; old_names[i]; i++) {
		(void) zap_remove(dp->dp_meta_objset,
		    DMU_POOL_DIRECTORY_OBJECT, old_names[i], tx);
	}

	if (scn->scn_phys.scn_queue_obj != 0) {
		VERIFY0(dmu_object_free(dp->dp_meta_objset,
		    scn->scn_phys.scn_queue_obj, tx));
		scn->scn_phys.scn_queue_obj = 0;
	}
	scan_ds_queue_clear(scn);
	scan_ds_prefetch_queue_clear(scn);

	scn->scn_phys.scn_flags &= ~DSF_SCRUB_PAUSED;

	/*
	 * If we were "restarted" from a stopped state, don't bother
	 * with anything else.
	 */
	if (!dsl_scan_is_running(scn)) {
		ASSERT(!scn->scn_is_sorted);
		return;
	}

	if (scn->scn_is_sorted) {
		scan_io_queues_destroy(scn);
		scn->scn_is_sorted = B_FALSE;

		if (scn->scn_taskq != NULL) {
			taskq_destroy(scn->scn_taskq);
			scn->scn_taskq = NULL;
		}
	}

	scn->scn_phys.scn_state = complete ? DSS_FINISHED : DSS_CANCELED;

	if (dsl_scan_restarting(scn, tx))
		spa_history_log_internal(spa, "scan aborted, restarting", tx,
		    "errors=%llu", spa_get_errlog_size(spa));
	else if (!complete)
		spa_history_log_internal(spa, "scan cancelled", tx,
		    "errors=%llu", spa_get_errlog_size(spa));
	else
		spa_history_log_internal(spa, "scan done", tx,
		    "errors=%llu", spa_get_errlog_size(spa));

	if (DSL_SCAN_IS_SCRUB_RESILVER(scn)) {
		spa->spa_scrub_started = B_FALSE;
		spa->spa_scrub_active = B_FALSE;

		/*
		 * If the scrub/resilver completed, update all DTLs to
		 * reflect this.  Whether it succeeded or not, vacate
		 * all temporary scrub DTLs.
		 *
		 * As the scrub does not currently support traversing
		 * data that have been freed but are part of a checkpoint,
		 * we don't mark the scrub as done in the DTLs as faults
		 * may still exist in those vdevs.
		 */
		if (complete &&
		    !spa_feature_is_active(spa, SPA_FEATURE_POOL_CHECKPOINT)) {
			vdev_dtl_reassess(spa->spa_root_vdev, tx->tx_txg,
			    scn->scn_phys.scn_max_txg, B_TRUE);

			spa_event_notify(spa, NULL, NULL,
			    scn->scn_phys.scn_min_txg ?
			    ESC_ZFS_RESILVER_FINISH : ESC_ZFS_SCRUB_FINISH);
		} else {
			vdev_dtl_reassess(spa->spa_root_vdev, tx->tx_txg,
			    0, B_TRUE);
		}
		spa_errlog_rotate(spa);

		/*
		 * We may have finished replacing a device.
		 * Let the async thread assess this and handle the detach.
		 */
		spa_async_request(spa, SPA_ASYNC_RESILVER_DONE);

		/*
		 * Clear any deferred_resilver flags in the config.
		 * If there are drives that need resilvering, kick
		 * off an asynchronous request to start resilver.
		 * dsl_scan_clear_deferred() may update the config
		 * before the resilver can restart. In the event of
		 * a crash during this period, the spa loading code
		 * will find the drives that need to be resilvered
		 * when the machine reboots and start the resilver then.
		 */
		boolean_t resilver_needed =
		    dsl_scan_clear_deferred(spa->spa_root_vdev, tx);
		if (resilver_needed) {
			spa_history_log_internal(spa,
			    "starting deferred resilver", tx,
			    "errors=%llu", spa_get_errlog_size(spa));
			spa_async_request(spa, SPA_ASYNC_RESILVER);
		}
	}

	scn->scn_phys.scn_end_time = gethrestime_sec();

	if (spa->spa_errata == ZPOOL_ERRATA_ZOL_2094_SCRUB)
		spa->spa_errata = 0;

	ASSERT(!dsl_scan_is_running(scn));
}

/* ARGSUSED */
static int
dsl_scan_cancel_check(void *arg, dmu_tx_t *tx)
{
	dsl_scan_t *scn = dmu_tx_pool(tx)->dp_scan;

	if (!dsl_scan_is_running(scn))
		return (SET_ERROR(ENOENT));
	return (0);
}

/* ARGSUSED */
static void
dsl_scan_cancel_sync(void *arg, dmu_tx_t *tx)
{
	dsl_scan_t *scn = dmu_tx_pool(tx)->dp_scan;

	dsl_scan_done(scn, B_FALSE, tx);
	dsl_scan_sync_state(scn, tx, SYNC_MANDATORY);
	spa_event_notify(scn->scn_dp->dp_spa, NULL, NULL, ESC_ZFS_SCRUB_ABORT);
}

int
dsl_scan_cancel(dsl_pool_t *dp)
{
	return (dsl_sync_task(spa_name(dp->dp_spa), dsl_scan_cancel_check,
	    dsl_scan_cancel_sync, NULL, 3, ZFS_SPACE_CHECK_RESERVED));
}

static int
dsl_scrub_pause_resume_check(void *arg, dmu_tx_t *tx)
{
	pool_scrub_cmd_t *cmd = arg;
	dsl_pool_t *dp = dmu_tx_pool(tx);
	dsl_scan_t *scn = dp->dp_scan;

	if (*cmd == POOL_SCRUB_PAUSE) {
		/* can't pause a scrub when there is no in-progress scrub */
		if (!dsl_scan_scrubbing(dp))
			return (SET_ERROR(ENOENT));

		/* can't pause a paused scrub */
		if (dsl_scan_is_paused_scrub(scn))
			return (SET_ERROR(EBUSY));
	} else if (*cmd != POOL_SCRUB_NORMAL) {
		return (SET_ERROR(ENOTSUP));
	}

	return (0);
}

static void
dsl_scrub_pause_resume_sync(void *arg, dmu_tx_t *tx)
{
	pool_scrub_cmd_t *cmd = arg;
	dsl_pool_t *dp = dmu_tx_pool(tx);
	spa_t *spa = dp->dp_spa;
	dsl_scan_t *scn = dp->dp_scan;

	if (*cmd == POOL_SCRUB_PAUSE) {
		/* can't pause a scrub when there is no in-progress scrub */
		spa->spa_scan_pass_scrub_pause = gethrestime_sec();
		scn->scn_phys.scn_flags |= DSF_SCRUB_PAUSED;
		scn->scn_phys_cached.scn_flags |= DSF_SCRUB_PAUSED;
		dsl_scan_sync_state(scn, tx, SYNC_CACHED);
		spa_event_notify(spa, NULL, NULL, ESC_ZFS_SCRUB_PAUSED);
	} else {
		ASSERT3U(*cmd, ==, POOL_SCRUB_NORMAL);
		if (dsl_scan_is_paused_scrub(scn)) {
			/*
			 * We need to keep track of how much time we spend
			 * paused per pass so that we can adjust the scrub rate
			 * shown in the output of 'zpool status'
			 */
			spa->spa_scan_pass_scrub_spent_paused +=
			    gethrestime_sec() - spa->spa_scan_pass_scrub_pause;
			spa->spa_scan_pass_scrub_pause = 0;
			scn->scn_phys.scn_flags &= ~DSF_SCRUB_PAUSED;
			scn->scn_phys_cached.scn_flags &= ~DSF_SCRUB_PAUSED;
			dsl_scan_sync_state(scn, tx, SYNC_CACHED);
		}
	}
}

/*
 * Set scrub pause/resume state if it makes sense to do so
 */
int
dsl_scrub_set_pause_resume(const dsl_pool_t *dp, pool_scrub_cmd_t cmd)
{
	return (dsl_sync_task(spa_name(dp->dp_spa),
	    dsl_scrub_pause_resume_check, dsl_scrub_pause_resume_sync, &cmd, 3,
	    ZFS_SPACE_CHECK_RESERVED));
}


/* start a new scan, or restart an existing one. */
void
dsl_resilver_restart(dsl_pool_t *dp, uint64_t txg)
{
	if (txg == 0) {
		dmu_tx_t *tx;
		tx = dmu_tx_create_dd(dp->dp_mos_dir);
		VERIFY(0 == dmu_tx_assign(tx, TXG_WAIT));

		txg = dmu_tx_get_txg(tx);
		dp->dp_scan->scn_restart_txg = txg;
		dmu_tx_commit(tx);
	} else {
		dp->dp_scan->scn_restart_txg = txg;
	}
	zfs_dbgmsg("restarting resilver txg=%llu", (longlong_t)txg);
}

void
dsl_free(dsl_pool_t *dp, uint64_t txg, const blkptr_t *bp)
{
	zio_free(dp->dp_spa, txg, bp);
}

void
dsl_free_sync(zio_t *pio, dsl_pool_t *dp, uint64_t txg, const blkptr_t *bpp)
{
	ASSERT(dsl_pool_sync_context(dp));
	zio_nowait(zio_free_sync(pio, dp->dp_spa, txg, bpp, pio->io_flags));
}

static int
scan_ds_queue_compare(const void *a, const void *b)
{
	const scan_ds_t *sds_a = a, *sds_b = b;

	if (sds_a->sds_dsobj < sds_b->sds_dsobj)
		return (-1);
	if (sds_a->sds_dsobj == sds_b->sds_dsobj)
		return (0);
	return (1);
}

static void
scan_ds_queue_clear(dsl_scan_t *scn)
{
	void *cookie = NULL;
	scan_ds_t *sds;
	while ((sds = avl_destroy_nodes(&scn->scn_queue, &cookie)) != NULL) {
		kmem_free(sds, sizeof (*sds));
	}
}

static boolean_t
scan_ds_queue_contains(dsl_scan_t *scn, uint64_t dsobj, uint64_t *txg)
{
	scan_ds_t srch, *sds;

	srch.sds_dsobj = dsobj;
	sds = avl_find(&scn->scn_queue, &srch, NULL);
	if (sds != NULL && txg != NULL)
		*txg = sds->sds_txg;
	return (sds != NULL);
}

static void
scan_ds_queue_insert(dsl_scan_t *scn, uint64_t dsobj, uint64_t txg)
{
	scan_ds_t *sds;
	avl_index_t where;

	sds = kmem_zalloc(sizeof (*sds), KM_SLEEP);
	sds->sds_dsobj = dsobj;
	sds->sds_txg = txg;

	VERIFY3P(avl_find(&scn->scn_queue, sds, &where), ==, NULL);
	avl_insert(&scn->scn_queue, sds, where);
}

static void
scan_ds_queue_remove(dsl_scan_t *scn, uint64_t dsobj)
{
	scan_ds_t srch, *sds;

	srch.sds_dsobj = dsobj;

	sds = avl_find(&scn->scn_queue, &srch, NULL);
	VERIFY(sds != NULL);
	avl_remove(&scn->scn_queue, sds);
	kmem_free(sds, sizeof (*sds));
}

static void
scan_ds_queue_sync(dsl_scan_t *scn, dmu_tx_t *tx)
{
	dsl_pool_t *dp = scn->scn_dp;
	spa_t *spa = dp->dp_spa;
	dmu_object_type_t ot = (spa_version(spa) >= SPA_VERSION_DSL_SCRUB) ?
	    DMU_OT_SCAN_QUEUE : DMU_OT_ZAP_OTHER;

	ASSERT0(scn->scn_bytes_pending);
	ASSERT(scn->scn_phys.scn_queue_obj != 0);

	VERIFY0(dmu_object_free(dp->dp_meta_objset,
	    scn->scn_phys.scn_queue_obj, tx));
	scn->scn_phys.scn_queue_obj = zap_create(dp->dp_meta_objset, ot,
	    DMU_OT_NONE, 0, tx);
	for (scan_ds_t *sds = avl_first(&scn->scn_queue);
	    sds != NULL; sds = AVL_NEXT(&scn->scn_queue, sds)) {
		VERIFY0(zap_add_int_key(dp->dp_meta_objset,
		    scn->scn_phys.scn_queue_obj, sds->sds_dsobj,
		    sds->sds_txg, tx));
	}
}

/*
 * Computes the memory limit state that we're currently in. A sorted scan
 * needs quite a bit of memory to hold the sorting queue, so we need to
 * reasonably constrain the size so it doesn't impact overall system
 * performance. We compute two limits:
 * 1) Hard memory limit: if the amount of memory used by the sorting
 *	queues on a pool gets above this value, we stop the metadata
 *	scanning portion and start issuing the queued up and sorted
 *	I/Os to reduce memory usage.
 *	This limit is calculated as a fraction of physmem (by default 5%).
 *	We constrain the lower bound of the hard limit to an absolute
 *	minimum of zfs_scan_mem_lim_min (default: 16 MiB). We also constrain
 *	the upper bound to 5% of the total pool size - no chance we'll
 *	ever need that much memory, but just to keep the value in check.
 * 2) Soft memory limit: once we hit the hard memory limit, we start
 *	issuing I/O to reduce queue memory usage, but we don't want to
 *	completely empty out the queues, since we might be able to find I/Os
 *	that will fill in the gaps of our non-sequential IOs at some point
 *	in the future. So we stop the issuing of I/Os once the amount of
 *	memory used drops below the soft limit (at which point we stop issuing
 *	I/O and start scanning metadata again).
 *
 *	This limit is calculated by subtracting a fraction of the hard
 *	limit from the hard limit. By default this fraction is 5%, so
 *	the soft limit is 95% of the hard limit. We cap the size of the
 *	difference between the hard and soft limits at an absolute
 *	maximum of zfs_scan_mem_lim_soft_max (default: 128 MiB) - this is
 *	sufficient to not cause too frequent switching between the
 *	metadata scan and I/O issue (even at 2k recordsize, 128 MiB's
 *	worth of queues is about 1.2 GiB of on-pool data, so scanning
 *	that should take at least a decent fraction of a second).
 */
static boolean_t
dsl_scan_should_clear(dsl_scan_t *scn)
{
	vdev_t *rvd = scn->scn_dp->dp_spa->spa_root_vdev;
	uint64_t mlim_hard, mlim_soft, mused;
	uint64_t alloc = metaslab_class_get_alloc(spa_normal_class(
	    scn->scn_dp->dp_spa));

	mlim_hard = MAX((physmem / zfs_scan_mem_lim_fact) * PAGESIZE,
	    zfs_scan_mem_lim_min);
	mlim_hard = MIN(mlim_hard, alloc / 20);
	mlim_soft = mlim_hard - MIN(mlim_hard / zfs_scan_mem_lim_soft_fact,
	    zfs_scan_mem_lim_soft_max);
	mused = 0;
	for (uint64_t i = 0; i < rvd->vdev_children; i++) {
		vdev_t *tvd = rvd->vdev_child[i];
		dsl_scan_io_queue_t *queue;

		mutex_enter(&tvd->vdev_scan_io_queue_lock);
		queue = tvd->vdev_scan_io_queue;
		if (queue != NULL) {
			/* # extents in exts_by_size = # in exts_by_addr */
			mused += avl_numnodes(&queue->q_exts_by_size) *
			    sizeof (range_seg_t) + queue->q_sio_memused;
		}
		mutex_exit(&tvd->vdev_scan_io_queue_lock);
	}

	dprintf("current scan memory usage: %llu bytes\n", (longlong_t)mused);

	if (mused == 0)
		ASSERT0(scn->scn_bytes_pending);

	/*
	 * If we are above our hard limit, we need to clear out memory.
	 * If we are below our soft limit, we need to accumulate sequential IOs.
	 * Otherwise, we should keep doing whatever we are currently doing.
	 */
	if (mused >= mlim_hard)
		return (B_TRUE);
	else if (mused < mlim_soft)
		return (B_FALSE);
	else
		return (scn->scn_clearing);
}

static boolean_t
dsl_scan_check_suspend(dsl_scan_t *scn, const zbookmark_phys_t *zb)
{
	/* we never skip user/group accounting objects */
	if (zb && (int64_t)zb->zb_object < 0)
		return (B_FALSE);

	if (scn->scn_suspending)
		return (B_TRUE); /* we're already suspending */

	if (!ZB_IS_ZERO(&scn->scn_phys.scn_bookmark))
		return (B_FALSE); /* we're resuming */

	/* We only know how to resume from level-0 blocks. */
	if (zb && zb->zb_level != 0)
		return (B_FALSE);

	/*
	 * We suspend if:
	 *  - we have scanned for at least the minimum time (default 1 sec
	 *    for scrub, 3 sec for resilver), and either we have sufficient
	 *    dirty data that we are starting to write more quickly
	 *    (default 30%), someone is explicitly waiting for this txg
	 *    to complete, or we have used up all of the time in the txg
	 *    timeout (default 5 sec).
	 *  or
	 *  - the spa is shutting down because this pool is being exported
	 *    or the machine is rebooting.
	 *  or
	 *  - the scan queue has reached its memory use limit
	 */
	uint64_t curr_time_ns = gethrtime();
	uint64_t scan_time_ns = curr_time_ns - scn->scn_sync_start_time;
	uint64_t sync_time_ns = curr_time_ns -
	    scn->scn_dp->dp_spa->spa_sync_starttime;
	int dirty_pct = scn->scn_dp->dp_dirty_total * 100 / zfs_dirty_data_max;
	int mintime = (scn->scn_phys.scn_func == POOL_SCAN_RESILVER) ?
	    zfs_resilver_min_time_ms : zfs_scrub_min_time_ms;

	if ((NSEC2MSEC(scan_time_ns) > mintime &&
	    (dirty_pct >= zfs_vdev_async_write_active_min_dirty_percent ||
	    txg_sync_waiting(scn->scn_dp) ||
	    NSEC2SEC(sync_time_ns) >= zfs_txg_timeout)) ||
	    spa_shutting_down(scn->scn_dp->dp_spa) ||
	    (zfs_scan_strict_mem_lim && dsl_scan_should_clear(scn))) {
		if (zb) {
			dprintf("suspending at bookmark %llx/%llx/%llx/%llx\n",
			    (longlong_t)zb->zb_objset,
			    (longlong_t)zb->zb_object,
			    (longlong_t)zb->zb_level,
			    (longlong_t)zb->zb_blkid);
			scn->scn_phys.scn_bookmark = *zb;
		} else {
#ifdef ZFS_DEBUG
			dsl_scan_phys_t *scnp = &scn->scn_phys;
			dprintf("suspending at at DDT bookmark "
			    "%llx/%llx/%llx/%llx\n",
			    (longlong_t)scnp->scn_ddt_bookmark.ddb_class,
			    (longlong_t)scnp->scn_ddt_bookmark.ddb_type,
			    (longlong_t)scnp->scn_ddt_bookmark.ddb_checksum,
			    (longlong_t)scnp->scn_ddt_bookmark.ddb_cursor);
#endif
		}
		scn->scn_suspending = B_TRUE;
		return (B_TRUE);
	}
	return (B_FALSE);
}

typedef struct zil_scan_arg {
	dsl_pool_t	*zsa_dp;
	zil_header_t	*zsa_zh;
} zil_scan_arg_t;

/* ARGSUSED */
static int
dsl_scan_zil_block(zilog_t *zilog, blkptr_t *bp, void *arg, uint64_t claim_txg)
{
	zil_scan_arg_t *zsa = arg;
	dsl_pool_t *dp = zsa->zsa_dp;
	dsl_scan_t *scn = dp->dp_scan;
	zil_header_t *zh = zsa->zsa_zh;
	zbookmark_phys_t zb;

	ASSERT(!BP_IS_REDACTED(bp));
	if (BP_IS_HOLE(bp) || bp->blk_birth <= scn->scn_phys.scn_cur_min_txg)
		return (0);

	/*
	 * One block ("stubby") can be allocated a long time ago; we
	 * want to visit that one because it has been allocated
	 * (on-disk) even if it hasn't been claimed (even though for
	 * scrub there's nothing to do to it).
	 */
	if (claim_txg == 0 && bp->blk_birth >= spa_min_claim_txg(dp->dp_spa))
		return (0);

	SET_BOOKMARK(&zb, zh->zh_log.blk_cksum.zc_word[ZIL_ZC_OBJSET],
	    ZB_ZIL_OBJECT, ZB_ZIL_LEVEL, bp->blk_cksum.zc_word[ZIL_ZC_SEQ]);

	VERIFY(0 == scan_funcs[scn->scn_phys.scn_func](dp, bp, &zb));
	return (0);
}

/* ARGSUSED */
static int
dsl_scan_zil_record(zilog_t *zilog, lr_t *lrc, void *arg, uint64_t claim_txg)
{
	if (lrc->lrc_txtype == TX_WRITE) {
		zil_scan_arg_t *zsa = arg;
		dsl_pool_t *dp = zsa->zsa_dp;
		dsl_scan_t *scn = dp->dp_scan;
		zil_header_t *zh = zsa->zsa_zh;
		lr_write_t *lr = (lr_write_t *)lrc;
		blkptr_t *bp = &lr->lr_blkptr;
		zbookmark_phys_t zb;

		ASSERT(!BP_IS_REDACTED(bp));
		if (BP_IS_HOLE(bp) ||
		    bp->blk_birth <= scn->scn_phys.scn_cur_min_txg)
			return (0);

		/*
		 * birth can be < claim_txg if this record's txg is
		 * already txg sync'ed (but this log block contains
		 * other records that are not synced)
		 */
		if (claim_txg == 0 || bp->blk_birth < claim_txg)
			return (0);

		SET_BOOKMARK(&zb, zh->zh_log.blk_cksum.zc_word[ZIL_ZC_OBJSET],
		    lr->lr_foid, ZB_ZIL_LEVEL,
		    lr->lr_offset / BP_GET_LSIZE(bp));

		VERIFY(0 == scan_funcs[scn->scn_phys.scn_func](dp, bp, &zb));
	}
	return (0);
}

static void
dsl_scan_zil(dsl_pool_t *dp, zil_header_t *zh)
{
	uint64_t claim_txg = zh->zh_claim_txg;
	zil_scan_arg_t zsa = { dp, zh };
	zilog_t *zilog;

	ASSERT(spa_writeable(dp->dp_spa));

	/*
	 * We only want to visit blocks that have been claimed but not yet
	 * replayed (or, in read-only mode, blocks that *would* be claimed).
	 */
	if (claim_txg == 0)
		return;

	zilog = zil_alloc(dp->dp_meta_objset, zh);

	(void) zil_parse(zilog, dsl_scan_zil_block, dsl_scan_zil_record, &zsa,
	    claim_txg, B_FALSE);

	zil_free(zilog);
}

/*
 * We compare scan_prefetch_issue_ctx_t's based on their bookmarks. The idea
 * here is to sort the AVL tree by the order each block will be needed.
 */
static int
scan_prefetch_queue_compare(const void *a, const void *b)
{
	const scan_prefetch_issue_ctx_t *spic_a = a, *spic_b = b;
	const scan_prefetch_ctx_t *spc_a = spic_a->spic_spc;
	const scan_prefetch_ctx_t *spc_b = spic_b->spic_spc;

	return (zbookmark_compare(spc_a->spc_datablkszsec,
	    spc_a->spc_indblkshift, spc_b->spc_datablkszsec,
	    spc_b->spc_indblkshift, &spic_a->spic_zb, &spic_b->spic_zb));
}

static void
scan_prefetch_ctx_rele(scan_prefetch_ctx_t *spc, void *tag)
{
	if (zfs_refcount_remove(&spc->spc_refcnt, tag) == 0) {
		zfs_refcount_destroy(&spc->spc_refcnt);
		kmem_free(spc, sizeof (scan_prefetch_ctx_t));
	}
}

static scan_prefetch_ctx_t *
scan_prefetch_ctx_create(dsl_scan_t *scn, dnode_phys_t *dnp, void *tag)
{
	scan_prefetch_ctx_t *spc;

	spc = kmem_alloc(sizeof (scan_prefetch_ctx_t), KM_SLEEP);
	zfs_refcount_create(&spc->spc_refcnt);
	zfs_refcount_add(&spc->spc_refcnt, tag);
	spc->spc_scn = scn;
	if (dnp != NULL) {
		spc->spc_datablkszsec = dnp->dn_datablkszsec;
		spc->spc_indblkshift = dnp->dn_indblkshift;
		spc->spc_root = B_FALSE;
	} else {
		spc->spc_datablkszsec = 0;
		spc->spc_indblkshift = 0;
		spc->spc_root = B_TRUE;
	}

	return (spc);
}

static void
scan_prefetch_ctx_add_ref(scan_prefetch_ctx_t *spc, void *tag)
{
	zfs_refcount_add(&spc->spc_refcnt, tag);
}

static void
scan_ds_prefetch_queue_clear(dsl_scan_t *scn)
{
	spa_t *spa = scn->scn_dp->dp_spa;
	void *cookie = NULL;
	scan_prefetch_issue_ctx_t *spic = NULL;

	mutex_enter(&spa->spa_scrub_lock);
	while ((spic = avl_destroy_nodes(&scn->scn_prefetch_queue,
	    &cookie)) != NULL) {
		scan_prefetch_ctx_rele(spic->spic_spc, scn);
		kmem_free(spic, sizeof (scan_prefetch_issue_ctx_t));
	}
	mutex_exit(&spa->spa_scrub_lock);
}

static boolean_t
dsl_scan_check_prefetch_resume(scan_prefetch_ctx_t *spc,
    const zbookmark_phys_t *zb)
{
	zbookmark_phys_t *last_zb = &spc->spc_scn->scn_prefetch_bookmark;
	dnode_phys_t tmp_dnp;
	dnode_phys_t *dnp = (spc->spc_root) ? NULL : &tmp_dnp;

	if (zb->zb_objset != last_zb->zb_objset)
		return (B_TRUE);
	if ((int64_t)zb->zb_object < 0)
		return (B_FALSE);

	tmp_dnp.dn_datablkszsec = spc->spc_datablkszsec;
	tmp_dnp.dn_indblkshift = spc->spc_indblkshift;

	if (zbookmark_subtree_completed(dnp, zb, last_zb))
		return (B_TRUE);

	return (B_FALSE);
}

static void
dsl_scan_prefetch(scan_prefetch_ctx_t *spc, blkptr_t *bp, zbookmark_phys_t *zb)
{
	avl_index_t idx;
	dsl_scan_t *scn = spc->spc_scn;
	spa_t *spa = scn->scn_dp->dp_spa;
	scan_prefetch_issue_ctx_t *spic;

	if (zfs_no_scrub_prefetch || BP_IS_REDACTED(bp))
		return;

	if (BP_IS_HOLE(bp) || bp->blk_birth <= scn->scn_phys.scn_cur_min_txg ||
	    (BP_GET_LEVEL(bp) == 0 && BP_GET_TYPE(bp) != DMU_OT_DNODE &&
	    BP_GET_TYPE(bp) != DMU_OT_OBJSET))
		return;

	if (dsl_scan_check_prefetch_resume(spc, zb))
		return;

	scan_prefetch_ctx_add_ref(spc, scn);
	spic = kmem_alloc(sizeof (scan_prefetch_issue_ctx_t), KM_SLEEP);
	spic->spic_spc = spc;
	spic->spic_bp = *bp;
	spic->spic_zb = *zb;

	/*
	 * Add the IO to the queue of blocks to prefetch. This allows us to
	 * prioritize blocks that we will need first for the main traversal
	 * thread.
	 */
	mutex_enter(&spa->spa_scrub_lock);
	if (avl_find(&scn->scn_prefetch_queue, spic, &idx) != NULL) {
		/* this block is already queued for prefetch */
		kmem_free(spic, sizeof (scan_prefetch_issue_ctx_t));
		scan_prefetch_ctx_rele(spc, scn);
		mutex_exit(&spa->spa_scrub_lock);
		return;
	}

	avl_insert(&scn->scn_prefetch_queue, spic, idx);
	cv_broadcast(&spa->spa_scrub_io_cv);
	mutex_exit(&spa->spa_scrub_lock);
}

static void
dsl_scan_prefetch_dnode(dsl_scan_t *scn, dnode_phys_t *dnp,
    uint64_t objset, uint64_t object)
{
	int i;
	zbookmark_phys_t zb;
	scan_prefetch_ctx_t *spc;

	if (dnp->dn_nblkptr == 0 && !(dnp->dn_flags & DNODE_FLAG_SPILL_BLKPTR))
		return;

	SET_BOOKMARK(&zb, objset, object, 0, 0);

	spc = scan_prefetch_ctx_create(scn, dnp, FTAG);

	for (i = 0; i < dnp->dn_nblkptr; i++) {
		zb.zb_level = BP_GET_LEVEL(&dnp->dn_blkptr[i]);
		zb.zb_blkid = i;
		dsl_scan_prefetch(spc, &dnp->dn_blkptr[i], &zb);
	}

	if (dnp->dn_flags & DNODE_FLAG_SPILL_BLKPTR) {
		zb.zb_level = 0;
		zb.zb_blkid = DMU_SPILL_BLKID;
		dsl_scan_prefetch(spc, DN_SPILL_BLKPTR(dnp), &zb);
	}

	scan_prefetch_ctx_rele(spc, FTAG);
}

void
dsl_scan_prefetch_cb(zio_t *zio, const zbookmark_phys_t *zb, const blkptr_t *bp,
    arc_buf_t *buf, void *private)
{
	scan_prefetch_ctx_t *spc = private;
	dsl_scan_t *scn = spc->spc_scn;
	spa_t *spa = scn->scn_dp->dp_spa;

	/* broadcast that the IO has completed for rate limiting purposes */
	mutex_enter(&spa->spa_scrub_lock);
	ASSERT3U(spa->spa_scrub_inflight, >=, BP_GET_PSIZE(bp));
	spa->spa_scrub_inflight -= BP_GET_PSIZE(bp);
	cv_broadcast(&spa->spa_scrub_io_cv);
	mutex_exit(&spa->spa_scrub_lock);

	/* if there was an error or we are done prefetching, just cleanup */
	if (buf == NULL || scn->scn_prefetch_stop)
		goto out;

	if (BP_GET_LEVEL(bp) > 0) {
		int i;
		blkptr_t *cbp;
		int epb = BP_GET_LSIZE(bp) >> SPA_BLKPTRSHIFT;
		zbookmark_phys_t czb;

		for (i = 0, cbp = buf->b_data; i < epb; i++, cbp++) {
			SET_BOOKMARK(&czb, zb->zb_objset, zb->zb_object,
			    zb->zb_level - 1, zb->zb_blkid * epb + i);
			dsl_scan_prefetch(spc, cbp, &czb);
		}
	} else if (BP_GET_TYPE(bp) == DMU_OT_DNODE) {
		dnode_phys_t *cdnp;
		int i;
		int epb = BP_GET_LSIZE(bp) >> DNODE_SHIFT;

		for (i = 0, cdnp = buf->b_data; i < epb;
		    i += cdnp->dn_extra_slots + 1,
		    cdnp += cdnp->dn_extra_slots + 1) {
			dsl_scan_prefetch_dnode(scn, cdnp,
			    zb->zb_objset, zb->zb_blkid * epb + i);
		}
	} else if (BP_GET_TYPE(bp) == DMU_OT_OBJSET) {
		objset_phys_t *osp = buf->b_data;

		dsl_scan_prefetch_dnode(scn, &osp->os_meta_dnode,
		    zb->zb_objset, DMU_META_DNODE_OBJECT);

		if (OBJSET_BUF_HAS_USERUSED(buf)) {
			dsl_scan_prefetch_dnode(scn,
			    &osp->os_groupused_dnode, zb->zb_objset,
			    DMU_GROUPUSED_OBJECT);
			dsl_scan_prefetch_dnode(scn,
			    &osp->os_userused_dnode, zb->zb_objset,
			    DMU_USERUSED_OBJECT);
		}
	}

out:
	if (buf != NULL)
		arc_buf_destroy(buf, private);
	scan_prefetch_ctx_rele(spc, scn);
}

/* ARGSUSED */
static void
dsl_scan_prefetch_thread(void *arg)
{
	dsl_scan_t *scn = arg;
	spa_t *spa = scn->scn_dp->dp_spa;
	scan_prefetch_issue_ctx_t *spic;

	/* loop until we are told to stop */
	while (!scn->scn_prefetch_stop) {
		arc_flags_t flags = ARC_FLAG_NOWAIT |
		    ARC_FLAG_PRESCIENT_PREFETCH | ARC_FLAG_PREFETCH;
		int zio_flags = ZIO_FLAG_CANFAIL | ZIO_FLAG_SCAN_THREAD;

		mutex_enter(&spa->spa_scrub_lock);

		/*
		 * Wait until we have an IO to issue and are not above our
		 * maximum in flight limit.
		 */
		while (!scn->scn_prefetch_stop &&
		    (avl_numnodes(&scn->scn_prefetch_queue) == 0 ||
		    spa->spa_scrub_inflight >= scn->scn_maxinflight_bytes)) {
			cv_wait(&spa->spa_scrub_io_cv, &spa->spa_scrub_lock);
		}

		/* recheck if we should stop since we waited for the cv */
		if (scn->scn_prefetch_stop) {
			mutex_exit(&spa->spa_scrub_lock);
			break;
		}

		/* remove the prefetch IO from the tree */
		spic = avl_first(&scn->scn_prefetch_queue);
		spa->spa_scrub_inflight += BP_GET_PSIZE(&spic->spic_bp);
		avl_remove(&scn->scn_prefetch_queue, spic);

		mutex_exit(&spa->spa_scrub_lock);

		if (BP_IS_PROTECTED(&spic->spic_bp)) {
			ASSERT(BP_GET_TYPE(&spic->spic_bp) == DMU_OT_DNODE ||
			    BP_GET_TYPE(&spic->spic_bp) == DMU_OT_OBJSET);
			ASSERT3U(BP_GET_LEVEL(&spic->spic_bp), ==, 0);
			zio_flags |= ZIO_FLAG_RAW;
		}

		/* issue the prefetch asynchronously */
		(void) arc_read(scn->scn_zio_root, scn->scn_dp->dp_spa,
		    &spic->spic_bp, dsl_scan_prefetch_cb, spic->spic_spc,
		    ZIO_PRIORITY_SCRUB, zio_flags, &flags, &spic->spic_zb);

		kmem_free(spic, sizeof (scan_prefetch_issue_ctx_t));
	}

	ASSERT(scn->scn_prefetch_stop);

	/* free any prefetches we didn't get to complete */
	mutex_enter(&spa->spa_scrub_lock);
	while ((spic = avl_first(&scn->scn_prefetch_queue)) != NULL) {
		avl_remove(&scn->scn_prefetch_queue, spic);
		scan_prefetch_ctx_rele(spic->spic_spc, scn);
		kmem_free(spic, sizeof (scan_prefetch_issue_ctx_t));
	}
	ASSERT0(avl_numnodes(&scn->scn_prefetch_queue));
	mutex_exit(&spa->spa_scrub_lock);
}

static boolean_t
dsl_scan_check_resume(dsl_scan_t *scn, const dnode_phys_t *dnp,
    const zbookmark_phys_t *zb)
{
	/*
	 * We never skip over user/group accounting objects (obj<0)
	 */
	if (!ZB_IS_ZERO(&scn->scn_phys.scn_bookmark) &&
	    (int64_t)zb->zb_object >= 0) {
		/*
		 * If we already visited this bp & everything below (in
		 * a prior txg sync), don't bother doing it again.
		 */
		if (zbookmark_subtree_completed(dnp, zb,
		    &scn->scn_phys.scn_bookmark))
			return (B_TRUE);

		/*
		 * If we found the block we're trying to resume from, or
		 * we went past it to a different object, zero it out to
		 * indicate that it's OK to start checking for suspending
		 * again.
		 */
		if (bcmp(zb, &scn->scn_phys.scn_bookmark, sizeof (*zb)) == 0 ||
		    zb->zb_object > scn->scn_phys.scn_bookmark.zb_object) {
			dprintf("resuming at %llx/%llx/%llx/%llx\n",
			    (longlong_t)zb->zb_objset,
			    (longlong_t)zb->zb_object,
			    (longlong_t)zb->zb_level,
			    (longlong_t)zb->zb_blkid);
			bzero(&scn->scn_phys.scn_bookmark, sizeof (*zb));
		}
	}
	return (B_FALSE);
}

static void dsl_scan_visitbp(blkptr_t *bp, const zbookmark_phys_t *zb,
    dnode_phys_t *dnp, dsl_dataset_t *ds, dsl_scan_t *scn,
    dmu_objset_type_t ostype, dmu_tx_t *tx);
inline __attribute__((always_inline)) static void dsl_scan_visitdnode(
    dsl_scan_t *, dsl_dataset_t *ds, dmu_objset_type_t ostype,
    dnode_phys_t *dnp, uint64_t object, dmu_tx_t *tx);

/*
 * Return nonzero on i/o error.
 * Return new buf to write out in *bufp.
 */
inline __attribute__((always_inline)) static int
dsl_scan_recurse(dsl_scan_t *scn, dsl_dataset_t *ds, dmu_objset_type_t ostype,
    dnode_phys_t *dnp, const blkptr_t *bp,
    const zbookmark_phys_t *zb, dmu_tx_t *tx)
{
	dsl_pool_t *dp = scn->scn_dp;
	int zio_flags = ZIO_FLAG_CANFAIL | ZIO_FLAG_SCAN_THREAD;
	int err;

	ASSERT(!BP_IS_REDACTED(bp));

	if (BP_GET_LEVEL(bp) > 0) {
		arc_flags_t flags = ARC_FLAG_WAIT;
		int i;
		blkptr_t *cbp;
		int epb = BP_GET_LSIZE(bp) >> SPA_BLKPTRSHIFT;
		arc_buf_t *buf;

		err = arc_read(NULL, dp->dp_spa, bp, arc_getbuf_func, &buf,
		    ZIO_PRIORITY_SCRUB, zio_flags, &flags, zb);
		if (err) {
			scn->scn_phys.scn_errors++;
			return (err);
		}
		for (i = 0, cbp = buf->b_data; i < epb; i++, cbp++) {
			zbookmark_phys_t czb;

			SET_BOOKMARK(&czb, zb->zb_objset, zb->zb_object,
			    zb->zb_level - 1,
			    zb->zb_blkid * epb + i);
			dsl_scan_visitbp(cbp, &czb, dnp,
			    ds, scn, ostype, tx);
		}
		arc_buf_destroy(buf, &buf);
	} else if (BP_GET_TYPE(bp) == DMU_OT_DNODE) {
		arc_flags_t flags = ARC_FLAG_WAIT;
		dnode_phys_t *cdnp;
		int i;
		int epb = BP_GET_LSIZE(bp) >> DNODE_SHIFT;
		arc_buf_t *buf;

		if (BP_IS_PROTECTED(bp)) {
			ASSERT3U(BP_GET_COMPRESS(bp), ==, ZIO_COMPRESS_OFF);
			zio_flags |= ZIO_FLAG_RAW;
		}

		err = arc_read(NULL, dp->dp_spa, bp, arc_getbuf_func, &buf,
		    ZIO_PRIORITY_SCRUB, zio_flags, &flags, zb);
		if (err) {
			scn->scn_phys.scn_errors++;
			return (err);
		}
		for (i = 0, cdnp = buf->b_data; i < epb;
		    i += cdnp->dn_extra_slots + 1,
		    cdnp += cdnp->dn_extra_slots + 1) {
			dsl_scan_visitdnode(scn, ds, ostype,
			    cdnp, zb->zb_blkid * epb + i, tx);
		}

		arc_buf_destroy(buf, &buf);
	} else if (BP_GET_TYPE(bp) == DMU_OT_OBJSET) {
		arc_flags_t flags = ARC_FLAG_WAIT;
		objset_phys_t *osp;
		arc_buf_t *buf;

		err = arc_read(NULL, dp->dp_spa, bp, arc_getbuf_func, &buf,
		    ZIO_PRIORITY_SCRUB, zio_flags, &flags, zb);
		if (err) {
			scn->scn_phys.scn_errors++;
			return (err);
		}

		osp = buf->b_data;

		dsl_scan_visitdnode(scn, ds, osp->os_type,
		    &osp->os_meta_dnode, DMU_META_DNODE_OBJECT, tx);

		if (OBJSET_BUF_HAS_USERUSED(buf)) {
			/*
			 * We also always visit user/group/project accounting
			 * objects, and never skip them, even if we are
			 * suspending. This is necessary so that the
			 * space deltas from this txg get integrated.
			 */
			if (OBJSET_BUF_HAS_PROJECTUSED(buf))
				dsl_scan_visitdnode(scn, ds, osp->os_type,
				    &osp->os_projectused_dnode,
				    DMU_PROJECTUSED_OBJECT, tx);
			dsl_scan_visitdnode(scn, ds, osp->os_type,
			    &osp->os_groupused_dnode,
			    DMU_GROUPUSED_OBJECT, tx);
			dsl_scan_visitdnode(scn, ds, osp->os_type,
			    &osp->os_userused_dnode,
			    DMU_USERUSED_OBJECT, tx);
		}
		arc_buf_destroy(buf, &buf);
	}

	return (0);
}

inline __attribute__((always_inline)) static void
dsl_scan_visitdnode(dsl_scan_t *scn, dsl_dataset_t *ds,
    dmu_objset_type_t ostype, dnode_phys_t *dnp,
    uint64_t object, dmu_tx_t *tx)
{
	int j;

	for (j = 0; j < dnp->dn_nblkptr; j++) {
		zbookmark_phys_t czb;

		SET_BOOKMARK(&czb, ds ? ds->ds_object : 0, object,
		    dnp->dn_nlevels - 1, j);
		dsl_scan_visitbp(&dnp->dn_blkptr[j],
		    &czb, dnp, ds, scn, ostype, tx);
	}

	if (dnp->dn_flags & DNODE_FLAG_SPILL_BLKPTR) {
		zbookmark_phys_t czb;
		SET_BOOKMARK(&czb, ds ? ds->ds_object : 0, object,
		    0, DMU_SPILL_BLKID);
		dsl_scan_visitbp(DN_SPILL_BLKPTR(dnp),
		    &czb, dnp, ds, scn, ostype, tx);
	}
}

/*
 * The arguments are in this order because mdb can only print the
 * first 5; we want them to be useful.
 */
static void
dsl_scan_visitbp(blkptr_t *bp, const zbookmark_phys_t *zb,
    dnode_phys_t *dnp, dsl_dataset_t *ds, dsl_scan_t *scn,
    dmu_objset_type_t ostype, dmu_tx_t *tx)
{
	dsl_pool_t *dp = scn->scn_dp;
	blkptr_t *bp_toread = NULL;

	if (dsl_scan_check_suspend(scn, zb))
		return;

	if (dsl_scan_check_resume(scn, dnp, zb))
		return;

	scn->scn_visited_this_txg++;

	/*
	 * This debugging is commented out to conserve stack space.  This
	 * function is called recursively and the debugging addes several
	 * bytes to the stack for each call.  It can be commented back in
	 * if required to debug an issue in dsl_scan_visitbp().
	 *
	 * dprintf_bp(bp,
	 *     "visiting ds=%p/%llu zb=%llx/%llx/%llx/%llx bp=%p",
	 *     ds, ds ? ds->ds_object : 0,
	 *     zb->zb_objset, zb->zb_object, zb->zb_level, zb->zb_blkid,
	 *     bp);
	 */

	if (BP_IS_HOLE(bp)) {
		scn->scn_holes_this_txg++;
		return;
	}

	if (BP_IS_REDACTED(bp)) {
		ASSERT(dsl_dataset_feature_is_active(ds,
		    SPA_FEATURE_REDACTED_DATASETS));
		return;
	}

	if (bp->blk_birth <= scn->scn_phys.scn_cur_min_txg) {
		scn->scn_lt_min_this_txg++;
		return;
	}

	bp_toread = kmem_alloc(sizeof (blkptr_t), KM_SLEEP);
	*bp_toread = *bp;

	if (dsl_scan_recurse(scn, ds, ostype, dnp, bp_toread, zb, tx) != 0)
		goto out;

	/*
	 * If dsl_scan_ddt() has already visited this block, it will have
	 * already done any translations or scrubbing, so don't call the
	 * callback again.
	 */
	if (ddt_class_contains(dp->dp_spa,
	    scn->scn_phys.scn_ddt_class_max, bp)) {
		scn->scn_ddt_contained_this_txg++;
		goto out;
	}

	/*
	 * If this block is from the future (after cur_max_txg), then we
	 * are doing this on behalf of a deleted snapshot, and we will
	 * revisit the future block on the next pass of this dataset.
	 * Don't scan it now unless we need to because something
	 * under it was modified.
	 */
	if (BP_PHYSICAL_BIRTH(bp) > scn->scn_phys.scn_cur_max_txg) {
		scn->scn_gt_max_this_txg++;
		goto out;
	}

	scan_funcs[scn->scn_phys.scn_func](dp, bp, zb);

out:
	kmem_free(bp_toread, sizeof (blkptr_t));
}

static void
dsl_scan_visit_rootbp(dsl_scan_t *scn, dsl_dataset_t *ds, blkptr_t *bp,
    dmu_tx_t *tx)
{
	zbookmark_phys_t zb;
	scan_prefetch_ctx_t *spc;

	SET_BOOKMARK(&zb, ds ? ds->ds_object : DMU_META_OBJSET,
	    ZB_ROOT_OBJECT, ZB_ROOT_LEVEL, ZB_ROOT_BLKID);

	if (ZB_IS_ZERO(&scn->scn_phys.scn_bookmark)) {
		SET_BOOKMARK(&scn->scn_prefetch_bookmark,
		    zb.zb_objset, 0, 0, 0);
	} else {
		scn->scn_prefetch_bookmark = scn->scn_phys.scn_bookmark;
	}

	scn->scn_objsets_visited_this_txg++;

	spc = scan_prefetch_ctx_create(scn, NULL, FTAG);
	dsl_scan_prefetch(spc, bp, &zb);
	scan_prefetch_ctx_rele(spc, FTAG);

	dsl_scan_visitbp(bp, &zb, NULL, ds, scn, DMU_OST_NONE, tx);

	dprintf_ds(ds, "finished scan%s", "");
}

static void
ds_destroyed_scn_phys(dsl_dataset_t *ds, dsl_scan_phys_t *scn_phys)
{
	if (scn_phys->scn_bookmark.zb_objset == ds->ds_object) {
		if (ds->ds_is_snapshot) {
			/*
			 * Note:
			 *  - scn_cur_{min,max}_txg stays the same.
			 *  - Setting the flag is not really necessary if
			 *    scn_cur_max_txg == scn_max_txg, because there
			 *    is nothing after this snapshot that we care
			 *    about.  However, we set it anyway and then
			 *    ignore it when we retraverse it in
			 *    dsl_scan_visitds().
			 */
			scn_phys->scn_bookmark.zb_objset =
			    dsl_dataset_phys(ds)->ds_next_snap_obj;
			zfs_dbgmsg("destroying ds %llu; currently traversing; "
			    "reset zb_objset to %llu",
			    (u_longlong_t)ds->ds_object,
			    (u_longlong_t)dsl_dataset_phys(ds)->
			    ds_next_snap_obj);
			scn_phys->scn_flags |= DSF_VISIT_DS_AGAIN;
		} else {
			SET_BOOKMARK(&scn_phys->scn_bookmark,
			    ZB_DESTROYED_OBJSET, 0, 0, 0);
			zfs_dbgmsg("destroying ds %llu; currently traversing; "
			    "reset bookmark to -1,0,0,0",
			    (u_longlong_t)ds->ds_object);
		}
	}
}

/*
 * Invoked when a dataset is destroyed. We need to make sure that:
 *
 * 1) If it is the dataset that was currently being scanned, we write
 *	a new dsl_scan_phys_t and marking the objset reference in it
 *	as destroyed.
 * 2) Remove it from the work queue, if it was present.
 *
 * If the dataset was actually a snapshot, instead of marking the dataset
 * as destroyed, we instead substitute the next snapshot in line.
 */
void
dsl_scan_ds_destroyed(dsl_dataset_t *ds, dmu_tx_t *tx)
{
	dsl_pool_t *dp = ds->ds_dir->dd_pool;
	dsl_scan_t *scn = dp->dp_scan;
	uint64_t mintxg;

	if (!dsl_scan_is_running(scn))
		return;

	ds_destroyed_scn_phys(ds, &scn->scn_phys);
	ds_destroyed_scn_phys(ds, &scn->scn_phys_cached);

	if (scan_ds_queue_contains(scn, ds->ds_object, &mintxg)) {
		scan_ds_queue_remove(scn, ds->ds_object);
		if (ds->ds_is_snapshot)
			scan_ds_queue_insert(scn,
			    dsl_dataset_phys(ds)->ds_next_snap_obj, mintxg);
	}

	if (zap_lookup_int_key(dp->dp_meta_objset, scn->scn_phys.scn_queue_obj,
	    ds->ds_object, &mintxg) == 0) {
		ASSERT3U(dsl_dataset_phys(ds)->ds_num_children, <=, 1);
		VERIFY3U(0, ==, zap_remove_int(dp->dp_meta_objset,
		    scn->scn_phys.scn_queue_obj, ds->ds_object, tx));
		if (ds->ds_is_snapshot) {
			/*
			 * We keep the same mintxg; it could be >
			 * ds_creation_txg if the previous snapshot was
			 * deleted too.
			 */
			VERIFY(zap_add_int_key(dp->dp_meta_objset,
			    scn->scn_phys.scn_queue_obj,
			    dsl_dataset_phys(ds)->ds_next_snap_obj,
			    mintxg, tx) == 0);
			zfs_dbgmsg("destroying ds %llu; in queue; "
			    "replacing with %llu",
			    (u_longlong_t)ds->ds_object,
			    (u_longlong_t)dsl_dataset_phys(ds)->
			    ds_next_snap_obj);
		} else {
			zfs_dbgmsg("destroying ds %llu; in queue; removing",
			    (u_longlong_t)ds->ds_object);
		}
	}

	/*
	 * dsl_scan_sync() should be called after this, and should sync
	 * out our changed state, but just to be safe, do it here.
	 */
	dsl_scan_sync_state(scn, tx, SYNC_CACHED);
}

static void
ds_snapshotted_bookmark(dsl_dataset_t *ds, zbookmark_phys_t *scn_bookmark)
{
	if (scn_bookmark->zb_objset == ds->ds_object) {
		scn_bookmark->zb_objset =
		    dsl_dataset_phys(ds)->ds_prev_snap_obj;
		zfs_dbgmsg("snapshotting ds %llu; currently traversing; "
		    "reset zb_objset to %llu",
		    (u_longlong_t)ds->ds_object,
		    (u_longlong_t)dsl_dataset_phys(ds)->ds_prev_snap_obj);
	}
}

/*
 * Called when a dataset is snapshotted. If we were currently traversing
 * this snapshot, we reset our bookmark to point at the newly created
 * snapshot. We also modify our work queue to remove the old snapshot and
 * replace with the new one.
 */
void
dsl_scan_ds_snapshotted(dsl_dataset_t *ds, dmu_tx_t *tx)
{
	dsl_pool_t *dp = ds->ds_dir->dd_pool;
	dsl_scan_t *scn = dp->dp_scan;
	uint64_t mintxg;

	if (!dsl_scan_is_running(scn))
		return;

	ASSERT(dsl_dataset_phys(ds)->ds_prev_snap_obj != 0);

	ds_snapshotted_bookmark(ds, &scn->scn_phys.scn_bookmark);
	ds_snapshotted_bookmark(ds, &scn->scn_phys_cached.scn_bookmark);

	if (scan_ds_queue_contains(scn, ds->ds_object, &mintxg)) {
		scan_ds_queue_remove(scn, ds->ds_object);
		scan_ds_queue_insert(scn,
		    dsl_dataset_phys(ds)->ds_prev_snap_obj, mintxg);
	}

	if (zap_lookup_int_key(dp->dp_meta_objset, scn->scn_phys.scn_queue_obj,
	    ds->ds_object, &mintxg) == 0) {
		VERIFY3U(0, ==, zap_remove_int(dp->dp_meta_objset,
		    scn->scn_phys.scn_queue_obj, ds->ds_object, tx));
		VERIFY(zap_add_int_key(dp->dp_meta_objset,
		    scn->scn_phys.scn_queue_obj,
		    dsl_dataset_phys(ds)->ds_prev_snap_obj, mintxg, tx) == 0);
		zfs_dbgmsg("snapshotting ds %llu; in queue; "
		    "replacing with %llu",
		    (u_longlong_t)ds->ds_object,
		    (u_longlong_t)dsl_dataset_phys(ds)->ds_prev_snap_obj);
	}

	dsl_scan_sync_state(scn, tx, SYNC_CACHED);
}

static void
ds_clone_swapped_bookmark(dsl_dataset_t *ds1, dsl_dataset_t *ds2,
    zbookmark_phys_t *scn_bookmark)
{
	if (scn_bookmark->zb_objset == ds1->ds_object) {
		scn_bookmark->zb_objset = ds2->ds_object;
		zfs_dbgmsg("clone_swap ds %llu; currently traversing; "
		    "reset zb_objset to %llu",
		    (u_longlong_t)ds1->ds_object,
		    (u_longlong_t)ds2->ds_object);
	} else if (scn_bookmark->zb_objset == ds2->ds_object) {
		scn_bookmark->zb_objset = ds1->ds_object;
		zfs_dbgmsg("clone_swap ds %llu; currently traversing; "
		    "reset zb_objset to %llu",
		    (u_longlong_t)ds2->ds_object,
		    (u_longlong_t)ds1->ds_object);
	}
}

/*
 * Called when a parent dataset and its clone are swapped. If we were
 * currently traversing the dataset, we need to switch to traversing the
 * newly promoted parent.
 */
void
dsl_scan_ds_clone_swapped(dsl_dataset_t *ds1, dsl_dataset_t *ds2, dmu_tx_t *tx)
{
	dsl_pool_t *dp = ds1->ds_dir->dd_pool;
	dsl_scan_t *scn = dp->dp_scan;
	uint64_t mintxg;

	if (!dsl_scan_is_running(scn))
		return;

	ds_clone_swapped_bookmark(ds1, ds2, &scn->scn_phys.scn_bookmark);
	ds_clone_swapped_bookmark(ds1, ds2, &scn->scn_phys_cached.scn_bookmark);

	if (scan_ds_queue_contains(scn, ds1->ds_object, &mintxg)) {
		scan_ds_queue_remove(scn, ds1->ds_object);
		scan_ds_queue_insert(scn, ds2->ds_object, mintxg);
	}
	if (scan_ds_queue_contains(scn, ds2->ds_object, &mintxg)) {
		scan_ds_queue_remove(scn, ds2->ds_object);
		scan_ds_queue_insert(scn, ds1->ds_object, mintxg);
	}

	if (zap_lookup_int_key(dp->dp_meta_objset, scn->scn_phys.scn_queue_obj,
	    ds1->ds_object, &mintxg) == 0) {
		int err;
		ASSERT3U(mintxg, ==, dsl_dataset_phys(ds1)->ds_prev_snap_txg);
		ASSERT3U(mintxg, ==, dsl_dataset_phys(ds2)->ds_prev_snap_txg);
		VERIFY3U(0, ==, zap_remove_int(dp->dp_meta_objset,
		    scn->scn_phys.scn_queue_obj, ds1->ds_object, tx));
		err = zap_add_int_key(dp->dp_meta_objset,
		    scn->scn_phys.scn_queue_obj, ds2->ds_object, mintxg, tx);
		VERIFY(err == 0 || err == EEXIST);
		if (err == EEXIST) {
			/* Both were there to begin with */
			VERIFY(0 == zap_add_int_key(dp->dp_meta_objset,
			    scn->scn_phys.scn_queue_obj,
			    ds1->ds_object, mintxg, tx));
		}
		zfs_dbgmsg("clone_swap ds %llu; in queue; "
		    "replacing with %llu",
		    (u_longlong_t)ds1->ds_object,
		    (u_longlong_t)ds2->ds_object);
	}
	if (zap_lookup_int_key(dp->dp_meta_objset, scn->scn_phys.scn_queue_obj,
	    ds2->ds_object, &mintxg) == 0) {
		ASSERT3U(mintxg, ==, dsl_dataset_phys(ds1)->ds_prev_snap_txg);
		ASSERT3U(mintxg, ==, dsl_dataset_phys(ds2)->ds_prev_snap_txg);
		VERIFY3U(0, ==, zap_remove_int(dp->dp_meta_objset,
		    scn->scn_phys.scn_queue_obj, ds2->ds_object, tx));
		VERIFY(0 == zap_add_int_key(dp->dp_meta_objset,
		    scn->scn_phys.scn_queue_obj, ds1->ds_object, mintxg, tx));
		zfs_dbgmsg("clone_swap ds %llu; in queue; "
		    "replacing with %llu",
		    (u_longlong_t)ds2->ds_object,
		    (u_longlong_t)ds1->ds_object);
	}

	dsl_scan_sync_state(scn, tx, SYNC_CACHED);
}

/* ARGSUSED */
static int
enqueue_clones_cb(dsl_pool_t *dp, dsl_dataset_t *hds, void *arg)
{
	uint64_t originobj = *(uint64_t *)arg;
	dsl_dataset_t *ds;
	int err;
	dsl_scan_t *scn = dp->dp_scan;

	if (dsl_dir_phys(hds->ds_dir)->dd_origin_obj != originobj)
		return (0);

	err = dsl_dataset_hold_obj(dp, hds->ds_object, FTAG, &ds);
	if (err)
		return (err);

	while (dsl_dataset_phys(ds)->ds_prev_snap_obj != originobj) {
		dsl_dataset_t *prev;
		err = dsl_dataset_hold_obj(dp,
		    dsl_dataset_phys(ds)->ds_prev_snap_obj, FTAG, &prev);

		dsl_dataset_rele(ds, FTAG);
		if (err)
			return (err);
		ds = prev;
	}
	scan_ds_queue_insert(scn, ds->ds_object,
	    dsl_dataset_phys(ds)->ds_prev_snap_txg);
	dsl_dataset_rele(ds, FTAG);
	return (0);
}

static void
dsl_scan_visitds(dsl_scan_t *scn, uint64_t dsobj, dmu_tx_t *tx)
{
	dsl_pool_t *dp = scn->scn_dp;
	dsl_dataset_t *ds;

	VERIFY3U(0, ==, dsl_dataset_hold_obj(dp, dsobj, FTAG, &ds));

	if (scn->scn_phys.scn_cur_min_txg >=
	    scn->scn_phys.scn_max_txg) {
		/*
		 * This can happen if this snapshot was created after the
		 * scan started, and we already completed a previous snapshot
		 * that was created after the scan started.  This snapshot
		 * only references blocks with:
		 *
		 *	birth < our ds_creation_txg
		 *	cur_min_txg is no less than ds_creation_txg.
		 *	We have already visited these blocks.
		 * or
		 *	birth > scn_max_txg
		 *	The scan requested not to visit these blocks.
		 *
		 * Subsequent snapshots (and clones) can reference our
		 * blocks, or blocks with even higher birth times.
		 * Therefore we do not need to visit them either,
		 * so we do not add them to the work queue.
		 *
		 * Note that checking for cur_min_txg >= cur_max_txg
		 * is not sufficient, because in that case we may need to
		 * visit subsequent snapshots.  This happens when min_txg > 0,
		 * which raises cur_min_txg.  In this case we will visit
		 * this dataset but skip all of its blocks, because the
		 * rootbp's birth time is < cur_min_txg.  Then we will
		 * add the next snapshots/clones to the work queue.
		 */
		char *dsname = kmem_alloc(ZFS_MAX_DATASET_NAME_LEN, KM_SLEEP);
		dsl_dataset_name(ds, dsname);
		zfs_dbgmsg("scanning dataset %llu (%s) is unnecessary because "
		    "cur_min_txg (%llu) >= max_txg (%llu)",
		    (longlong_t)dsobj, dsname,
		    (longlong_t)scn->scn_phys.scn_cur_min_txg,
		    (longlong_t)scn->scn_phys.scn_max_txg);
		kmem_free(dsname, MAXNAMELEN);

		goto out;
	}

	/*
	 * Only the ZIL in the head (non-snapshot) is valid. Even though
	 * snapshots can have ZIL block pointers (which may be the same
	 * BP as in the head), they must be ignored. In addition, $ORIGIN
	 * doesn't have a objset (i.e. its ds_bp is a hole) so we don't
	 * need to look for a ZIL in it either. So we traverse the ZIL here,
	 * rather than in scan_recurse(), because the regular snapshot
	 * block-sharing rules don't apply to it.
	 */
	if (!dsl_dataset_is_snapshot(ds) &&
	    (dp->dp_origin_snap == NULL ||
	    ds->ds_dir != dp->dp_origin_snap->ds_dir)) {
		objset_t *os;
		if (dmu_objset_from_ds(ds, &os) != 0) {
			goto out;
		}
		dsl_scan_zil(dp, &os->os_zil_header);
	}

	/*
	 * Iterate over the bps in this ds.
	 */
	dmu_buf_will_dirty(ds->ds_dbuf, tx);
	rrw_enter(&ds->ds_bp_rwlock, RW_READER, FTAG);
	dsl_scan_visit_rootbp(scn, ds, &dsl_dataset_phys(ds)->ds_bp, tx);
	rrw_exit(&ds->ds_bp_rwlock, FTAG);

	char *dsname = kmem_alloc(ZFS_MAX_DATASET_NAME_LEN, KM_SLEEP);
	dsl_dataset_name(ds, dsname);
	zfs_dbgmsg("scanned dataset %llu (%s) with min=%llu max=%llu; "
	    "suspending=%u",
	    (longlong_t)dsobj, dsname,
	    (longlong_t)scn->scn_phys.scn_cur_min_txg,
	    (longlong_t)scn->scn_phys.scn_cur_max_txg,
	    (int)scn->scn_suspending);
	kmem_free(dsname, ZFS_MAX_DATASET_NAME_LEN);

	if (scn->scn_suspending)
		goto out;

	/*
	 * We've finished this pass over this dataset.
	 */

	/*
	 * If we did not completely visit this dataset, do another pass.
	 */
	if (scn->scn_phys.scn_flags & DSF_VISIT_DS_AGAIN) {
		zfs_dbgmsg("incomplete pass; visiting again");
		scn->scn_phys.scn_flags &= ~DSF_VISIT_DS_AGAIN;
		scan_ds_queue_insert(scn, ds->ds_object,
		    scn->scn_phys.scn_cur_max_txg);
		goto out;
	}

	/*
	 * Add descendant datasets to work queue.
	 */
	if (dsl_dataset_phys(ds)->ds_next_snap_obj != 0) {
		scan_ds_queue_insert(scn,
		    dsl_dataset_phys(ds)->ds_next_snap_obj,
		    dsl_dataset_phys(ds)->ds_creation_txg);
	}
	if (dsl_dataset_phys(ds)->ds_num_children > 1) {
		boolean_t usenext = B_FALSE;
		if (dsl_dataset_phys(ds)->ds_next_clones_obj != 0) {
			uint64_t count;
			/*
			 * A bug in a previous version of the code could
			 * cause upgrade_clones_cb() to not set
			 * ds_next_snap_obj when it should, leading to a
			 * missing entry.  Therefore we can only use the
			 * next_clones_obj when its count is correct.
			 */
			int err = zap_count(dp->dp_meta_objset,
			    dsl_dataset_phys(ds)->ds_next_clones_obj, &count);
			if (err == 0 &&
			    count == dsl_dataset_phys(ds)->ds_num_children - 1)
				usenext = B_TRUE;
		}

		if (usenext) {
			zap_cursor_t zc;
			zap_attribute_t za;
			for (zap_cursor_init(&zc, dp->dp_meta_objset,
			    dsl_dataset_phys(ds)->ds_next_clones_obj);
			    zap_cursor_retrieve(&zc, &za) == 0;
			    (void) zap_cursor_advance(&zc)) {
				scan_ds_queue_insert(scn,
				    zfs_strtonum(za.za_name, NULL),
				    dsl_dataset_phys(ds)->ds_creation_txg);
			}
			zap_cursor_fini(&zc);
		} else {
			VERIFY0(dmu_objset_find_dp(dp, dp->dp_root_dir_obj,
			    enqueue_clones_cb, &ds->ds_object,
			    DS_FIND_CHILDREN));
		}
	}

out:
	dsl_dataset_rele(ds, FTAG);
}

/* ARGSUSED */
static int
enqueue_cb(dsl_pool_t *dp, dsl_dataset_t *hds, void *arg)
{
	dsl_dataset_t *ds;
	int err;
	dsl_scan_t *scn = dp->dp_scan;

	err = dsl_dataset_hold_obj(dp, hds->ds_object, FTAG, &ds);
	if (err)
		return (err);

	while (dsl_dataset_phys(ds)->ds_prev_snap_obj != 0) {
		dsl_dataset_t *prev;
		err = dsl_dataset_hold_obj(dp,
		    dsl_dataset_phys(ds)->ds_prev_snap_obj, FTAG, &prev);
		if (err) {
			dsl_dataset_rele(ds, FTAG);
			return (err);
		}

		/*
		 * If this is a clone, we don't need to worry about it for now.
		 */
		if (dsl_dataset_phys(prev)->ds_next_snap_obj != ds->ds_object) {
			dsl_dataset_rele(ds, FTAG);
			dsl_dataset_rele(prev, FTAG);
			return (0);
		}
		dsl_dataset_rele(ds, FTAG);
		ds = prev;
	}

	scan_ds_queue_insert(scn, ds->ds_object,
	    dsl_dataset_phys(ds)->ds_prev_snap_txg);
	dsl_dataset_rele(ds, FTAG);
	return (0);
}

/* ARGSUSED */
void
dsl_scan_ddt_entry(dsl_scan_t *scn, enum zio_checksum checksum,
    ddt_entry_t *dde, dmu_tx_t *tx)
{
	const ddt_key_t *ddk = &dde->dde_key;
	ddt_phys_t *ddp = dde->dde_phys;
	blkptr_t bp;
	zbookmark_phys_t zb = { 0 };
	int p;

	if (!dsl_scan_is_running(scn))
		return;

	/*
	 * This function is special because it is the only thing
	 * that can add scan_io_t's to the vdev scan queues from
	 * outside dsl_scan_sync(). For the most part this is ok
	 * as long as it is called from within syncing context.
	 * However, dsl_scan_sync() expects that no new sio's will
	 * be added between when all the work for a scan is done
	 * and the next txg when the scan is actually marked as
	 * completed. This check ensures we do not issue new sio's
	 * during this period.
	 */
	if (scn->scn_done_txg != 0)
		return;

	for (p = 0; p < DDT_PHYS_TYPES; p++, ddp++) {
		if (ddp->ddp_phys_birth == 0 ||
		    ddp->ddp_phys_birth > scn->scn_phys.scn_max_txg)
			continue;
		ddt_bp_create(checksum, ddk, ddp, &bp);

		scn->scn_visited_this_txg++;
		scan_funcs[scn->scn_phys.scn_func](scn->scn_dp, &bp, &zb);
	}
}

/*
 * Scrub/dedup interaction.
 *
 * If there are N references to a deduped block, we don't want to scrub it
 * N times -- ideally, we should scrub it exactly once.
 *
 * We leverage the fact that the dde's replication class (enum ddt_class)
 * is ordered from highest replication class (DDT_CLASS_DITTO) to lowest
 * (DDT_CLASS_UNIQUE) so that we may walk the DDT in that order.
 *
 * To prevent excess scrubbing, the scrub begins by walking the DDT
 * to find all blocks with refcnt > 1, and scrubs each of these once.
 * Since there are two replication classes which contain blocks with
 * refcnt > 1, we scrub the highest replication class (DDT_CLASS_DITTO) first.
 * Finally the top-down scrub begins, only visiting blocks with refcnt == 1.
 *
 * There would be nothing more to say if a block's refcnt couldn't change
 * during a scrub, but of course it can so we must account for changes
 * in a block's replication class.
 *
 * Here's an example of what can occur:
 *
 * If a block has refcnt > 1 during the DDT scrub phase, but has refcnt == 1
 * when visited during the top-down scrub phase, it will be scrubbed twice.
 * This negates our scrub optimization, but is otherwise harmless.
 *
 * If a block has refcnt == 1 during the DDT scrub phase, but has refcnt > 1
 * on each visit during the top-down scrub phase, it will never be scrubbed.
 * To catch this, ddt_sync_entry() notifies the scrub code whenever a block's
 * reference class transitions to a higher level (i.e DDT_CLASS_UNIQUE to
 * DDT_CLASS_DUPLICATE); if it transitions from refcnt == 1 to refcnt > 1
 * while a scrub is in progress, it scrubs the block right then.
 */
static void
dsl_scan_ddt(dsl_scan_t *scn, dmu_tx_t *tx)
{
	ddt_bookmark_t *ddb = &scn->scn_phys.scn_ddt_bookmark;
	ddt_entry_t dde;
	int error;
	uint64_t n = 0;

	bzero(&dde, sizeof (ddt_entry_t));

	while ((error = ddt_walk(scn->scn_dp->dp_spa, ddb, &dde)) == 0) {
		ddt_t *ddt;

		if (ddb->ddb_class > scn->scn_phys.scn_ddt_class_max)
			break;
		dprintf("visiting ddb=%llu/%llu/%llu/%llx\n",
		    (longlong_t)ddb->ddb_class,
		    (longlong_t)ddb->ddb_type,
		    (longlong_t)ddb->ddb_checksum,
		    (longlong_t)ddb->ddb_cursor);

		/* There should be no pending changes to the dedup table */
		ddt = scn->scn_dp->dp_spa->spa_ddt[ddb->ddb_checksum];
		ASSERT(avl_first(&ddt->ddt_tree) == NULL);

		dsl_scan_ddt_entry(scn, ddb->ddb_checksum, &dde, tx);
		n++;

		if (dsl_scan_check_suspend(scn, NULL))
			break;
	}

	zfs_dbgmsg("scanned %llu ddt entries with class_max = %u; "
	    "suspending=%u", (longlong_t)n,
	    (int)scn->scn_phys.scn_ddt_class_max, (int)scn->scn_suspending);

	ASSERT(error == 0 || error == ENOENT);
	ASSERT(error != ENOENT ||
	    ddb->ddb_class > scn->scn_phys.scn_ddt_class_max);
}

static uint64_t
dsl_scan_ds_maxtxg(dsl_dataset_t *ds)
{
	uint64_t smt = ds->ds_dir->dd_pool->dp_scan->scn_phys.scn_max_txg;
	if (ds->ds_is_snapshot)
		return (MIN(smt, dsl_dataset_phys(ds)->ds_creation_txg));
	return (smt);
}

static void
dsl_scan_visit(dsl_scan_t *scn, dmu_tx_t *tx)
{
	scan_ds_t *sds;
	dsl_pool_t *dp = scn->scn_dp;

	if (scn->scn_phys.scn_ddt_bookmark.ddb_class <=
	    scn->scn_phys.scn_ddt_class_max) {
		scn->scn_phys.scn_cur_min_txg = scn->scn_phys.scn_min_txg;
		scn->scn_phys.scn_cur_max_txg = scn->scn_phys.scn_max_txg;
		dsl_scan_ddt(scn, tx);
		if (scn->scn_suspending)
			return;
	}

	if (scn->scn_phys.scn_bookmark.zb_objset == DMU_META_OBJSET) {
		/* First do the MOS & ORIGIN */

		scn->scn_phys.scn_cur_min_txg = scn->scn_phys.scn_min_txg;
		scn->scn_phys.scn_cur_max_txg = scn->scn_phys.scn_max_txg;
		dsl_scan_visit_rootbp(scn, NULL,
		    &dp->dp_meta_rootbp, tx);
		spa_set_rootblkptr(dp->dp_spa, &dp->dp_meta_rootbp);
		if (scn->scn_suspending)
			return;

		if (spa_version(dp->dp_spa) < SPA_VERSION_DSL_SCRUB) {
			VERIFY0(dmu_objset_find_dp(dp, dp->dp_root_dir_obj,
			    enqueue_cb, NULL, DS_FIND_CHILDREN));
		} else {
			dsl_scan_visitds(scn,
			    dp->dp_origin_snap->ds_object, tx);
		}
		ASSERT(!scn->scn_suspending);
	} else if (scn->scn_phys.scn_bookmark.zb_objset !=
	    ZB_DESTROYED_OBJSET) {
		uint64_t dsobj = scn->scn_phys.scn_bookmark.zb_objset;
		/*
		 * If we were suspended, continue from here. Note if the
		 * ds we were suspended on was deleted, the zb_objset may
		 * be -1, so we will skip this and find a new objset
		 * below.
		 */
		dsl_scan_visitds(scn, dsobj, tx);
		if (scn->scn_suspending)
			return;
	}

	/*
	 * In case we suspended right at the end of the ds, zero the
	 * bookmark so we don't think that we're still trying to resume.
	 */
	bzero(&scn->scn_phys.scn_bookmark, sizeof (zbookmark_phys_t));

	/*
	 * Keep pulling things out of the dataset avl queue. Updates to the
	 * persistent zap-object-as-queue happen only at checkpoints.
	 */
	while ((sds = avl_first(&scn->scn_queue)) != NULL) {
		dsl_dataset_t *ds;
		uint64_t dsobj = sds->sds_dsobj;
		uint64_t txg = sds->sds_txg;

		/* dequeue and free the ds from the queue */
		scan_ds_queue_remove(scn, dsobj);
		sds = NULL;

		/* set up min / max txg */
		VERIFY3U(0, ==, dsl_dataset_hold_obj(dp, dsobj, FTAG, &ds));
		if (txg != 0) {
			scn->scn_phys.scn_cur_min_txg =
			    MAX(scn->scn_phys.scn_min_txg, txg);
		} else {
			scn->scn_phys.scn_cur_min_txg =
			    MAX(scn->scn_phys.scn_min_txg,
			    dsl_dataset_phys(ds)->ds_prev_snap_txg);
		}
		scn->scn_phys.scn_cur_max_txg = dsl_scan_ds_maxtxg(ds);
		dsl_dataset_rele(ds, FTAG);

		dsl_scan_visitds(scn, dsobj, tx);
		if (scn->scn_suspending)
			return;
	}

	/* No more objsets to fetch, we're done */
	scn->scn_phys.scn_bookmark.zb_objset = ZB_DESTROYED_OBJSET;
	ASSERT0(scn->scn_suspending);
}

static uint64_t
dsl_scan_count_leaves(vdev_t *vd)
{
	uint64_t i, leaves = 0;

	/* we only count leaves that belong to the main pool and are readable */
	if (vd->vdev_islog || vd->vdev_isspare ||
	    vd->vdev_isl2cache || !vdev_readable(vd))
		return (0);

	if (vd->vdev_ops->vdev_op_leaf)
		return (1);

	for (i = 0; i < vd->vdev_children; i++) {
		leaves += dsl_scan_count_leaves(vd->vdev_child[i]);
	}

	return (leaves);
}

static void
scan_io_queues_update_zio_stats(dsl_scan_io_queue_t *q, const blkptr_t *bp)
{
	int i;
	uint64_t cur_size = 0;

	for (i = 0; i < BP_GET_NDVAS(bp); i++) {
		cur_size += DVA_GET_ASIZE(&bp->blk_dva[i]);
	}

	q->q_total_zio_size_this_txg += cur_size;
	q->q_zios_this_txg++;
}

static void
scan_io_queues_update_seg_stats(dsl_scan_io_queue_t *q, uint64_t start,
    uint64_t end)
{
	q->q_total_seg_size_this_txg += end - start;
	q->q_segs_this_txg++;
}

static boolean_t
scan_io_queue_check_suspend(dsl_scan_t *scn)
{
	/* See comment in dsl_scan_check_suspend() */
	uint64_t curr_time_ns = gethrtime();
	uint64_t scan_time_ns = curr_time_ns - scn->scn_sync_start_time;
	uint64_t sync_time_ns = curr_time_ns -
	    scn->scn_dp->dp_spa->spa_sync_starttime;
	int dirty_pct = scn->scn_dp->dp_dirty_total * 100 / zfs_dirty_data_max;
	int mintime = (scn->scn_phys.scn_func == POOL_SCAN_RESILVER) ?
	    zfs_resilver_min_time_ms : zfs_scrub_min_time_ms;

	return ((NSEC2MSEC(scan_time_ns) > mintime &&
	    (dirty_pct >= zfs_vdev_async_write_active_min_dirty_percent ||
	    txg_sync_waiting(scn->scn_dp) ||
	    NSEC2SEC(sync_time_ns) >= zfs_txg_timeout)) ||
	    spa_shutting_down(scn->scn_dp->dp_spa));
}

/*
 * Given a list of scan_io_t's in io_list, this issues the I/Os out to
 * disk. This consumes the io_list and frees the scan_io_t's. This is
 * called when emptying queues, either when we're up against the memory
 * limit or when we have finished scanning. Returns B_TRUE if we stopped
 * processing the list before we finished. Any sios that were not issued
 * will remain in the io_list.
 */
static boolean_t
scan_io_queue_issue(dsl_scan_io_queue_t *queue, list_t *io_list)
{
	dsl_scan_t *scn = queue->q_scn;
	scan_io_t *sio;
	int64_t bytes_issued = 0;
	boolean_t suspended = B_FALSE;

	while ((sio = list_head(io_list)) != NULL) {
		blkptr_t bp;

		if (scan_io_queue_check_suspend(scn)) {
			suspended = B_TRUE;
			break;
		}

		sio2bp(sio, &bp);
		bytes_issued += SIO_GET_ASIZE(sio);
		scan_exec_io(scn->scn_dp, &bp, sio->sio_flags,
		    &sio->sio_zb, queue);
		(void) list_remove_head(io_list);
		scan_io_queues_update_zio_stats(queue, &bp);
		sio_free(sio);
	}

	atomic_add_64(&scn->scn_bytes_pending, -bytes_issued);

	return (suspended);
}

/*
 * This function removes sios from an IO queue which reside within a given
 * range_seg_t and inserts them (in offset order) into a list. Note that
 * we only ever return a maximum of 32 sios at once. If there are more sios
 * to process within this segment that did not make it onto the list we
 * return B_TRUE and otherwise B_FALSE.
 */
static boolean_t
scan_io_queue_gather(dsl_scan_io_queue_t *queue, range_seg_t *rs, list_t *list)
{
	scan_io_t *srch_sio, *sio, *next_sio;
	avl_index_t idx;
	uint_t num_sios = 0;
	int64_t bytes_issued = 0;

	ASSERT(rs != NULL);
	ASSERT(MUTEX_HELD(&queue->q_vd->vdev_scan_io_queue_lock));

	srch_sio = sio_alloc(1);
	srch_sio->sio_nr_dvas = 1;
	SIO_SET_OFFSET(srch_sio, rs->rs_start);

	/*
	 * The exact start of the extent might not contain any matching zios,
	 * so if that's the case, examine the next one in the tree.
	 */
	sio = avl_find(&queue->q_sios_by_addr, srch_sio, &idx);
	sio_free(srch_sio);

	if (sio == NULL)
		sio = avl_nearest(&queue->q_sios_by_addr, idx, AVL_AFTER);

	while (sio != NULL &&
	    SIO_GET_OFFSET(sio) < rs->rs_end && num_sios <= 32) {
		ASSERT3U(SIO_GET_OFFSET(sio), >=, rs->rs_start);
		ASSERT3U(SIO_GET_END_OFFSET(sio), <=, rs->rs_end);

		next_sio = AVL_NEXT(&queue->q_sios_by_addr, sio);
		avl_remove(&queue->q_sios_by_addr, sio);
		queue->q_sio_memused -= SIO_GET_MUSED(sio);

		bytes_issued += SIO_GET_ASIZE(sio);
		num_sios++;
		list_insert_tail(list, sio);
		sio = next_sio;
	}

	/*
	 * We limit the number of sios we process at once to 32 to avoid
	 * biting off more than we can chew. If we didn't take everything
	 * in the segment we update it to reflect the work we were able to
	 * complete. Otherwise, we remove it from the range tree entirely.
	 */
	if (sio != NULL && SIO_GET_OFFSET(sio) < rs->rs_end) {
		range_tree_adjust_fill(queue->q_exts_by_addr, rs,
		    -bytes_issued);
		range_tree_resize_segment(queue->q_exts_by_addr, rs,
		    SIO_GET_OFFSET(sio), rs->rs_end - SIO_GET_OFFSET(sio));

		return (B_TRUE);
	} else {
		range_tree_remove(queue->q_exts_by_addr, rs->rs_start,
		    rs->rs_end - rs->rs_start);
		return (B_FALSE);
	}
}

/*
 * This is called from the queue emptying thread and selects the next
 * extent from which we are to issue I/Os. The behavior of this function
 * depends on the state of the scan, the current memory consumption and
 * whether or not we are performing a scan shutdown.
 * 1) We select extents in an elevator algorithm (LBA-order) if the scan
 * 	needs to perform a checkpoint
 * 2) We select the largest available extent if we are up against the
 * 	memory limit.
 * 3) Otherwise we don't select any extents.
 */
static range_seg_t *
scan_io_queue_fetch_ext(dsl_scan_io_queue_t *queue)
{
	dsl_scan_t *scn = queue->q_scn;

	ASSERT(MUTEX_HELD(&queue->q_vd->vdev_scan_io_queue_lock));
	ASSERT(scn->scn_is_sorted);

	/* handle tunable overrides */
	if (scn->scn_checkpointing || scn->scn_clearing) {
		if (zfs_scan_issue_strategy == 1) {
			return (range_tree_first(queue->q_exts_by_addr));
		} else if (zfs_scan_issue_strategy == 2) {
			return (avl_first(&queue->q_exts_by_size));
		}
	}

	/*
	 * During normal clearing, we want to issue our largest segments
	 * first, keeping IO as sequential as possible, and leaving the
	 * smaller extents for later with the hope that they might eventually
	 * grow to larger sequential segments. However, when the scan is
	 * checkpointing, no new extents will be added to the sorting queue,
	 * so the way we are sorted now is as good as it will ever get.
	 * In this case, we instead switch to issuing extents in LBA order.
	 */
	if (scn->scn_checkpointing) {
		return (range_tree_first(queue->q_exts_by_addr));
	} else if (scn->scn_clearing) {
		return (avl_first(&queue->q_exts_by_size));
	} else {
		return (NULL);
	}
}

static void
scan_io_queues_run_one(void *arg)
{
	dsl_scan_io_queue_t *queue = arg;
	kmutex_t *q_lock = &queue->q_vd->vdev_scan_io_queue_lock;
	boolean_t suspended = B_FALSE;
	range_seg_t *rs = NULL;
	scan_io_t *sio = NULL;
	list_t sio_list;
	uint64_t bytes_per_leaf = zfs_scan_vdev_limit;
	uint64_t nr_leaves = dsl_scan_count_leaves(queue->q_vd);

	ASSERT(queue->q_scn->scn_is_sorted);

	list_create(&sio_list, sizeof (scan_io_t),
	    offsetof(scan_io_t, sio_nodes.sio_list_node));
	mutex_enter(q_lock);

	/* calculate maximum in-flight bytes for this txg (min 1MB) */
	queue->q_maxinflight_bytes =
	    MAX(nr_leaves * bytes_per_leaf, 1ULL << 20);

	/* reset per-queue scan statistics for this txg */
	queue->q_total_seg_size_this_txg = 0;
	queue->q_segs_this_txg = 0;
	queue->q_total_zio_size_this_txg = 0;
	queue->q_zios_this_txg = 0;

	/* loop until we run out of time or sios */
	while ((rs = scan_io_queue_fetch_ext(queue)) != NULL) {
		uint64_t seg_start = 0, seg_end = 0;
		boolean_t more_left = B_TRUE;

		ASSERT(list_is_empty(&sio_list));

		/* loop while we still have sios left to process in this rs */
		while (more_left) {
			scan_io_t *first_sio, *last_sio;

			/*
			 * We have selected which extent needs to be
			 * processed next. Gather up the corresponding sios.
			 */
			more_left = scan_io_queue_gather(queue, rs, &sio_list);
			ASSERT(!list_is_empty(&sio_list));
			first_sio = list_head(&sio_list);
			last_sio = list_tail(&sio_list);

			seg_end = SIO_GET_END_OFFSET(last_sio);
			if (seg_start == 0)
				seg_start = SIO_GET_OFFSET(first_sio);

			/*
			 * Issuing sios can take a long time so drop the
			 * queue lock. The sio queue won't be updated by
			 * other threads since we're in syncing context so
			 * we can be sure that our trees will remain exactly
			 * as we left them.
			 */
			mutex_exit(q_lock);
			suspended = scan_io_queue_issue(queue, &sio_list);
			mutex_enter(q_lock);

			if (suspended)
				break;
		}

		/* update statistics for debugging purposes */
		scan_io_queues_update_seg_stats(queue, seg_start, seg_end);

		if (suspended)
			break;
	}

	/*
	 * If we were suspended in the middle of processing,
	 * requeue any unfinished sios and exit.
	 */
	while ((sio = list_head(&sio_list)) != NULL) {
		list_remove(&sio_list, sio);
		scan_io_queue_insert_impl(queue, sio);
	}

	mutex_exit(q_lock);
	list_destroy(&sio_list);
}

/*
 * Performs an emptying run on all scan queues in the pool. This just
 * punches out one thread per top-level vdev, each of which processes
 * only that vdev's scan queue. We can parallelize the I/O here because
 * we know that each queue's I/Os only affect its own top-level vdev.
 *
 * This function waits for the queue runs to complete, and must be
 * called from dsl_scan_sync (or in general, syncing context).
 */
static void
scan_io_queues_run(dsl_scan_t *scn)
{
	spa_t *spa = scn->scn_dp->dp_spa;

	ASSERT(scn->scn_is_sorted);
	ASSERT(spa_config_held(spa, SCL_CONFIG, RW_READER));

	if (scn->scn_bytes_pending == 0)
		return;

	if (scn->scn_taskq == NULL) {
		int nthreads = spa->spa_root_vdev->vdev_children;

		/*
		 * We need to make this taskq *always* execute as many
		 * threads in parallel as we have top-level vdevs and no
		 * less, otherwise strange serialization of the calls to
		 * scan_io_queues_run_one can occur during spa_sync runs
		 * and that significantly impacts performance.
		 */
		scn->scn_taskq = taskq_create("dsl_scan_iss", nthreads,
		    minclsyspri, nthreads, nthreads, TASKQ_PREPOPULATE);
	}

	for (uint64_t i = 0; i < spa->spa_root_vdev->vdev_children; i++) {
		vdev_t *vd = spa->spa_root_vdev->vdev_child[i];

		mutex_enter(&vd->vdev_scan_io_queue_lock);
		if (vd->vdev_scan_io_queue != NULL) {
			VERIFY(taskq_dispatch(scn->scn_taskq,
			    scan_io_queues_run_one, vd->vdev_scan_io_queue,
			    TQ_SLEEP) != TASKQID_INVALID);
		}
		mutex_exit(&vd->vdev_scan_io_queue_lock);
	}

	/*
	 * Wait for the queues to finish issuing their IOs for this run
	 * before we return. There may still be IOs in flight at this
	 * point.
	 */
	taskq_wait(scn->scn_taskq);
}

static boolean_t
dsl_scan_async_block_should_pause(dsl_scan_t *scn)
{
	uint64_t elapsed_nanosecs;

	if (zfs_recover)
		return (B_FALSE);

	if (zfs_async_block_max_blocks != 0 &&
	    scn->scn_visited_this_txg >= zfs_async_block_max_blocks) {
		return (B_TRUE);
	}

	elapsed_nanosecs = gethrtime() - scn->scn_sync_start_time;
	return (elapsed_nanosecs / NANOSEC > zfs_txg_timeout ||
	    (NSEC2MSEC(elapsed_nanosecs) > scn->scn_async_block_min_time_ms &&
	    txg_sync_waiting(scn->scn_dp)) ||
	    spa_shutting_down(scn->scn_dp->dp_spa));
}

static int
dsl_scan_free_block_cb(void *arg, const blkptr_t *bp, dmu_tx_t *tx)
{
	dsl_scan_t *scn = arg;

	if (!scn->scn_is_bptree ||
	    (BP_GET_LEVEL(bp) == 0 && BP_GET_TYPE(bp) != DMU_OT_OBJSET)) {
		if (dsl_scan_async_block_should_pause(scn))
			return (SET_ERROR(ERESTART));
	}

	zio_nowait(zio_free_sync(scn->scn_zio_root, scn->scn_dp->dp_spa,
	    dmu_tx_get_txg(tx), bp, 0));
	dsl_dir_diduse_space(tx->tx_pool->dp_free_dir, DD_USED_HEAD,
	    -bp_get_dsize_sync(scn->scn_dp->dp_spa, bp),
	    -BP_GET_PSIZE(bp), -BP_GET_UCSIZE(bp), tx);
	scn->scn_visited_this_txg++;
	return (0);
}

static void
dsl_scan_update_stats(dsl_scan_t *scn)
{
	spa_t *spa = scn->scn_dp->dp_spa;
	uint64_t i;
	uint64_t seg_size_total = 0, zio_size_total = 0;
	uint64_t seg_count_total = 0, zio_count_total = 0;

	for (i = 0; i < spa->spa_root_vdev->vdev_children; i++) {
		vdev_t *vd = spa->spa_root_vdev->vdev_child[i];
		dsl_scan_io_queue_t *queue = vd->vdev_scan_io_queue;

		if (queue == NULL)
			continue;

		seg_size_total += queue->q_total_seg_size_this_txg;
		zio_size_total += queue->q_total_zio_size_this_txg;
		seg_count_total += queue->q_segs_this_txg;
		zio_count_total += queue->q_zios_this_txg;
	}

	if (seg_count_total == 0 || zio_count_total == 0) {
		scn->scn_avg_seg_size_this_txg = 0;
		scn->scn_avg_zio_size_this_txg = 0;
		scn->scn_segs_this_txg = 0;
		scn->scn_zios_this_txg = 0;
		return;
	}

	scn->scn_avg_seg_size_this_txg = seg_size_total / seg_count_total;
	scn->scn_avg_zio_size_this_txg = zio_size_total / zio_count_total;
	scn->scn_segs_this_txg = seg_count_total;
	scn->scn_zios_this_txg = zio_count_total;
}

static int
<<<<<<< HEAD
bpobj_dsl_scan_free_block_cb(void *arg, const blkptr_t *bp, boolean_t free,
    dmu_tx_t *tx)
{
	ASSERT(!free);
=======
bpobj_dsl_scan_free_block_cb(void *arg, const blkptr_t *bp, boolean_t bp_freed,
    dmu_tx_t *tx)
{
	ASSERT(!bp_freed);
>>>>>>> 37f03da8
	return (dsl_scan_free_block_cb(arg, bp, tx));
}

static int
<<<<<<< HEAD
dsl_scan_obsolete_block_cb(void *arg, const blkptr_t *bp, boolean_t free,
    dmu_tx_t *tx)
{
	ASSERT(!free);
=======
dsl_scan_obsolete_block_cb(void *arg, const blkptr_t *bp, boolean_t bp_freed,
    dmu_tx_t *tx)
{
	ASSERT(!bp_freed);
>>>>>>> 37f03da8
	dsl_scan_t *scn = arg;
	const dva_t *dva = &bp->blk_dva[0];

	if (dsl_scan_async_block_should_pause(scn))
		return (SET_ERROR(ERESTART));

	spa_vdev_indirect_mark_obsolete(scn->scn_dp->dp_spa,
	    DVA_GET_VDEV(dva), DVA_GET_OFFSET(dva),
	    DVA_GET_ASIZE(dva), tx);
	scn->scn_visited_this_txg++;
	return (0);
}

boolean_t
dsl_scan_active(dsl_scan_t *scn)
{
	spa_t *spa = scn->scn_dp->dp_spa;
	uint64_t used = 0, comp, uncomp;
	boolean_t clones_left;

	if (spa->spa_load_state != SPA_LOAD_NONE)
		return (B_FALSE);
	if (spa_shutting_down(spa))
		return (B_FALSE);
	if ((dsl_scan_is_running(scn) && !dsl_scan_is_paused_scrub(scn)) ||
	    (scn->scn_async_destroying && !scn->scn_async_stalled))
		return (B_TRUE);

	if (spa_version(scn->scn_dp->dp_spa) >= SPA_VERSION_DEADLISTS) {
		(void) bpobj_space(&scn->scn_dp->dp_free_bpobj,
		    &used, &comp, &uncomp);
	}
	clones_left = spa_livelist_delete_check(spa);
	return ((used != 0) || (clones_left));
}

static boolean_t
dsl_scan_check_deferred(vdev_t *vd)
{
	boolean_t need_resilver = B_FALSE;

	for (int c = 0; c < vd->vdev_children; c++) {
		need_resilver |=
		    dsl_scan_check_deferred(vd->vdev_child[c]);
	}

	if (!vdev_is_concrete(vd) || vd->vdev_aux ||
	    !vd->vdev_ops->vdev_op_leaf)
		return (need_resilver);

	if (!vd->vdev_resilver_deferred)
		need_resilver = B_TRUE;

	return (need_resilver);
}

static boolean_t
dsl_scan_need_resilver(spa_t *spa, const dva_t *dva, size_t psize,
    uint64_t phys_birth)
{
	vdev_t *vd;

	vd = vdev_lookup_top(spa, DVA_GET_VDEV(dva));

	if (vd->vdev_ops == &vdev_indirect_ops) {
		/*
		 * The indirect vdev can point to multiple
		 * vdevs.  For simplicity, always create
		 * the resilver zio_t. zio_vdev_io_start()
		 * will bypass the child resilver i/o's if
		 * they are on vdevs that don't have DTL's.
		 */
		return (B_TRUE);
	}

	if (DVA_GET_GANG(dva)) {
		/*
		 * Gang members may be spread across multiple
		 * vdevs, so the best estimate we have is the
		 * scrub range, which has already been checked.
		 * XXX -- it would be better to change our
		 * allocation policy to ensure that all
		 * gang members reside on the same vdev.
		 */
		return (B_TRUE);
	}

	/*
	 * Check if the txg falls within the range which must be
	 * resilvered.  DVAs outside this range can always be skipped.
	 */
	if (!vdev_dtl_contains(vd, DTL_PARTIAL, phys_birth, 1))
		return (B_FALSE);

	/*
	 * Check if the top-level vdev must resilver this offset.
	 * When the offset does not intersect with a dirty leaf DTL
	 * then it may be possible to skip the resilver IO.  The psize
	 * is provided instead of asize to simplify the check for RAIDZ.
	 */
	if (!vdev_dtl_need_resilver(vd, DVA_GET_OFFSET(dva), psize))
		return (B_FALSE);

	/*
	 * Check that this top-level vdev has a device under it which
	 * is resilvering and is not deferred.
	 */
	if (!dsl_scan_check_deferred(vd))
		return (B_FALSE);

	return (B_TRUE);
}

static int
dsl_process_async_destroys(dsl_pool_t *dp, dmu_tx_t *tx)
{
	dsl_scan_t *scn = dp->dp_scan;
	spa_t *spa = dp->dp_spa;
	int err = 0;

	if (spa_suspend_async_destroy(spa))
		return (0);

	if (zfs_free_bpobj_enabled &&
	    spa_version(spa) >= SPA_VERSION_DEADLISTS) {
		scn->scn_is_bptree = B_FALSE;
		scn->scn_async_block_min_time_ms = zfs_free_min_time_ms;
		scn->scn_zio_root = zio_root(spa, NULL,
		    NULL, ZIO_FLAG_MUSTSUCCEED);
		err = bpobj_iterate(&dp->dp_free_bpobj,
		    bpobj_dsl_scan_free_block_cb, scn, tx);
		VERIFY0(zio_wait(scn->scn_zio_root));
		scn->scn_zio_root = NULL;

		if (err != 0 && err != ERESTART)
			zfs_panic_recover("error %u from bpobj_iterate()", err);
	}

	if (err == 0 && spa_feature_is_active(spa, SPA_FEATURE_ASYNC_DESTROY)) {
		ASSERT(scn->scn_async_destroying);
		scn->scn_is_bptree = B_TRUE;
		scn->scn_zio_root = zio_root(spa, NULL,
		    NULL, ZIO_FLAG_MUSTSUCCEED);
		err = bptree_iterate(dp->dp_meta_objset,
		    dp->dp_bptree_obj, B_TRUE, dsl_scan_free_block_cb, scn, tx);
		VERIFY0(zio_wait(scn->scn_zio_root));
		scn->scn_zio_root = NULL;

		if (err == EIO || err == ECKSUM) {
			err = 0;
		} else if (err != 0 && err != ERESTART) {
			zfs_panic_recover("error %u from "
			    "traverse_dataset_destroyed()", err);
		}

		if (bptree_is_empty(dp->dp_meta_objset, dp->dp_bptree_obj)) {
			/* finished; deactivate async destroy feature */
			spa_feature_decr(spa, SPA_FEATURE_ASYNC_DESTROY, tx);
			ASSERT(!spa_feature_is_active(spa,
			    SPA_FEATURE_ASYNC_DESTROY));
			VERIFY0(zap_remove(dp->dp_meta_objset,
			    DMU_POOL_DIRECTORY_OBJECT,
			    DMU_POOL_BPTREE_OBJ, tx));
			VERIFY0(bptree_free(dp->dp_meta_objset,
			    dp->dp_bptree_obj, tx));
			dp->dp_bptree_obj = 0;
			scn->scn_async_destroying = B_FALSE;
			scn->scn_async_stalled = B_FALSE;
		} else {
			/*
			 * If we didn't make progress, mark the async
			 * destroy as stalled, so that we will not initiate
			 * a spa_sync() on its behalf.  Note that we only
			 * check this if we are not finished, because if the
			 * bptree had no blocks for us to visit, we can
			 * finish without "making progress".
			 */
			scn->scn_async_stalled =
			    (scn->scn_visited_this_txg == 0);
		}
	}
	if (scn->scn_visited_this_txg) {
		zfs_dbgmsg("freed %llu blocks in %llums from "
		    "free_bpobj/bptree txg %llu; err=%u",
		    (longlong_t)scn->scn_visited_this_txg,
		    (longlong_t)
		    NSEC2MSEC(gethrtime() - scn->scn_sync_start_time),
		    (longlong_t)tx->tx_txg, err);
		scn->scn_visited_this_txg = 0;

		/*
		 * Write out changes to the DDT that may be required as a
		 * result of the blocks freed.  This ensures that the DDT
		 * is clean when a scrub/resilver runs.
		 */
		ddt_sync(spa, tx->tx_txg);
	}
	if (err != 0)
		return (err);
	if (dp->dp_free_dir != NULL && !scn->scn_async_destroying &&
	    zfs_free_leak_on_eio &&
	    (dsl_dir_phys(dp->dp_free_dir)->dd_used_bytes != 0 ||
	    dsl_dir_phys(dp->dp_free_dir)->dd_compressed_bytes != 0 ||
	    dsl_dir_phys(dp->dp_free_dir)->dd_uncompressed_bytes != 0)) {
		/*
		 * We have finished background destroying, but there is still
		 * some space left in the dp_free_dir. Transfer this leaked
		 * space to the dp_leak_dir.
		 */
		if (dp->dp_leak_dir == NULL) {
			rrw_enter(&dp->dp_config_rwlock, RW_WRITER, FTAG);
			(void) dsl_dir_create_sync(dp, dp->dp_root_dir,
			    LEAK_DIR_NAME, tx);
			VERIFY0(dsl_pool_open_special_dir(dp,
			    LEAK_DIR_NAME, &dp->dp_leak_dir));
			rrw_exit(&dp->dp_config_rwlock, FTAG);
		}
		dsl_dir_diduse_space(dp->dp_leak_dir, DD_USED_HEAD,
		    dsl_dir_phys(dp->dp_free_dir)->dd_used_bytes,
		    dsl_dir_phys(dp->dp_free_dir)->dd_compressed_bytes,
		    dsl_dir_phys(dp->dp_free_dir)->dd_uncompressed_bytes, tx);
		dsl_dir_diduse_space(dp->dp_free_dir, DD_USED_HEAD,
		    -dsl_dir_phys(dp->dp_free_dir)->dd_used_bytes,
		    -dsl_dir_phys(dp->dp_free_dir)->dd_compressed_bytes,
		    -dsl_dir_phys(dp->dp_free_dir)->dd_uncompressed_bytes, tx);
	}

	if (dp->dp_free_dir != NULL && !scn->scn_async_destroying &&
	    !spa_livelist_delete_check(spa)) {
		/* finished; verify that space accounting went to zero */
		ASSERT0(dsl_dir_phys(dp->dp_free_dir)->dd_used_bytes);
		ASSERT0(dsl_dir_phys(dp->dp_free_dir)->dd_compressed_bytes);
		ASSERT0(dsl_dir_phys(dp->dp_free_dir)->dd_uncompressed_bytes);
	}

	EQUIV(bpobj_is_open(&dp->dp_obsolete_bpobj),
	    0 == zap_contains(dp->dp_meta_objset, DMU_POOL_DIRECTORY_OBJECT,
	    DMU_POOL_OBSOLETE_BPOBJ));
	if (err == 0 && bpobj_is_open(&dp->dp_obsolete_bpobj)) {
		ASSERT(spa_feature_is_active(dp->dp_spa,
		    SPA_FEATURE_OBSOLETE_COUNTS));

		scn->scn_is_bptree = B_FALSE;
		scn->scn_async_block_min_time_ms = zfs_obsolete_min_time_ms;
		err = bpobj_iterate(&dp->dp_obsolete_bpobj,
		    dsl_scan_obsolete_block_cb, scn, tx);
		if (err != 0 && err != ERESTART)
			zfs_panic_recover("error %u from bpobj_iterate()", err);

		if (bpobj_is_empty(&dp->dp_obsolete_bpobj))
			dsl_pool_destroy_obsolete_bpobj(dp, tx);
	}
	return (0);
}

/*
 * This is the primary entry point for scans that is called from syncing
 * context. Scans must happen entirely during syncing context so that we
 * cna guarantee that blocks we are currently scanning will not change out
 * from under us. While a scan is active, this function controls how quickly
 * transaction groups proceed, instead of the normal handling provided by
 * txg_sync_thread().
 */
void
dsl_scan_sync(dsl_pool_t *dp, dmu_tx_t *tx)
{
	int err = 0;
	dsl_scan_t *scn = dp->dp_scan;
	spa_t *spa = dp->dp_spa;
	state_sync_type_t sync_type = SYNC_OPTIONAL;

	if (spa->spa_resilver_deferred &&
	    !spa_feature_is_active(dp->dp_spa, SPA_FEATURE_RESILVER_DEFER))
		spa_feature_incr(spa, SPA_FEATURE_RESILVER_DEFER, tx);

	/*
	 * Check for scn_restart_txg before checking spa_load_state, so
	 * that we can restart an old-style scan while the pool is being
	 * imported (see dsl_scan_init). We also restart scans if there
	 * is a deferred resilver and the user has manually disabled
	 * deferred resilvers via the tunable.
	 */
	if (dsl_scan_restarting(scn, tx) ||
	    (spa->spa_resilver_deferred && zfs_resilver_disable_defer)) {
		pool_scan_func_t func = POOL_SCAN_SCRUB;
		dsl_scan_done(scn, B_FALSE, tx);
		if (vdev_resilver_needed(spa->spa_root_vdev, NULL, NULL))
			func = POOL_SCAN_RESILVER;
		zfs_dbgmsg("restarting scan func=%u txg=%llu",
		    func, (longlong_t)tx->tx_txg);
		dsl_scan_setup_sync(&func, tx);
	}

	/*
	 * Only process scans in sync pass 1.
	 */
	if (spa_sync_pass(spa) > 1)
		return;

	/*
	 * If the spa is shutting down, then stop scanning. This will
	 * ensure that the scan does not dirty any new data during the
	 * shutdown phase.
	 */
	if (spa_shutting_down(spa))
		return;

	/*
	 * If the scan is inactive due to a stalled async destroy, try again.
	 */
	if (!scn->scn_async_stalled && !dsl_scan_active(scn))
		return;

	/* reset scan statistics */
	scn->scn_visited_this_txg = 0;
	scn->scn_holes_this_txg = 0;
	scn->scn_lt_min_this_txg = 0;
	scn->scn_gt_max_this_txg = 0;
	scn->scn_ddt_contained_this_txg = 0;
	scn->scn_objsets_visited_this_txg = 0;
	scn->scn_avg_seg_size_this_txg = 0;
	scn->scn_segs_this_txg = 0;
	scn->scn_avg_zio_size_this_txg = 0;
	scn->scn_zios_this_txg = 0;
	scn->scn_suspending = B_FALSE;
	scn->scn_sync_start_time = gethrtime();
	spa->spa_scrub_active = B_TRUE;

	/*
	 * First process the async destroys.  If we suspend, don't do
	 * any scrubbing or resilvering.  This ensures that there are no
	 * async destroys while we are scanning, so the scan code doesn't
	 * have to worry about traversing it.  It is also faster to free the
	 * blocks than to scrub them.
	 */
	err = dsl_process_async_destroys(dp, tx);
	if (err != 0)
		return;

	if (!dsl_scan_is_running(scn) || dsl_scan_is_paused_scrub(scn))
		return;

	/*
	 * Wait a few txgs after importing to begin scanning so that
	 * we can get the pool imported quickly.
	 */
	if (spa->spa_syncing_txg < spa->spa_first_txg + SCAN_IMPORT_WAIT_TXGS)
		return;

	/*
	 * zfs_scan_suspend_progress can be set to disable scan progress.
	 * We don't want to spin the txg_sync thread, so we add a delay
	 * here to simulate the time spent doing a scan. This is mostly
	 * useful for testing and debugging.
	 */
	if (zfs_scan_suspend_progress) {
		uint64_t scan_time_ns = gethrtime() - scn->scn_sync_start_time;
		int mintime = (scn->scn_phys.scn_func == POOL_SCAN_RESILVER) ?
		    zfs_resilver_min_time_ms : zfs_scrub_min_time_ms;

		while (zfs_scan_suspend_progress &&
		    !txg_sync_waiting(scn->scn_dp) &&
		    !spa_shutting_down(scn->scn_dp->dp_spa) &&
		    NSEC2MSEC(scan_time_ns) < mintime) {
			delay(hz);
			scan_time_ns = gethrtime() - scn->scn_sync_start_time;
		}
		return;
	}

	/*
	 * It is possible to switch from unsorted to sorted at any time,
	 * but afterwards the scan will remain sorted unless reloaded from
	 * a checkpoint after a reboot.
	 */
	if (!zfs_scan_legacy) {
		scn->scn_is_sorted = B_TRUE;
		if (scn->scn_last_checkpoint == 0)
			scn->scn_last_checkpoint = ddi_get_lbolt();
	}

	/*
	 * For sorted scans, determine what kind of work we will be doing
	 * this txg based on our memory limitations and whether or not we
	 * need to perform a checkpoint.
	 */
	if (scn->scn_is_sorted) {
		/*
		 * If we are over our checkpoint interval, set scn_clearing
		 * so that we can begin checkpointing immediately. The
		 * checkpoint allows us to save a consistent bookmark
		 * representing how much data we have scrubbed so far.
		 * Otherwise, use the memory limit to determine if we should
		 * scan for metadata or start issue scrub IOs. We accumulate
		 * metadata until we hit our hard memory limit at which point
		 * we issue scrub IOs until we are at our soft memory limit.
		 */
		if (scn->scn_checkpointing ||
		    ddi_get_lbolt() - scn->scn_last_checkpoint >
		    SEC_TO_TICK(zfs_scan_checkpoint_intval)) {
			if (!scn->scn_checkpointing)
				zfs_dbgmsg("begin scan checkpoint");

			scn->scn_checkpointing = B_TRUE;
			scn->scn_clearing = B_TRUE;
		} else {
			boolean_t should_clear = dsl_scan_should_clear(scn);
			if (should_clear && !scn->scn_clearing) {
				zfs_dbgmsg("begin scan clearing");
				scn->scn_clearing = B_TRUE;
			} else if (!should_clear && scn->scn_clearing) {
				zfs_dbgmsg("finish scan clearing");
				scn->scn_clearing = B_FALSE;
			}
		}
	} else {
		ASSERT0(scn->scn_checkpointing);
		ASSERT0(scn->scn_clearing);
	}

	if (!scn->scn_clearing && scn->scn_done_txg == 0) {
		/* Need to scan metadata for more blocks to scrub */
		dsl_scan_phys_t *scnp = &scn->scn_phys;
		taskqid_t prefetch_tqid;
		uint64_t bytes_per_leaf = zfs_scan_vdev_limit;
		uint64_t nr_leaves = dsl_scan_count_leaves(spa->spa_root_vdev);

		/*
		 * Recalculate the max number of in-flight bytes for pool-wide
		 * scanning operations (minimum 1MB). Limits for the issuing
		 * phase are done per top-level vdev and are handled separately.
		 */
		scn->scn_maxinflight_bytes =
		    MAX(nr_leaves * bytes_per_leaf, 1ULL << 20);

		if (scnp->scn_ddt_bookmark.ddb_class <=
		    scnp->scn_ddt_class_max) {
			ASSERT(ZB_IS_ZERO(&scnp->scn_bookmark));
			zfs_dbgmsg("doing scan sync txg %llu; "
			    "ddt bm=%llu/%llu/%llu/%llx",
			    (longlong_t)tx->tx_txg,
			    (longlong_t)scnp->scn_ddt_bookmark.ddb_class,
			    (longlong_t)scnp->scn_ddt_bookmark.ddb_type,
			    (longlong_t)scnp->scn_ddt_bookmark.ddb_checksum,
			    (longlong_t)scnp->scn_ddt_bookmark.ddb_cursor);
		} else {
			zfs_dbgmsg("doing scan sync txg %llu; "
			    "bm=%llu/%llu/%llu/%llu",
			    (longlong_t)tx->tx_txg,
			    (longlong_t)scnp->scn_bookmark.zb_objset,
			    (longlong_t)scnp->scn_bookmark.zb_object,
			    (longlong_t)scnp->scn_bookmark.zb_level,
			    (longlong_t)scnp->scn_bookmark.zb_blkid);
		}

		scn->scn_zio_root = zio_root(dp->dp_spa, NULL,
		    NULL, ZIO_FLAG_CANFAIL);

		scn->scn_prefetch_stop = B_FALSE;
		prefetch_tqid = taskq_dispatch(dp->dp_sync_taskq,
		    dsl_scan_prefetch_thread, scn, TQ_SLEEP);
		ASSERT(prefetch_tqid != TASKQID_INVALID);

		dsl_pool_config_enter(dp, FTAG);
		dsl_scan_visit(scn, tx);
		dsl_pool_config_exit(dp, FTAG);

		mutex_enter(&dp->dp_spa->spa_scrub_lock);
		scn->scn_prefetch_stop = B_TRUE;
		cv_broadcast(&spa->spa_scrub_io_cv);
		mutex_exit(&dp->dp_spa->spa_scrub_lock);

		taskq_wait_id(dp->dp_sync_taskq, prefetch_tqid);
		(void) zio_wait(scn->scn_zio_root);
		scn->scn_zio_root = NULL;

		zfs_dbgmsg("scan visited %llu blocks in %llums "
		    "(%llu os's, %llu holes, %llu < mintxg, "
		    "%llu in ddt, %llu > maxtxg)",
		    (longlong_t)scn->scn_visited_this_txg,
		    (longlong_t)NSEC2MSEC(gethrtime() -
		    scn->scn_sync_start_time),
		    (longlong_t)scn->scn_objsets_visited_this_txg,
		    (longlong_t)scn->scn_holes_this_txg,
		    (longlong_t)scn->scn_lt_min_this_txg,
		    (longlong_t)scn->scn_ddt_contained_this_txg,
		    (longlong_t)scn->scn_gt_max_this_txg);

		if (!scn->scn_suspending) {
			ASSERT0(avl_numnodes(&scn->scn_queue));
			scn->scn_done_txg = tx->tx_txg + 1;
			if (scn->scn_is_sorted) {
				scn->scn_checkpointing = B_TRUE;
				scn->scn_clearing = B_TRUE;
			}
			zfs_dbgmsg("scan complete txg %llu",
			    (longlong_t)tx->tx_txg);
		}
	} else if (scn->scn_is_sorted && scn->scn_bytes_pending != 0) {
		ASSERT(scn->scn_clearing);

		/* need to issue scrubbing IOs from per-vdev queues */
		scn->scn_zio_root = zio_root(dp->dp_spa, NULL,
		    NULL, ZIO_FLAG_CANFAIL);
		scan_io_queues_run(scn);
		(void) zio_wait(scn->scn_zio_root);
		scn->scn_zio_root = NULL;

		/* calculate and dprintf the current memory usage */
		(void) dsl_scan_should_clear(scn);
		dsl_scan_update_stats(scn);

		zfs_dbgmsg("scan issued %llu blocks (%llu segs) in %llums "
		    "(avg_block_size = %llu, avg_seg_size = %llu)",
		    (longlong_t)scn->scn_zios_this_txg,
		    (longlong_t)scn->scn_segs_this_txg,
		    (longlong_t)NSEC2MSEC(gethrtime() -
		    scn->scn_sync_start_time),
		    (longlong_t)scn->scn_avg_zio_size_this_txg,
		    (longlong_t)scn->scn_avg_seg_size_this_txg);
	} else if (scn->scn_done_txg != 0 && scn->scn_done_txg <= tx->tx_txg) {
		/* Finished with everything. Mark the scrub as complete */
		zfs_dbgmsg("scan issuing complete txg %llu",
		    (longlong_t)tx->tx_txg);
		ASSERT3U(scn->scn_done_txg, !=, 0);
		ASSERT0(spa->spa_scrub_inflight);
		ASSERT0(scn->scn_bytes_pending);
		dsl_scan_done(scn, B_TRUE, tx);
		sync_type = SYNC_MANDATORY;
	}

	dsl_scan_sync_state(scn, tx, sync_type);
}

static void
count_block(dsl_scan_t *scn, zfs_all_blkstats_t *zab, const blkptr_t *bp)
{
	int i;

	/*
	 * Don't count embedded bp's, since we already did the work of
	 * scanning these when we scanned the containing block.
	 */
	if (BP_IS_EMBEDDED(bp))
		return;

	/*
	 * Update the spa's stats on how many bytes we have issued.
	 * Sequential scrubs create a zio for each DVA of the bp. Each
	 * of these will include all DVAs for repair purposes, but the
	 * zio code will only try the first one unless there is an issue.
	 * Therefore, we should only count the first DVA for these IOs.
	 */
	if (scn->scn_is_sorted) {
		atomic_add_64(&scn->scn_dp->dp_spa->spa_scan_pass_issued,
		    DVA_GET_ASIZE(&bp->blk_dva[0]));
	} else {
		spa_t *spa = scn->scn_dp->dp_spa;

		for (i = 0; i < BP_GET_NDVAS(bp); i++) {
			atomic_add_64(&spa->spa_scan_pass_issued,
			    DVA_GET_ASIZE(&bp->blk_dva[i]));
		}
	}

	/*
	 * If we resume after a reboot, zab will be NULL; don't record
	 * incomplete stats in that case.
	 */
	if (zab == NULL)
		return;

	mutex_enter(&zab->zab_lock);

	for (i = 0; i < 4; i++) {
		int l = (i < 2) ? BP_GET_LEVEL(bp) : DN_MAX_LEVELS;
		int t = (i & 1) ? BP_GET_TYPE(bp) : DMU_OT_TOTAL;

		if (t & DMU_OT_NEWTYPE)
			t = DMU_OT_OTHER;
		zfs_blkstat_t *zb = &zab->zab_type[l][t];
		int equal;

		zb->zb_count++;
		zb->zb_asize += BP_GET_ASIZE(bp);
		zb->zb_lsize += BP_GET_LSIZE(bp);
		zb->zb_psize += BP_GET_PSIZE(bp);
		zb->zb_gangs += BP_COUNT_GANG(bp);

		switch (BP_GET_NDVAS(bp)) {
		case 2:
			if (DVA_GET_VDEV(&bp->blk_dva[0]) ==
			    DVA_GET_VDEV(&bp->blk_dva[1]))
				zb->zb_ditto_2_of_2_samevdev++;
			break;
		case 3:
			equal = (DVA_GET_VDEV(&bp->blk_dva[0]) ==
			    DVA_GET_VDEV(&bp->blk_dva[1])) +
			    (DVA_GET_VDEV(&bp->blk_dva[0]) ==
			    DVA_GET_VDEV(&bp->blk_dva[2])) +
			    (DVA_GET_VDEV(&bp->blk_dva[1]) ==
			    DVA_GET_VDEV(&bp->blk_dva[2]));
			if (equal == 1)
				zb->zb_ditto_2_of_3_samevdev++;
			else if (equal == 3)
				zb->zb_ditto_3_of_3_samevdev++;
			break;
		}
	}

	mutex_exit(&zab->zab_lock);
}

static void
scan_io_queue_insert_impl(dsl_scan_io_queue_t *queue, scan_io_t *sio)
{
	avl_index_t idx;
	int64_t asize = SIO_GET_ASIZE(sio);
	dsl_scan_t *scn = queue->q_scn;

	ASSERT(MUTEX_HELD(&queue->q_vd->vdev_scan_io_queue_lock));

	if (avl_find(&queue->q_sios_by_addr, sio, &idx) != NULL) {
		/* block is already scheduled for reading */
		atomic_add_64(&scn->scn_bytes_pending, -asize);
		sio_free(sio);
		return;
	}
	avl_insert(&queue->q_sios_by_addr, sio, idx);
	queue->q_sio_memused += SIO_GET_MUSED(sio);
	range_tree_add(queue->q_exts_by_addr, SIO_GET_OFFSET(sio), asize);
}

/*
 * Given all the info we got from our metadata scanning process, we
 * construct a scan_io_t and insert it into the scan sorting queue. The
 * I/O must already be suitable for us to process. This is controlled
 * by dsl_scan_enqueue().
 */
static void
scan_io_queue_insert(dsl_scan_io_queue_t *queue, const blkptr_t *bp, int dva_i,
    int zio_flags, const zbookmark_phys_t *zb)
{
	dsl_scan_t *scn = queue->q_scn;
	scan_io_t *sio = sio_alloc(BP_GET_NDVAS(bp));

	ASSERT0(BP_IS_GANG(bp));
	ASSERT(MUTEX_HELD(&queue->q_vd->vdev_scan_io_queue_lock));

	bp2sio(bp, sio, dva_i);
	sio->sio_flags = zio_flags;
	sio->sio_zb = *zb;

	/*
	 * Increment the bytes pending counter now so that we can't
	 * get an integer underflow in case the worker processes the
	 * zio before we get to incrementing this counter.
	 */
	atomic_add_64(&scn->scn_bytes_pending, SIO_GET_ASIZE(sio));

	scan_io_queue_insert_impl(queue, sio);
}

/*
 * Given a set of I/O parameters as discovered by the metadata traversal
 * process, attempts to place the I/O into the sorted queues (if allowed),
 * or immediately executes the I/O.
 */
static void
dsl_scan_enqueue(dsl_pool_t *dp, const blkptr_t *bp, int zio_flags,
    const zbookmark_phys_t *zb)
{
	spa_t *spa = dp->dp_spa;

	ASSERT(!BP_IS_EMBEDDED(bp));

	/*
	 * Gang blocks are hard to issue sequentially, so we just issue them
	 * here immediately instead of queuing them.
	 */
	if (!dp->dp_scan->scn_is_sorted || BP_IS_GANG(bp)) {
		scan_exec_io(dp, bp, zio_flags, zb, NULL);
		return;
	}

	for (int i = 0; i < BP_GET_NDVAS(bp); i++) {
		dva_t dva;
		vdev_t *vdev;

		dva = bp->blk_dva[i];
		vdev = vdev_lookup_top(spa, DVA_GET_VDEV(&dva));
		ASSERT(vdev != NULL);

		mutex_enter(&vdev->vdev_scan_io_queue_lock);
		if (vdev->vdev_scan_io_queue == NULL)
			vdev->vdev_scan_io_queue = scan_io_queue_create(vdev);
		ASSERT(dp->dp_scan != NULL);
		scan_io_queue_insert(vdev->vdev_scan_io_queue, bp,
		    i, zio_flags, zb);
		mutex_exit(&vdev->vdev_scan_io_queue_lock);
	}
}

static int
dsl_scan_scrub_cb(dsl_pool_t *dp,
    const blkptr_t *bp, const zbookmark_phys_t *zb)
{
	dsl_scan_t *scn = dp->dp_scan;
	spa_t *spa = dp->dp_spa;
	uint64_t phys_birth = BP_PHYSICAL_BIRTH(bp);
	size_t psize = BP_GET_PSIZE(bp);
	boolean_t needs_io = B_FALSE;
	int zio_flags = ZIO_FLAG_SCAN_THREAD | ZIO_FLAG_RAW | ZIO_FLAG_CANFAIL;


	if (phys_birth <= scn->scn_phys.scn_min_txg ||
	    phys_birth >= scn->scn_phys.scn_max_txg) {
		count_block(scn, dp->dp_blkstats, bp);
		return (0);
	}

	/* Embedded BP's have phys_birth==0, so we reject them above. */
	ASSERT(!BP_IS_EMBEDDED(bp));

	ASSERT(DSL_SCAN_IS_SCRUB_RESILVER(scn));
	if (scn->scn_phys.scn_func == POOL_SCAN_SCRUB) {
		zio_flags |= ZIO_FLAG_SCRUB;
		needs_io = B_TRUE;
	} else {
		ASSERT3U(scn->scn_phys.scn_func, ==, POOL_SCAN_RESILVER);
		zio_flags |= ZIO_FLAG_RESILVER;
		needs_io = B_FALSE;
	}

	/* If it's an intent log block, failure is expected. */
	if (zb->zb_level == ZB_ZIL_LEVEL)
		zio_flags |= ZIO_FLAG_SPECULATIVE;

	for (int d = 0; d < BP_GET_NDVAS(bp); d++) {
		const dva_t *dva = &bp->blk_dva[d];

		/*
		 * Keep track of how much data we've examined so that
		 * zpool(1M) status can make useful progress reports.
		 */
		scn->scn_phys.scn_examined += DVA_GET_ASIZE(dva);
		spa->spa_scan_pass_exam += DVA_GET_ASIZE(dva);

		/* if it's a resilver, this may not be in the target range */
		if (!needs_io)
			needs_io = dsl_scan_need_resilver(spa, dva, psize,
			    phys_birth);
	}

	if (needs_io && !zfs_no_scrub_io) {
		dsl_scan_enqueue(dp, bp, zio_flags, zb);
	} else {
		count_block(scn, dp->dp_blkstats, bp);
	}

	/* do not relocate this block */
	return (0);
}

static void
dsl_scan_scrub_done(zio_t *zio)
{
	spa_t *spa = zio->io_spa;
	blkptr_t *bp = zio->io_bp;
	dsl_scan_io_queue_t *queue = zio->io_private;

	abd_free(zio->io_abd);

	if (queue == NULL) {
		mutex_enter(&spa->spa_scrub_lock);
		ASSERT3U(spa->spa_scrub_inflight, >=, BP_GET_PSIZE(bp));
		spa->spa_scrub_inflight -= BP_GET_PSIZE(bp);
		cv_broadcast(&spa->spa_scrub_io_cv);
		mutex_exit(&spa->spa_scrub_lock);
	} else {
		mutex_enter(&queue->q_vd->vdev_scan_io_queue_lock);
		ASSERT3U(queue->q_inflight_bytes, >=, BP_GET_PSIZE(bp));
		queue->q_inflight_bytes -= BP_GET_PSIZE(bp);
		cv_broadcast(&queue->q_zio_cv);
		mutex_exit(&queue->q_vd->vdev_scan_io_queue_lock);
	}

	if (zio->io_error && (zio->io_error != ECKSUM ||
	    !(zio->io_flags & ZIO_FLAG_SPECULATIVE))) {
		atomic_inc_64(&spa->spa_dsl_pool->dp_scan->scn_phys.scn_errors);
	}
}

/*
 * Given a scanning zio's information, executes the zio. The zio need
 * not necessarily be only sortable, this function simply executes the
 * zio, no matter what it is. The optional queue argument allows the
 * caller to specify that they want per top level vdev IO rate limiting
 * instead of the legacy global limiting.
 */
static void
scan_exec_io(dsl_pool_t *dp, const blkptr_t *bp, int zio_flags,
    const zbookmark_phys_t *zb, dsl_scan_io_queue_t *queue)
{
	spa_t *spa = dp->dp_spa;
	dsl_scan_t *scn = dp->dp_scan;
	size_t size = BP_GET_PSIZE(bp);
	abd_t *data = abd_alloc_for_io(size, B_FALSE);

	ASSERT3U(scn->scn_maxinflight_bytes, >, 0);

	if (queue == NULL) {
		mutex_enter(&spa->spa_scrub_lock);
		while (spa->spa_scrub_inflight >= scn->scn_maxinflight_bytes)
			cv_wait(&spa->spa_scrub_io_cv, &spa->spa_scrub_lock);
		spa->spa_scrub_inflight += BP_GET_PSIZE(bp);
		mutex_exit(&spa->spa_scrub_lock);
	} else {
		kmutex_t *q_lock = &queue->q_vd->vdev_scan_io_queue_lock;

		mutex_enter(q_lock);
		while (queue->q_inflight_bytes >= queue->q_maxinflight_bytes)
			cv_wait(&queue->q_zio_cv, q_lock);
		queue->q_inflight_bytes += BP_GET_PSIZE(bp);
		mutex_exit(q_lock);
	}

	count_block(scn, dp->dp_blkstats, bp);
	zio_nowait(zio_read(scn->scn_zio_root, spa, bp, data, size,
	    dsl_scan_scrub_done, queue, ZIO_PRIORITY_SCRUB, zio_flags, zb));
}

/*
 * This is the primary extent sorting algorithm. We balance two parameters:
 * 1) how many bytes of I/O are in an extent
 * 2) how well the extent is filled with I/O (as a fraction of its total size)
 * Since we allow extents to have gaps between their constituent I/Os, it's
 * possible to have a fairly large extent that contains the same amount of
 * I/O bytes than a much smaller extent, which just packs the I/O more tightly.
 * The algorithm sorts based on a score calculated from the extent's size,
 * the relative fill volume (in %) and a "fill weight" parameter that controls
 * the split between whether we prefer larger extents or more well populated
 * extents:
 *
 * SCORE = FILL_IN_BYTES + (FILL_IN_PERCENT * FILL_IN_BYTES * FILL_WEIGHT)
 *
 * Example:
 * 1) assume extsz = 64 MiB
 * 2) assume fill = 32 MiB (extent is half full)
 * 3) assume fill_weight = 3
 * 4)	SCORE = 32M + (((32M * 100) / 64M) * 3 * 32M) / 100
 *	SCORE = 32M + (50 * 3 * 32M) / 100
 *	SCORE = 32M + (4800M / 100)
 *	SCORE = 32M + 48M
 *	         ^     ^
 *	         |     +--- final total relative fill-based score
 *	         +--------- final total fill-based score
 *	SCORE = 80M
 *
 * As can be seen, at fill_ratio=3, the algorithm is slightly biased towards
 * extents that are more completely filled (in a 3:2 ratio) vs just larger.
 * Note that as an optimization, we replace multiplication and division by
 * 100 with bitshifting by 7 (which effecitvely multiplies and divides by 128).
 */
static int
ext_size_compare(const void *x, const void *y)
{
	const range_seg_t *rsa = x, *rsb = y;
	uint64_t sa = rsa->rs_end - rsa->rs_start,
	    sb = rsb->rs_end - rsb->rs_start;
	uint64_t score_a, score_b;

	score_a = rsa->rs_fill + ((((rsa->rs_fill << 7) / sa) *
	    fill_weight * rsa->rs_fill) >> 7);
	score_b = rsb->rs_fill + ((((rsb->rs_fill << 7) / sb) *
	    fill_weight * rsb->rs_fill) >> 7);

	if (score_a > score_b)
		return (-1);
	if (score_a == score_b) {
		if (rsa->rs_start < rsb->rs_start)
			return (-1);
		if (rsa->rs_start == rsb->rs_start)
			return (0);
		return (1);
	}
	return (1);
}

/*
 * Comparator for the q_sios_by_addr tree. Sorting is simply performed
 * based on LBA-order (from lowest to highest).
 */
static int
sio_addr_compare(const void *x, const void *y)
{
	const scan_io_t *a = x, *b = y;

	return (AVL_CMP(SIO_GET_OFFSET(a), SIO_GET_OFFSET(b)));
}

/* IO queues are created on demand when they are needed. */
static dsl_scan_io_queue_t *
scan_io_queue_create(vdev_t *vd)
{
	dsl_scan_t *scn = vd->vdev_spa->spa_dsl_pool->dp_scan;
	dsl_scan_io_queue_t *q = kmem_zalloc(sizeof (*q), KM_SLEEP);

	q->q_scn = scn;
	q->q_vd = vd;
	q->q_sio_memused = 0;
	cv_init(&q->q_zio_cv, NULL, CV_DEFAULT, NULL);
	q->q_exts_by_addr = range_tree_create_impl(&rt_avl_ops,
	    &q->q_exts_by_size, ext_size_compare, zfs_scan_max_ext_gap);
	avl_create(&q->q_sios_by_addr, sio_addr_compare,
	    sizeof (scan_io_t), offsetof(scan_io_t, sio_nodes.sio_addr_node));

	return (q);
}

/*
 * Destroys a scan queue and all segments and scan_io_t's contained in it.
 * No further execution of I/O occurs, anything pending in the queue is
 * simply freed without being executed.
 */
void
dsl_scan_io_queue_destroy(dsl_scan_io_queue_t *queue)
{
	dsl_scan_t *scn = queue->q_scn;
	scan_io_t *sio;
	void *cookie = NULL;
	int64_t bytes_dequeued = 0;

	ASSERT(MUTEX_HELD(&queue->q_vd->vdev_scan_io_queue_lock));

	while ((sio = avl_destroy_nodes(&queue->q_sios_by_addr, &cookie)) !=
	    NULL) {
		ASSERT(range_tree_contains(queue->q_exts_by_addr,
		    SIO_GET_OFFSET(sio), SIO_GET_ASIZE(sio)));
		bytes_dequeued += SIO_GET_ASIZE(sio);
		queue->q_sio_memused -= SIO_GET_MUSED(sio);
		sio_free(sio);
	}

	ASSERT0(queue->q_sio_memused);
	atomic_add_64(&scn->scn_bytes_pending, -bytes_dequeued);
	range_tree_vacate(queue->q_exts_by_addr, NULL, queue);
	range_tree_destroy(queue->q_exts_by_addr);
	avl_destroy(&queue->q_sios_by_addr);
	cv_destroy(&queue->q_zio_cv);

	kmem_free(queue, sizeof (*queue));
}

/*
 * Properly transfers a dsl_scan_queue_t from `svd' to `tvd'. This is
 * called on behalf of vdev_top_transfer when creating or destroying
 * a mirror vdev due to zpool attach/detach.
 */
void
dsl_scan_io_queue_vdev_xfer(vdev_t *svd, vdev_t *tvd)
{
	mutex_enter(&svd->vdev_scan_io_queue_lock);
	mutex_enter(&tvd->vdev_scan_io_queue_lock);

	VERIFY3P(tvd->vdev_scan_io_queue, ==, NULL);
	tvd->vdev_scan_io_queue = svd->vdev_scan_io_queue;
	svd->vdev_scan_io_queue = NULL;
	if (tvd->vdev_scan_io_queue != NULL)
		tvd->vdev_scan_io_queue->q_vd = tvd;

	mutex_exit(&tvd->vdev_scan_io_queue_lock);
	mutex_exit(&svd->vdev_scan_io_queue_lock);
}

static void
scan_io_queues_destroy(dsl_scan_t *scn)
{
	vdev_t *rvd = scn->scn_dp->dp_spa->spa_root_vdev;

	for (uint64_t i = 0; i < rvd->vdev_children; i++) {
		vdev_t *tvd = rvd->vdev_child[i];

		mutex_enter(&tvd->vdev_scan_io_queue_lock);
		if (tvd->vdev_scan_io_queue != NULL)
			dsl_scan_io_queue_destroy(tvd->vdev_scan_io_queue);
		tvd->vdev_scan_io_queue = NULL;
		mutex_exit(&tvd->vdev_scan_io_queue_lock);
	}
}

static void
dsl_scan_freed_dva(spa_t *spa, const blkptr_t *bp, int dva_i)
{
	dsl_pool_t *dp = spa->spa_dsl_pool;
	dsl_scan_t *scn = dp->dp_scan;
	vdev_t *vdev;
	kmutex_t *q_lock;
	dsl_scan_io_queue_t *queue;
	scan_io_t *srch_sio, *sio;
	avl_index_t idx;
	uint64_t start, size;

	vdev = vdev_lookup_top(spa, DVA_GET_VDEV(&bp->blk_dva[dva_i]));
	ASSERT(vdev != NULL);
	q_lock = &vdev->vdev_scan_io_queue_lock;
	queue = vdev->vdev_scan_io_queue;

	mutex_enter(q_lock);
	if (queue == NULL) {
		mutex_exit(q_lock);
		return;
	}

	srch_sio = sio_alloc(BP_GET_NDVAS(bp));
	bp2sio(bp, srch_sio, dva_i);
	start = SIO_GET_OFFSET(srch_sio);
	size = SIO_GET_ASIZE(srch_sio);

	/*
	 * We can find the zio in two states:
	 * 1) Cold, just sitting in the queue of zio's to be issued at
	 *	some point in the future. In this case, all we do is
	 *	remove the zio from the q_sios_by_addr tree, decrement
	 *	its data volume from the containing range_seg_t and
	 *	resort the q_exts_by_size tree to reflect that the
	 *	range_seg_t has lost some of its 'fill'. We don't shorten
	 *	the range_seg_t - this is usually rare enough not to be
	 *	worth the extra hassle of trying keep track of precise
	 *	extent boundaries.
	 * 2) Hot, where the zio is currently in-flight in
	 *	dsl_scan_issue_ios. In this case, we can't simply
	 *	reach in and stop the in-flight zio's, so we instead
	 *	block the caller. Eventually, dsl_scan_issue_ios will
	 *	be done with issuing the zio's it gathered and will
	 *	signal us.
	 */
	sio = avl_find(&queue->q_sios_by_addr, srch_sio, &idx);
	sio_free(srch_sio);

	if (sio != NULL) {
		int64_t asize = SIO_GET_ASIZE(sio);
		blkptr_t tmpbp;

		/* Got it while it was cold in the queue */
		ASSERT3U(start, ==, SIO_GET_OFFSET(sio));
		ASSERT3U(size, ==, asize);
		avl_remove(&queue->q_sios_by_addr, sio);
		queue->q_sio_memused -= SIO_GET_MUSED(sio);

		ASSERT(range_tree_contains(queue->q_exts_by_addr, start, size));
		range_tree_remove_fill(queue->q_exts_by_addr, start, size);

		/*
		 * We only update scn_bytes_pending in the cold path,
		 * otherwise it will already have been accounted for as
		 * part of the zio's execution.
		 */
		atomic_add_64(&scn->scn_bytes_pending, -asize);

		/* count the block as though we issued it */
		sio2bp(sio, &tmpbp);
		count_block(scn, dp->dp_blkstats, &tmpbp);

		sio_free(sio);
	}
	mutex_exit(q_lock);
}

/*
 * Callback invoked when a zio_free() zio is executing. This needs to be
 * intercepted to prevent the zio from deallocating a particular portion
 * of disk space and it then getting reallocated and written to, while we
 * still have it queued up for processing.
 */
void
dsl_scan_freed(spa_t *spa, const blkptr_t *bp)
{
	dsl_pool_t *dp = spa->spa_dsl_pool;
	dsl_scan_t *scn = dp->dp_scan;

	ASSERT(!BP_IS_EMBEDDED(bp));
	ASSERT(scn != NULL);
	if (!dsl_scan_is_running(scn))
		return;

	for (int i = 0; i < BP_GET_NDVAS(bp); i++)
		dsl_scan_freed_dva(spa, bp, i);
}

#if defined(_KERNEL)
/* CSTYLED */
module_param(zfs_scan_vdev_limit, ulong, 0644);
MODULE_PARM_DESC(zfs_scan_vdev_limit,
	"Max bytes in flight per leaf vdev for scrubs and resilvers");

module_param(zfs_scrub_min_time_ms, int, 0644);
MODULE_PARM_DESC(zfs_scrub_min_time_ms, "Min millisecs to scrub per txg");

module_param(zfs_obsolete_min_time_ms, int, 0644);
MODULE_PARM_DESC(zfs_obsolete_min_time_ms, "Min millisecs to obsolete per txg");

module_param(zfs_free_min_time_ms, int, 0644);
MODULE_PARM_DESC(zfs_free_min_time_ms, "Min millisecs to free per txg");

module_param(zfs_resilver_min_time_ms, int, 0644);
MODULE_PARM_DESC(zfs_resilver_min_time_ms, "Min millisecs to resilver per txg");

module_param(zfs_scan_suspend_progress, int, 0644);
MODULE_PARM_DESC(zfs_scan_suspend_progress,
	"Set to prevent scans from progressing");

module_param(zfs_no_scrub_io, int, 0644);
MODULE_PARM_DESC(zfs_no_scrub_io, "Set to disable scrub I/O");

module_param(zfs_no_scrub_prefetch, int, 0644);
MODULE_PARM_DESC(zfs_no_scrub_prefetch, "Set to disable scrub prefetching");

/* CSTYLED */
module_param(zfs_async_block_max_blocks, ulong, 0644);
MODULE_PARM_DESC(zfs_async_block_max_blocks,
	"Max number of blocks freed in one txg");

module_param(zfs_free_bpobj_enabled, int, 0644);
MODULE_PARM_DESC(zfs_free_bpobj_enabled, "Enable processing of the free_bpobj");

module_param(zfs_scan_mem_lim_fact, int, 0644);
MODULE_PARM_DESC(zfs_scan_mem_lim_fact, "Fraction of RAM for scan hard limit");

module_param(zfs_scan_issue_strategy, int, 0644);
MODULE_PARM_DESC(zfs_scan_issue_strategy,
	"IO issuing strategy during scrubbing. 0 = default, 1 = LBA, 2 = size");

module_param(zfs_scan_legacy, int, 0644);
MODULE_PARM_DESC(zfs_scan_legacy, "Scrub using legacy non-sequential method");

module_param(zfs_scan_checkpoint_intval, int, 0644);
MODULE_PARM_DESC(zfs_scan_checkpoint_intval,
	"Scan progress on-disk checkpointing interval");

/* CSTYLED */
module_param(zfs_scan_max_ext_gap, ulong, 0644);
MODULE_PARM_DESC(zfs_scan_max_ext_gap,
	"Max gap in bytes between sequential scrub / resilver I/Os");

module_param(zfs_scan_mem_lim_soft_fact, int, 0644);
MODULE_PARM_DESC(zfs_scan_mem_lim_soft_fact,
	"Fraction of hard limit used as soft limit");

module_param(zfs_scan_strict_mem_lim, int, 0644);
MODULE_PARM_DESC(zfs_scan_strict_mem_lim,
	"Tunable to attempt to reduce lock contention");

module_param(zfs_scan_fill_weight, int, 0644);
MODULE_PARM_DESC(zfs_scan_fill_weight,
	"Tunable to adjust bias towards more filled segments during scans");

module_param(zfs_resilver_disable_defer, int, 0644);
MODULE_PARM_DESC(zfs_resilver_disable_defer,
	"Process all resilvers immediately");
#endif<|MERGE_RESOLUTION|>--- conflicted
+++ resolved
@@ -3103,32 +3103,18 @@
 }
 
 static int
-<<<<<<< HEAD
-bpobj_dsl_scan_free_block_cb(void *arg, const blkptr_t *bp, boolean_t free,
-    dmu_tx_t *tx)
-{
-	ASSERT(!free);
-=======
 bpobj_dsl_scan_free_block_cb(void *arg, const blkptr_t *bp, boolean_t bp_freed,
     dmu_tx_t *tx)
 {
 	ASSERT(!bp_freed);
->>>>>>> 37f03da8
 	return (dsl_scan_free_block_cb(arg, bp, tx));
 }
 
 static int
-<<<<<<< HEAD
-dsl_scan_obsolete_block_cb(void *arg, const blkptr_t *bp, boolean_t free,
-    dmu_tx_t *tx)
-{
-	ASSERT(!free);
-=======
 dsl_scan_obsolete_block_cb(void *arg, const blkptr_t *bp, boolean_t bp_freed,
     dmu_tx_t *tx)
 {
 	ASSERT(!bp_freed);
->>>>>>> 37f03da8
 	dsl_scan_t *scn = arg;
 	const dva_t *dva = &bp->blk_dva[0];
 
