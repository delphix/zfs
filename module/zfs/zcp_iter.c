/*
 * CDDL HEADER START
 *
 * This file and its contents are supplied under the terms of the
 * Common Development and Distribution License ("CDDL"), version 1.0.
 * You may only use this file in accordance with the terms of version
 * 1.0 of the CDDL.
 *
 * A full copy of the text of the CDDL should have accompanied this
 * source.  A copy of the CDDL is also available via the Internet at
 * http://www.illumos.org/license/CDDL.
 *
 * CDDL HEADER END
 */

/*
 * Copyright (c) 2016, 2018 by Delphix. All rights reserved.
 */

#include <sys/lua/lua.h>
#include <sys/lua/lauxlib.h>

#include <sys/dmu.h>
#include <sys/dsl_prop.h>
#include <sys/dsl_synctask.h>
#include <sys/dsl_bookmark.h>
#include <sys/dsl_dataset.h>
#include <sys/dsl_pool.h>
#include <sys/dmu_tx.h>
#include <sys/dmu_objset.h>
#include <sys/zap.h>
#include <sys/dsl_dir.h>
#include <sys/zcp_prop.h>

#include <sys/zcp.h>

#include "zfs_comutil.h"

typedef int (zcp_list_func_t)(lua_State *);
typedef struct zcp_list_info {
	const char *name;
	zcp_list_func_t *func;
	zcp_list_func_t *gc;
	const zcp_arg_t pargs[4];
	const zcp_arg_t kwargs[2];
} zcp_list_info_t;

static int
zcp_clones_iter(lua_State *state)
{
	int err;
	char clonename[ZFS_MAX_DATASET_NAME_LEN];
	uint64_t dsobj = lua_tonumber(state, lua_upvalueindex(1));
	uint64_t cursor = lua_tonumber(state, lua_upvalueindex(2));
	dsl_pool_t *dp = zcp_run_info(state)->zri_pool;
	dsl_dataset_t *ds, *clone;
	zap_attribute_t za;
	zap_cursor_t zc;

	err = dsl_dataset_hold_obj(dp, dsobj, FTAG, &ds);
	if (err == ENOENT) {
		return (0);
	} else if (err != 0) {
		return (luaL_error(state,
		    "unexpected error %d from dsl_dataset_hold_obj(dsobj)",
		    err));
	}

	if (dsl_dataset_phys(ds)->ds_next_clones_obj == 0) {
		dsl_dataset_rele(ds, FTAG);
		return (0);
	}

	zap_cursor_init_serialized(&zc, dp->dp_meta_objset,
	    dsl_dataset_phys(ds)->ds_next_clones_obj, cursor);
	dsl_dataset_rele(ds, FTAG);

	err = zap_cursor_retrieve(&zc, &za);
	if (err != 0) {
		zap_cursor_fini(&zc);
		if (err != ENOENT) {
			return (luaL_error(state,
			    "unexpected error %d from zap_cursor_retrieve()",
			    err));
		}
		return (0);
	}
	zap_cursor_advance(&zc);
	cursor = zap_cursor_serialize(&zc);
	zap_cursor_fini(&zc);

	err = dsl_dataset_hold_obj(dp, za.za_first_integer, FTAG, &clone);
	if (err != 0) {
		return (luaL_error(state,
		    "unexpected error %d from "
		    "dsl_dataset_hold_obj(za_first_integer)", err));
	}

	dsl_dir_name(clone->ds_dir, clonename);
	dsl_dataset_rele(clone, FTAG);

	lua_pushnumber(state, cursor);
	lua_replace(state, lua_upvalueindex(2));

	(void) lua_pushstring(state, clonename);
	return (1);
}

static int zcp_clones_list(lua_State *);
static zcp_list_info_t zcp_clones_list_info = {
	.name = "clones",
	.func = zcp_clones_list,
	.gc = NULL,
	.pargs = {
	    { .za_name = "snapshot", .za_lua_type = LUA_TSTRING},
	    {NULL, 0}
	},
	.kwargs = {
	    {NULL, 0}
	}
};

static int
zcp_clones_list(lua_State *state)
{
	const char *snapname = lua_tostring(state, 1);
	dsl_pool_t *dp = zcp_run_info(state)->zri_pool;

	/*
	 * zcp_dataset_hold will either successfully return the requested
	 * dataset or throw a lua error and longjmp out of the zfs.list.clones
	 * call without returning.
	 */
	dsl_dataset_t *ds = zcp_dataset_hold(state, dp, snapname, FTAG);
	if (ds == NULL)
		return (1); /* not reached; zcp_dataset_hold() longjmp'd */
	boolean_t issnap = ds->ds_is_snapshot;
	uint64_t cursor = 0;
	uint64_t dsobj = ds->ds_object;
	dsl_dataset_rele(ds, FTAG);

	if (!issnap) {
		return (zcp_argerror(state, 1, "%s is not a snapshot",
		    snapname));
	}

	lua_pushnumber(state, dsobj);
	lua_pushnumber(state, cursor);
	lua_pushcclosure(state, &zcp_clones_iter, 2);
	return (1);
}

static int
zcp_snapshots_iter(lua_State *state)
{
	int err;
	char snapname[ZFS_MAX_DATASET_NAME_LEN];
	uint64_t dsobj = lua_tonumber(state, lua_upvalueindex(1));
	uint64_t cursor = lua_tonumber(state, lua_upvalueindex(2));
	dsl_pool_t *dp = zcp_run_info(state)->zri_pool;
	dsl_dataset_t *ds;
	objset_t *os;
	char *p;

	err = dsl_dataset_hold_obj(dp, dsobj, FTAG, &ds);
	if (err != 0) {
		return (luaL_error(state,
		    "unexpected error %d from dsl_dataset_hold_obj(dsobj)",
		    err));
	}

	dsl_dataset_name(ds, snapname);
	VERIFY3U(sizeof (snapname), >,
	    strlcat(snapname, "@", sizeof (snapname)));

	p = strchr(snapname, '\0');
	VERIFY0(dmu_objset_from_ds(ds, &os));
	err = dmu_snapshot_list_next(os,
	    sizeof (snapname) - (p - snapname), p, NULL, &cursor, NULL);
	dsl_dataset_rele(ds, FTAG);

	if (err == ENOENT) {
		return (0);
	} else if (err != 0) {
		return (luaL_error(state,
		    "unexpected error %d from dmu_snapshot_list_next()", err));
	}

	lua_pushnumber(state, cursor);
	lua_replace(state, lua_upvalueindex(2));

	(void) lua_pushstring(state, snapname);
	return (1);
}

static int zcp_snapshots_list(lua_State *);
static zcp_list_info_t zcp_snapshots_list_info = {
	.name = "snapshots",
	.func = zcp_snapshots_list,
	.gc = NULL,
	.pargs = {
	    { .za_name = "filesystem | volume", .za_lua_type = LUA_TSTRING},
	    {NULL, 0}
	},
	.kwargs = {
	    {NULL, 0}
	}
};

static int
zcp_snapshots_list(lua_State *state)
{
	const char *fsname = lua_tostring(state, 1);
	dsl_pool_t *dp = zcp_run_info(state)->zri_pool;
	boolean_t issnap;
	uint64_t dsobj;

	dsl_dataset_t *ds = zcp_dataset_hold(state, dp, fsname, FTAG);
	if (ds == NULL)
		return (1); /* not reached; zcp_dataset_hold() longjmp'd */
	issnap = ds->ds_is_snapshot;
	dsobj = ds->ds_object;
	dsl_dataset_rele(ds, FTAG);

	if (issnap) {
		return (zcp_argerror(state, 1,
		    "argument %s cannot be a snapshot", fsname));
	}

	lua_pushnumber(state, dsobj);
	lua_pushnumber(state, 0);
	lua_pushcclosure(state, &zcp_snapshots_iter, 2);
	return (1);
}

static int
zcp_children_iter(lua_State *state)
{
	int err;
	char childname[ZFS_MAX_DATASET_NAME_LEN];
	uint64_t dsobj = lua_tonumber(state, lua_upvalueindex(1));
	uint64_t cursor = lua_tonumber(state, lua_upvalueindex(2));
	zcp_run_info_t *ri = zcp_run_info(state);
	dsl_pool_t *dp = ri->zri_pool;
	dsl_dataset_t *ds;
	objset_t *os;
	char *p;

	err = dsl_dataset_hold_obj(dp, dsobj, FTAG, &ds);
	if (err != 0) {
		return (luaL_error(state,
		    "unexpected error %d from dsl_dataset_hold_obj(dsobj)",
		    err));
	}

	dsl_dataset_name(ds, childname);
	VERIFY3U(sizeof (childname), >,
	    strlcat(childname, "/", sizeof (childname)));
	p = strchr(childname, '\0');

	VERIFY0(dmu_objset_from_ds(ds, &os));
	do {
		err = dmu_dir_list_next(os,
		    sizeof (childname) - (p - childname), p, NULL, &cursor);
	} while (err == 0 && zfs_dataset_name_hidden(childname));
	dsl_dataset_rele(ds, FTAG);

	if (err == ENOENT) {
		return (0);
	} else if (err != 0) {
		return (luaL_error(state,
		    "unexpected error %d from dmu_dir_list_next()",
		    err));
	}

	lua_pushnumber(state, cursor);
	lua_replace(state, lua_upvalueindex(2));

	(void) lua_pushstring(state, childname);
	return (1);
}

static int zcp_children_list(lua_State *);
static zcp_list_info_t zcp_children_list_info = {
	.name = "children",
	.func = zcp_children_list,
	.gc = NULL,
	.pargs = {
	    { .za_name = "filesystem | volume", .za_lua_type = LUA_TSTRING},
	    {NULL, 0}
	},
	.kwargs = {
	    {NULL, 0}
	}
};

static int
zcp_children_list(lua_State *state)
{
	const char *fsname = lua_tostring(state, 1);
	dsl_pool_t *dp = zcp_run_info(state)->zri_pool;
	boolean_t issnap;
	uint64_t dsobj;

	dsl_dataset_t *ds = zcp_dataset_hold(state, dp, fsname, FTAG);
	if (ds == NULL)
		return (1); /* not reached; zcp_dataset_hold() longjmp'd */

	issnap = ds->ds_is_snapshot;
	dsobj = ds->ds_object;
	dsl_dataset_rele(ds, FTAG);

	if (issnap) {
		return (zcp_argerror(state, 1,
		    "argument %s cannot be a snapshot", fsname));
	}

	lua_pushnumber(state, dsobj);
	lua_pushnumber(state, 0);
	lua_pushcclosure(state, &zcp_children_iter, 2);
	return (1);
}

static int
zcp_user_props_list_gc(lua_State *state)
{
	nvlist_t **props = lua_touserdata(state, 1);
	if (*props != NULL)
		fnvlist_free(*props);
	return (0);
}

static int
zcp_user_props_iter(lua_State *state)
{
	char *source, *val;
	nvlist_t *nvprop;
	nvlist_t **props = lua_touserdata(state, lua_upvalueindex(1));
	nvpair_t *pair = lua_touserdata(state, lua_upvalueindex(2));

	do {
		pair = nvlist_next_nvpair(*props, pair);
		if (pair == NULL) {
			fnvlist_free(*props);
			*props = NULL;
			return (0);
		}
	} while (!zfs_prop_user(nvpair_name(pair)));

	lua_pushlightuserdata(state, pair);
	lua_replace(state, lua_upvalueindex(2));

	nvprop = fnvpair_value_nvlist(pair);
	val = fnvlist_lookup_string(nvprop, ZPROP_VALUE);
	source = fnvlist_lookup_string(nvprop, ZPROP_SOURCE);

	(void) lua_pushstring(state, nvpair_name(pair));
	(void) lua_pushstring(state, val);
	(void) lua_pushstring(state, source);
	return (3);
}

static int zcp_user_props_list(lua_State *);
static zcp_list_info_t zcp_user_props_list_info = {
	.name = "user_properties",
	.func = zcp_user_props_list,
	.gc = zcp_user_props_list_gc,
<<<<<<< HEAD
=======
	.pargs = {
	    { .za_name = "filesystem | snapshot | volume",
	    .za_lua_type = LUA_TSTRING},
	    {NULL, 0}
	},
	.kwargs = {
	    {NULL, 0}
	}
};

/*
 * 'properties' was the initial name for 'user_properties' seen
 * above. 'user_properties' is a better name as it distinguishes
 * these properties from 'system_properties' which are different.
 * In order to avoid breaking compatibility between different
 * versions of ZFS, we declare 'properties' as an alias for
 * 'user_properties'.
 */
static zcp_list_info_t zcp_props_list_info = {
	.name = "properties",
	.func = zcp_user_props_list,
	.gc = zcp_user_props_list_gc,
>>>>>>> 3b9edd7b
	.pargs = {
	    { .za_name = "filesystem | snapshot | volume",
	    .za_lua_type = LUA_TSTRING},
	    {NULL, 0}
	},
	.kwargs = {
	    {NULL, 0}
	}
};

static int
zcp_user_props_list(lua_State *state)
{
	const char *dsname = lua_tostring(state, 1);
	dsl_pool_t *dp = zcp_run_info(state)->zri_pool;
	objset_t *os;
	nvlist_t **props = lua_newuserdata(state, sizeof (nvlist_t *));

	dsl_dataset_t *ds = zcp_dataset_hold(state, dp, dsname, FTAG);
	if (ds == NULL)
		return (1); /* not reached; zcp_dataset_hold() longjmp'd */
	VERIFY0(dmu_objset_from_ds(ds, &os));
	VERIFY0(dsl_prop_get_all(os, props));
	dsl_dataset_rele(ds, FTAG);

	/*
	 * Set the metatable for the properties list to free it on
	 * completion.
	 */
	luaL_getmetatable(state, zcp_user_props_list_info.name);
	(void) lua_setmetatable(state, -2);

	lua_pushlightuserdata(state, NULL);
	lua_pushcclosure(state, &zcp_user_props_iter, 2);
	return (1);
}


/*
 * Populate nv with all valid system properties and their values for the given
 * dataset.
 */
static void
zcp_dataset_system_props(dsl_dataset_t *ds, nvlist_t *nv)
{
	for (int prop = ZFS_PROP_TYPE; prop < ZFS_NUM_PROPS; prop++) {
		/* Do not display hidden props */
		if (!zfs_prop_visible(prop))
			continue;
		/* Do not display props not valid for this dataset */
		if (!prop_valid_for_ds(ds, prop))
			continue;
		fnvlist_add_boolean(nv, zfs_prop_to_name(prop));
	}
}

static int zcp_system_props_list(lua_State *);
static zcp_list_info_t zcp_system_props_list_info = {
	.name = "system_properties",
	.func = zcp_system_props_list,
	.pargs = {
	    { .za_name = "dataset", .za_lua_type = LUA_TSTRING},
	    {NULL, 0}
	},
	.kwargs = {
	    {NULL, 0}
	}
};

/*
 * Get a list of all visble system properties and their values for a given
 * dataset. Returned on the stack as a Lua table.
 */
static int
zcp_system_props_list(lua_State *state)
{
	int error;
	char errbuf[128];
	const char *dataset_name;
	dsl_pool_t *dp = zcp_run_info(state)->zri_pool;
	zcp_list_info_t *libinfo = &zcp_system_props_list_info;
	zcp_parse_args(state, libinfo->name, libinfo->pargs, libinfo->kwargs);
	dataset_name = lua_tostring(state, 1);
	nvlist_t *nv = fnvlist_alloc();

	dsl_dataset_t *ds = zcp_dataset_hold(state, dp, dataset_name, FTAG);
	if (ds == NULL)
		return (1); /* not reached; zcp_dataset_hold() longjmp'd */

	/* Get the names of all valid system properties for this dataset */
	zcp_dataset_system_props(ds, nv);
	dsl_dataset_rele(ds, FTAG);

	/* push list as lua table */
	error = zcp_nvlist_to_lua(state, nv, errbuf, sizeof (errbuf));
	nvlist_free(nv);
	if (error != 0) {
		return (luaL_error(state,
		    "Error returning nvlist: %s", errbuf));
	}
	return (1);
}

static int
zcp_bookmarks_iter(lua_State *state)
{
	char ds_name[ZFS_MAX_DATASET_NAME_LEN];
	char bookmark_name[ZFS_MAX_DATASET_NAME_LEN];
	uint64_t dsobj = lua_tonumber(state, lua_upvalueindex(1));
	uint64_t cursor = lua_tonumber(state, lua_upvalueindex(2));
	dsl_pool_t *dp = zcp_run_info(state)->zri_pool;
	dsl_dataset_t *ds;
	zap_attribute_t za;
	zap_cursor_t zc;

	int err = dsl_dataset_hold_obj(dp, dsobj, FTAG, &ds);
	if (err == ENOENT) {
		return (0);
	} else if (err != 0) {
		return (luaL_error(state,
		    "unexpected error %d from dsl_dataset_hold_obj(dsobj)",
		    err));
	}

	if (!dsl_dataset_is_zapified(ds)) {
		dsl_dataset_rele(ds, FTAG);
		return (0);
	}

	err = zap_lookup(dp->dp_meta_objset, ds->ds_object,
	    DS_FIELD_BOOKMARK_NAMES, sizeof (ds->ds_bookmarks_obj), 1,
	    &ds->ds_bookmarks_obj);
	if (err != 0 && err != ENOENT) {
		dsl_dataset_rele(ds, FTAG);
		return (luaL_error(state,
		    "unexpected error %d from zap_lookup()", err));
	}
	if (ds->ds_bookmarks_obj == 0) {
		dsl_dataset_rele(ds, FTAG);
		return (0);
	}

	/* Store the dataset's name so we can append the bookmark's name */
	dsl_dataset_name(ds, ds_name);

	zap_cursor_init_serialized(&zc, ds->ds_dir->dd_pool->dp_meta_objset,
	    ds->ds_bookmarks_obj, cursor);
	dsl_dataset_rele(ds, FTAG);

	err = zap_cursor_retrieve(&zc, &za);
	if (err != 0) {
		zap_cursor_fini(&zc);
		if (err != ENOENT) {
			return (luaL_error(state,
			    "unexpected error %d from zap_cursor_retrieve()",
			    err));
		}
		return (0);
	}
	zap_cursor_advance(&zc);
	cursor = zap_cursor_serialize(&zc);
	zap_cursor_fini(&zc);

	/* Create the full "pool/fs#bookmark" string to return */
	int n = snprintf(bookmark_name, ZFS_MAX_DATASET_NAME_LEN, "%s#%s",
	    ds_name, za.za_name);
	if (n >= ZFS_MAX_DATASET_NAME_LEN) {
		return (luaL_error(state,
		    "unexpected error %d from snprintf()", ENAMETOOLONG));
	}

	lua_pushnumber(state, cursor);
	lua_replace(state, lua_upvalueindex(2));

	(void) lua_pushstring(state, bookmark_name);
	return (1);
}

static int zcp_bookmarks_list(lua_State *);
static zcp_list_info_t zcp_bookmarks_list_info = {
	.name = "bookmarks",
	.func = zcp_bookmarks_list,
	.pargs = {
	    { .za_name = "dataset", .za_lua_type = LUA_TSTRING},
	    {NULL, 0}
	},
	.kwargs = {
	    {NULL, 0}
	}
};

static int
zcp_bookmarks_list(lua_State *state)
{
	const char *dsname = lua_tostring(state, 1);
	dsl_pool_t *dp = zcp_run_info(state)->zri_pool;

	dsl_dataset_t *ds = zcp_dataset_hold(state, dp, dsname, FTAG);
	if (ds == NULL)
		return (1); /* not reached; zcp_dataset_hold() longjmp'd */

	boolean_t issnap = ds->ds_is_snapshot;
	uint64_t dsobj = ds->ds_object;
	uint64_t cursor = 0;
	dsl_dataset_rele(ds, FTAG);

	if (issnap) {
		return (zcp_argerror(state, 1, "%s is a snapshot", dsname));
	}

	lua_pushnumber(state, dsobj);
	lua_pushnumber(state, cursor);
	lua_pushcclosure(state, &zcp_bookmarks_iter, 2);
	return (1);
}

static int
zcp_holds_iter(lua_State *state)
{
	uint64_t dsobj = lua_tonumber(state, lua_upvalueindex(1));
	uint64_t cursor = lua_tonumber(state, lua_upvalueindex(2));
	dsl_pool_t *dp = zcp_run_info(state)->zri_pool;
	dsl_dataset_t *ds;
	zap_attribute_t za;
	zap_cursor_t zc;

	int err = dsl_dataset_hold_obj(dp, dsobj, FTAG, &ds);
	if (err == ENOENT) {
		return (0);
	} else if (err != 0) {
		return (luaL_error(state,
		    "unexpected error %d from dsl_dataset_hold_obj(dsobj)",
		    err));
	}

	if (dsl_dataset_phys(ds)->ds_userrefs_obj == 0) {
		dsl_dataset_rele(ds, FTAG);
		return (0);
	}

	zap_cursor_init_serialized(&zc, ds->ds_dir->dd_pool->dp_meta_objset,
	    dsl_dataset_phys(ds)->ds_userrefs_obj, cursor);
	dsl_dataset_rele(ds, FTAG);

	err = zap_cursor_retrieve(&zc, &za);
	if (err != 0) {
		zap_cursor_fini(&zc);
		if (err != ENOENT) {
			return (luaL_error(state,
			    "unexpected error %d from zap_cursor_retrieve()",
			    err));
		}
		return (0);
	}
	zap_cursor_advance(&zc);
	cursor = zap_cursor_serialize(&zc);
	zap_cursor_fini(&zc);

	lua_pushnumber(state, cursor);
	lua_replace(state, lua_upvalueindex(2));

	(void) lua_pushstring(state, za.za_name);
	(void) lua_pushnumber(state, za.za_first_integer);
	return (2);
}

static int zcp_holds_list(lua_State *);
static zcp_list_info_t zcp_holds_list_info = {
	.name = "holds",
	.func = zcp_holds_list,
	.gc = NULL,
	.pargs = {
	    { .za_name = "snapshot", .za_lua_type = LUA_TSTRING},
	    {NULL, 0}
	},
	.kwargs = {
	    {NULL, 0}
	}
};

/*
 * Iterate over all the holds for a given dataset. Each iteration returns
 * a hold's tag and its timestamp as an integer.
 */
static int
zcp_holds_list(lua_State *state)
{
	const char *snapname = lua_tostring(state, 1);
	dsl_pool_t *dp = zcp_run_info(state)->zri_pool;

	dsl_dataset_t *ds = zcp_dataset_hold(state, dp, snapname, FTAG);
	if (ds == NULL)
		return (1); /* not reached; zcp_dataset_hold() longjmp'd */

	boolean_t issnap = ds->ds_is_snapshot;
	uint64_t dsobj = ds->ds_object;
	uint64_t cursor = 0;
	dsl_dataset_rele(ds, FTAG);

	if (!issnap) {
		return (zcp_argerror(state, 1, "%s is not a snapshot",
		    snapname));
	}

	lua_pushnumber(state, dsobj);
	lua_pushnumber(state, cursor);
	lua_pushcclosure(state, &zcp_holds_iter, 2);
	return (1);
}

static int
zcp_list_func(lua_State *state)
{
	zcp_list_info_t *info = lua_touserdata(state, lua_upvalueindex(1));

	zcp_parse_args(state, info->name, info->pargs, info->kwargs);

	return (info->func(state));
}

int
zcp_load_list_lib(lua_State *state)
{
	int i;
	zcp_list_info_t *zcp_list_funcs[] = {
		&zcp_children_list_info,
		&zcp_snapshots_list_info,
		&zcp_user_props_list_info,
<<<<<<< HEAD
=======
		&zcp_props_list_info,
>>>>>>> 3b9edd7b
		&zcp_clones_list_info,
		&zcp_system_props_list_info,
		&zcp_bookmarks_list_info,
		&zcp_holds_list_info,
		NULL
	};

	lua_newtable(state);

	for (i = 0; zcp_list_funcs[i] != NULL; i++) {
		zcp_list_info_t *info = zcp_list_funcs[i];

		if (info->gc != NULL) {
			/*
			 * If the function requires garbage collection, create
			 * a metatable with its name and register the __gc
			 * function.
			 */
			(void) luaL_newmetatable(state, info->name);
			(void) lua_pushstring(state, "__gc");
			lua_pushcfunction(state, info->gc);
			lua_settable(state, -3);
			lua_pop(state, 1);
		}

		lua_pushlightuserdata(state, info);
		lua_pushcclosure(state, &zcp_list_func, 1);
		lua_setfield(state, -2, info->name);
		info++;
	}

	return (1);
}<|MERGE_RESOLUTION|>--- conflicted
+++ resolved
@@ -365,8 +365,6 @@
 	.name = "user_properties",
 	.func = zcp_user_props_list,
 	.gc = zcp_user_props_list_gc,
-<<<<<<< HEAD
-=======
 	.pargs = {
 	    { .za_name = "filesystem | snapshot | volume",
 	    .za_lua_type = LUA_TSTRING},
@@ -389,7 +387,6 @@
 	.name = "properties",
 	.func = zcp_user_props_list,
 	.gc = zcp_user_props_list_gc,
->>>>>>> 3b9edd7b
 	.pargs = {
 	    { .za_name = "filesystem | snapshot | volume",
 	    .za_lua_type = LUA_TSTRING},
@@ -718,10 +715,7 @@
 		&zcp_children_list_info,
 		&zcp_snapshots_list_info,
 		&zcp_user_props_list_info,
-<<<<<<< HEAD
-=======
 		&zcp_props_list_info,
->>>>>>> 3b9edd7b
 		&zcp_clones_list_info,
 		&zcp_system_props_list_info,
 		&zcp_bookmarks_list_info,
