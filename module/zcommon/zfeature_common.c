/*
 * CDDL HEADER START
 *
 * The contents of this file are subject to the terms of the
 * Common Development and Distribution License (the "License").
 * You may not use this file except in compliance with the License.
 *
 * You can obtain a copy of the license at usr/src/OPENSOLARIS.LICENSE
 * or http://www.opensolaris.org/os/licensing.
 * See the License for the specific language governing permissions
 * and limitations under the License.
 *
 * When distributing Covered Code, include this CDDL HEADER in each
 * file and include the License file at usr/src/OPENSOLARIS.LICENSE.
 * If applicable, add the following below this CDDL HEADER, with the
 * fields enclosed by brackets "[]" replaced with your own identifying
 * information: Portions Copyright [yyyy] [name of copyright owner]
 *
 * CDDL HEADER END
 */

/*
 * Copyright (c) 2011, 2018 by Delphix. All rights reserved.
 * Copyright (c) 2013 by Saso Kiselkov. All rights reserved.
 * Copyright (c) 2013, Joyent, Inc. All rights reserved.
 * Copyright (c) 2014, Nexenta Systems, Inc. All rights reserved.
 * Copyright (c) 2017, Intel Corporation.
 */

#ifndef _KERNEL
#include <errno.h>
#include <string.h>
#include <sys/stat.h>
#endif
#include <sys/debug.h>
#include <sys/fs/zfs.h>
#include <sys/inttypes.h>
#include <sys/types.h>
#include <sys/zfs_sysfs.h>
#include "zfeature_common.h"

/*
 * Set to disable all feature checks while opening pools, allowing pools with
 * unsupported features to be opened. Set for testing only.
 */
boolean_t zfeature_checks_disable = B_FALSE;

zfeature_info_t spa_feature_table[SPA_FEATURES];

/*
 * Valid characters for feature guids. This list is mainly for aesthetic
 * purposes and could be expanded in the future. There are different allowed
 * characters in the guids reverse dns portion (before the colon) and its
 * short name (after the colon).
 */
static int
valid_char(char c, boolean_t after_colon)
{
	return ((c >= 'a' && c <= 'z') ||
	    (c >= '0' && c <= '9') ||
	    (after_colon && c == '_') ||
	    (!after_colon && (c == '.' || c == '-')));
}

/*
 * Every feature guid must contain exactly one colon which separates a reverse
 * dns organization name from the feature's "short" name (e.g.
 * "com.company:feature_name").
 */
boolean_t
zfeature_is_valid_guid(const char *name)
{
	int i;
	boolean_t has_colon = B_FALSE;

	i = 0;
	while (name[i] != '\0') {
		char c = name[i++];
		if (c == ':') {
			if (has_colon)
				return (B_FALSE);
			has_colon = B_TRUE;
			continue;
		}
		if (!valid_char(c, has_colon))
			return (B_FALSE);
	}

	return (has_colon);
}

boolean_t
zfeature_is_supported(const char *guid)
{
	if (zfeature_checks_disable)
		return (B_TRUE);

	for (spa_feature_t i = 0; i < SPA_FEATURES; i++) {
		zfeature_info_t *feature = &spa_feature_table[i];
		if (strcmp(guid, feature->fi_guid) == 0)
			return (B_TRUE);
	}
	return (B_FALSE);
}

int
zfeature_lookup_guid(const char *guid, spa_feature_t *res)
{
	for (spa_feature_t i = 0; i < SPA_FEATURES; i++) {
		zfeature_info_t *feature = &spa_feature_table[i];
		if (!feature->fi_zfs_mod_supported)
			continue;
		if (strcmp(guid, feature->fi_guid) == 0) {
			if (res != NULL)
				*res = i;
			return (0);
		}
	}

	return (ENOENT);
}

int
zfeature_lookup_name(const char *name, spa_feature_t *res)
{
	for (spa_feature_t i = 0; i < SPA_FEATURES; i++) {
		zfeature_info_t *feature = &spa_feature_table[i];
		if (!feature->fi_zfs_mod_supported)
			continue;
		if (strcmp(name, feature->fi_uname) == 0) {
			if (res != NULL)
				*res = i;
			return (0);
		}
	}

	return (ENOENT);
}

boolean_t
zfeature_depends_on(spa_feature_t fid, spa_feature_t check)
{
	zfeature_info_t *feature = &spa_feature_table[fid];

	for (int i = 0; feature->fi_depends[i] != SPA_FEATURE_NONE; i++) {
		if (feature->fi_depends[i] == check)
			return (B_TRUE);
	}
	return (B_FALSE);
}

static boolean_t
deps_contains_feature(const spa_feature_t *deps, const spa_feature_t feature)
{
	for (int i = 0; deps[i] != SPA_FEATURE_NONE; i++)
		if (deps[i] == feature)
			return (B_TRUE);

	return (B_FALSE);
}

#if !defined(_KERNEL) && !defined(LIB_ZPOOL_BUILD)
static boolean_t
zfs_mod_supported_impl(const char *scope, const char *name, const char *sysfs)
{
	boolean_t supported = B_FALSE;
	char *path;

	int len = asprintf(&path, "%s%s%s%s%s", sysfs,
	    scope == NULL ? "" : "/", scope == NULL ? "" : scope,
	    name == NULL ? "" : "/", name == NULL ? "" : name);
	if (len > 0) {
		struct stat64 statbuf;
		supported = !!(stat64(path, &statbuf) == 0);
		free(path);
	}

	return (supported);
}

boolean_t
zfs_mod_supported(const char *scope, const char *name)
{
	boolean_t supported;

	/*
	 * Check both the primary and alternate sysfs locations to determine
	 * if the required functionality is supported.
	 */
	supported = (zfs_mod_supported_impl(scope, name, ZFS_SYSFS_DIR) ||
	    zfs_mod_supported_impl(scope, name, ZFS_SYSFS_ALT_DIR));

	/*
	 * For backwards compatibility with kernel modules that predate
	 * supported feature/property checking.  Report the feature/property
	 * as supported if the kernel module is loaded but the requested
	 * scope directory does not exist.
	 */
	if (supported == B_FALSE) {
		struct stat64 statbuf;
		if ((stat64(ZFS_SYSFS_DIR, &statbuf) == 0) &&
		    !zfs_mod_supported_impl(scope, NULL, ZFS_SYSFS_DIR) &&
		    !zfs_mod_supported_impl(scope, NULL, ZFS_SYSFS_ALT_DIR)) {
			supported = B_TRUE;
		}
	}

	return (supported);
}
#endif

static boolean_t
zfs_mod_supported_feature(const char *name)
{
	/*
	 * The zfs module spa_feature_table[], whether in-kernel or in
	 * libzpool, always supports all the features. libzfs needs to
	 * query the running module, via sysfs, to determine which
	 * features are supported.
	 */
#if defined(_KERNEL) || defined(LIB_ZPOOL_BUILD)
	return (B_TRUE);
#else
	return (zfs_mod_supported(ZFS_SYSFS_POOL_FEATURES, name));
#endif
}

static void
zfeature_register(spa_feature_t fid, const char *guid, const char *name,
    const char *desc, zfeature_flags_t flags, zfeature_type_t type,
    const spa_feature_t *deps)
{
	zfeature_info_t *feature = &spa_feature_table[fid];
	static spa_feature_t nodeps[] = { SPA_FEATURE_NONE };

	ASSERT(name != NULL);
	ASSERT(desc != NULL);
	ASSERT((flags & ZFEATURE_FLAG_READONLY_COMPAT) == 0 ||
	    (flags & ZFEATURE_FLAG_MOS) == 0);
	ASSERT3U(fid, <, SPA_FEATURES);
	ASSERT(zfeature_is_valid_guid(guid));

	if (deps == NULL)
		deps = nodeps;

	VERIFY(((flags & ZFEATURE_FLAG_PER_DATASET) == 0) ||
	    (deps_contains_feature(deps, SPA_FEATURE_EXTENSIBLE_DATASET)));

	feature->fi_feature = fid;
	feature->fi_guid = guid;
	feature->fi_uname = name;
	feature->fi_desc = desc;
	feature->fi_flags = flags;
	feature->fi_type = type;
	feature->fi_depends = deps;
	feature->fi_zfs_mod_supported = zfs_mod_supported_feature(guid);
}

void
zpool_feature_init(void)
{
	zfeature_register(SPA_FEATURE_ASYNC_DESTROY,
	    "com.delphix:async_destroy", "async_destroy",
	    "Destroy filesystems asynchronously.",
	    ZFEATURE_FLAG_READONLY_COMPAT, ZFEATURE_TYPE_BOOLEAN, NULL);

	zfeature_register(SPA_FEATURE_EMPTY_BPOBJ,
	    "com.delphix:empty_bpobj", "empty_bpobj",
	    "Snapshots use less space.",
	    ZFEATURE_FLAG_READONLY_COMPAT, ZFEATURE_TYPE_BOOLEAN, NULL);

	zfeature_register(SPA_FEATURE_LZ4_COMPRESS,
	    "org.illumos:lz4_compress", "lz4_compress",
	    "LZ4 compression algorithm support.",
	    ZFEATURE_FLAG_ACTIVATE_ON_ENABLE, ZFEATURE_TYPE_BOOLEAN, NULL);

	zfeature_register(SPA_FEATURE_MULTI_VDEV_CRASH_DUMP,
	    "com.joyent:multi_vdev_crash_dump", "multi_vdev_crash_dump",
	    "Crash dumps to multiple vdev pools.",
	    0, ZFEATURE_TYPE_BOOLEAN, NULL);

	zfeature_register(SPA_FEATURE_SPACEMAP_HISTOGRAM,
	    "com.delphix:spacemap_histogram", "spacemap_histogram",
	    "Spacemaps maintain space histograms.",
	    ZFEATURE_FLAG_READONLY_COMPAT, ZFEATURE_TYPE_BOOLEAN, NULL);

	zfeature_register(SPA_FEATURE_ENABLED_TXG,
	    "com.delphix:enabled_txg", "enabled_txg",
	    "Record txg at which a feature is enabled",
	    ZFEATURE_FLAG_READONLY_COMPAT, ZFEATURE_TYPE_BOOLEAN, NULL);

	{
	static const spa_feature_t hole_birth_deps[] = {
		SPA_FEATURE_ENABLED_TXG,
		SPA_FEATURE_NONE
	};
	zfeature_register(SPA_FEATURE_HOLE_BIRTH,
	    "com.delphix:hole_birth", "hole_birth",
	    "Retain hole birth txg for more precise zfs send",
	    ZFEATURE_FLAG_MOS | ZFEATURE_FLAG_ACTIVATE_ON_ENABLE,
	    ZFEATURE_TYPE_BOOLEAN, hole_birth_deps);
	}

	zfeature_register(SPA_FEATURE_POOL_CHECKPOINT,
	    "com.delphix:zpool_checkpoint", "zpool_checkpoint",
	    "Pool state can be checkpointed, allowing rewind later.",
	    ZFEATURE_FLAG_READONLY_COMPAT, ZFEATURE_TYPE_BOOLEAN, NULL);

	zfeature_register(SPA_FEATURE_SPACEMAP_V2,
	    "com.delphix:spacemap_v2", "spacemap_v2",
	    "Space maps representing large segments are more efficient.",
	    ZFEATURE_FLAG_READONLY_COMPAT | ZFEATURE_FLAG_ACTIVATE_ON_ENABLE,
	    ZFEATURE_TYPE_BOOLEAN, NULL);

	zfeature_register(SPA_FEATURE_EXTENSIBLE_DATASET,
	    "com.delphix:extensible_dataset", "extensible_dataset",
	    "Enhanced dataset functionality, used by other features.",
	    0, ZFEATURE_TYPE_BOOLEAN, NULL);

	{
	static const spa_feature_t bookmarks_deps[] = {
		SPA_FEATURE_EXTENSIBLE_DATASET,
		SPA_FEATURE_NONE
	};

	zfeature_register(SPA_FEATURE_BOOKMARKS,
	    "com.delphix:bookmarks", "bookmarks",
	    "\"zfs bookmark\" command",
	    ZFEATURE_FLAG_READONLY_COMPAT, ZFEATURE_TYPE_BOOLEAN,
	    bookmarks_deps);
	}

	{
	static const spa_feature_t filesystem_limits_deps[] = {
		SPA_FEATURE_EXTENSIBLE_DATASET,
		SPA_FEATURE_NONE
	};
	zfeature_register(SPA_FEATURE_FS_SS_LIMIT,
	    "com.joyent:filesystem_limits", "filesystem_limits",
	    "Filesystem and snapshot limits.",
	    ZFEATURE_FLAG_READONLY_COMPAT, ZFEATURE_TYPE_BOOLEAN,
	    filesystem_limits_deps);
	}

	zfeature_register(SPA_FEATURE_EMBEDDED_DATA,
	    "com.delphix:embedded_data", "embedded_data",
	    "Blocks which compress very well use even less space.",
	    ZFEATURE_FLAG_MOS | ZFEATURE_FLAG_ACTIVATE_ON_ENABLE,
	    ZFEATURE_TYPE_BOOLEAN, NULL);

	{
	static const spa_feature_t livelist_deps[] = {
		SPA_FEATURE_EXTENSIBLE_DATASET,
		SPA_FEATURE_NONE
	};
	zfeature_register(SPA_FEATURE_LIVELIST,
	    "com.delphix:livelist", "livelist",
	    "Improved clone deletion performance.",
	    ZFEATURE_FLAG_READONLY_COMPAT, ZFEATURE_TYPE_BOOLEAN,
	    livelist_deps);
	}

	{
	static const spa_feature_t log_spacemap_deps[] = {
		SPA_FEATURE_SPACEMAP_V2,
		SPA_FEATURE_NONE
	};
	zfeature_register(SPA_FEATURE_LOG_SPACEMAP,
	    "com.delphix:log_spacemap", "log_spacemap",
	    "Log metaslab changes on a single spacemap and "
	    "flush them periodically.",
	    ZFEATURE_FLAG_READONLY_COMPAT, ZFEATURE_TYPE_BOOLEAN,
	    log_spacemap_deps);
	}

	{
	static const spa_feature_t large_blocks_deps[] = {
		SPA_FEATURE_EXTENSIBLE_DATASET,
		SPA_FEATURE_NONE
	};
	zfeature_register(SPA_FEATURE_LARGE_BLOCKS,
	    "org.open-zfs:large_blocks", "large_blocks",
	    "Support for blocks larger than 128KB.",
	    ZFEATURE_FLAG_PER_DATASET, ZFEATURE_TYPE_BOOLEAN,
	    large_blocks_deps);
	}

	{
	static const spa_feature_t large_dnode_deps[] = {
		SPA_FEATURE_EXTENSIBLE_DATASET,
		SPA_FEATURE_NONE
	};
	zfeature_register(SPA_FEATURE_LARGE_DNODE,
	    "org.zfsonlinux:large_dnode", "large_dnode",
	    "Variable on-disk size of dnodes.",
	    ZFEATURE_FLAG_PER_DATASET, ZFEATURE_TYPE_BOOLEAN,
	    large_dnode_deps);
	}

	{
	static const spa_feature_t sha512_deps[] = {
		SPA_FEATURE_EXTENSIBLE_DATASET,
		SPA_FEATURE_NONE
	};
	zfeature_register(SPA_FEATURE_SHA512,
	    "org.illumos:sha512", "sha512",
	    "SHA-512/256 hash algorithm.",
	    ZFEATURE_FLAG_PER_DATASET, ZFEATURE_TYPE_BOOLEAN,
	    sha512_deps);
	}

	{
	static const spa_feature_t skein_deps[] = {
		SPA_FEATURE_EXTENSIBLE_DATASET,
		SPA_FEATURE_NONE
	};
	zfeature_register(SPA_FEATURE_SKEIN,
	    "org.illumos:skein", "skein",
	    "Skein hash algorithm.",
	    ZFEATURE_FLAG_PER_DATASET, ZFEATURE_TYPE_BOOLEAN,
	    skein_deps);
	}

	{
	static const spa_feature_t edonr_deps[] = {
		SPA_FEATURE_EXTENSIBLE_DATASET,
		SPA_FEATURE_NONE
	};
	zfeature_register(SPA_FEATURE_EDONR,
	    "org.illumos:edonr", "edonr",
	    "Edon-R hash algorithm.",
	    ZFEATURE_FLAG_PER_DATASET, ZFEATURE_TYPE_BOOLEAN,
	    edonr_deps);
	}

	{
	static const spa_feature_t redact_books_deps[] = {
<<<<<<< HEAD
		SPA_FEATURE_EXTENSIBLE_DATASET,
		SPA_FEATURE_BOOKMARKS,
		SPA_FEATURE_BOOKMARK_V2,
=======
		SPA_FEATURE_BOOKMARK_V2,
		SPA_FEATURE_EXTENSIBLE_DATASET,
		SPA_FEATURE_BOOKMARKS,
>>>>>>> 30af21b0
		SPA_FEATURE_NONE
	};
	zfeature_register(SPA_FEATURE_REDACTION_BOOKMARKS,
	    "com.delphix:redaction_bookmarks", "redaction_bookmarks",
	    "Support for bookmarks which store redaction lists for zfs "
	    "redacted send/recv.", 0, ZFEATURE_TYPE_BOOLEAN,
	    redact_books_deps);
	}

	{
	static const spa_feature_t redact_datasets_deps[] = {
		SPA_FEATURE_EXTENSIBLE_DATASET,
		SPA_FEATURE_NONE
	};
	zfeature_register(SPA_FEATURE_REDACTED_DATASETS,
	    "com.delphix:redacted_datasets", "redacted_datasets", "Support for "
	    "redacted datasets, produced by receiving a redacted zfs send "
	    "stream.", ZFEATURE_FLAG_PER_DATASET, ZFEATURE_TYPE_UINT64_ARRAY,
	    redact_datasets_deps);
	}

	{
	static const spa_feature_t bookmark_written_deps[] = {
<<<<<<< HEAD
		SPA_FEATURE_EXTENSIBLE_DATASET,
		SPA_FEATURE_BOOKMARK_V2,
=======
		SPA_FEATURE_BOOKMARK_V2,
		SPA_FEATURE_EXTENSIBLE_DATASET,
>>>>>>> 30af21b0
		SPA_FEATURE_BOOKMARKS,
		SPA_FEATURE_NONE
	};
	zfeature_register(SPA_FEATURE_BOOKMARK_WRITTEN,
	    "com.delphix:bookmark_written", "bookmark_written",
	    "Additional accounting, enabling the written#<bookmark> property"
	    "(space written since a bookmark), and estimates of send stream "
	    "sizes for incrementals from bookmarks.",
	    0, ZFEATURE_TYPE_BOOLEAN, bookmark_written_deps);
	}

	zfeature_register(SPA_FEATURE_DEVICE_REMOVAL,
	    "com.delphix:device_removal", "device_removal",
	    "Top-level vdevs can be removed, reducing logical pool size.",
	    ZFEATURE_FLAG_MOS, ZFEATURE_TYPE_BOOLEAN, NULL);

	{
	static const spa_feature_t obsolete_counts_deps[] = {
		SPA_FEATURE_EXTENSIBLE_DATASET,
		SPA_FEATURE_DEVICE_REMOVAL,
		SPA_FEATURE_NONE
	};
	zfeature_register(SPA_FEATURE_OBSOLETE_COUNTS,
	    "com.delphix:obsolete_counts", "obsolete_counts",
	    "Reduce memory used by removed devices when their blocks are "
	    "freed or remapped.",
	    ZFEATURE_FLAG_READONLY_COMPAT, ZFEATURE_TYPE_BOOLEAN,
	    obsolete_counts_deps);
	}

	{
	static const spa_feature_t userobj_accounting_deps[] = {
		SPA_FEATURE_EXTENSIBLE_DATASET,
		SPA_FEATURE_NONE
	};
	zfeature_register(SPA_FEATURE_USEROBJ_ACCOUNTING,
	    "org.zfsonlinux:userobj_accounting", "userobj_accounting",
	    "User/Group object accounting.",
	    ZFEATURE_FLAG_READONLY_COMPAT | ZFEATURE_FLAG_PER_DATASET,
	    ZFEATURE_TYPE_BOOLEAN, userobj_accounting_deps);
	}

	{
	static const spa_feature_t bookmark_v2_deps[] = {
		SPA_FEATURE_EXTENSIBLE_DATASET,
		SPA_FEATURE_BOOKMARKS,
		SPA_FEATURE_NONE
	};
	zfeature_register(SPA_FEATURE_BOOKMARK_V2,
	    "com.datto:bookmark_v2", "bookmark_v2",
	    "Support for larger bookmarks",
	    0, ZFEATURE_TYPE_BOOLEAN, bookmark_v2_deps);
	}

	{
	static const spa_feature_t encryption_deps[] = {
		SPA_FEATURE_EXTENSIBLE_DATASET,
		SPA_FEATURE_BOOKMARK_V2,
		SPA_FEATURE_NONE
	};
	zfeature_register(SPA_FEATURE_ENCRYPTION,
	    "com.datto:encryption", "encryption",
	    "Support for dataset level encryption",
	    ZFEATURE_FLAG_PER_DATASET, ZFEATURE_TYPE_BOOLEAN,
	    encryption_deps);
	}

	{
	static const spa_feature_t project_quota_deps[] = {
		SPA_FEATURE_EXTENSIBLE_DATASET,
		SPA_FEATURE_NONE
	};
	zfeature_register(SPA_FEATURE_PROJECT_QUOTA,
	    "org.zfsonlinux:project_quota", "project_quota",
	    "space/object accounting based on project ID.",
	    ZFEATURE_FLAG_READONLY_COMPAT | ZFEATURE_FLAG_PER_DATASET,
	    ZFEATURE_TYPE_BOOLEAN, project_quota_deps);
	}

	{
	zfeature_register(SPA_FEATURE_ALLOCATION_CLASSES,
	    "org.zfsonlinux:allocation_classes", "allocation_classes",
	    "Support for separate allocation classes.",
	    ZFEATURE_FLAG_READONLY_COMPAT, ZFEATURE_TYPE_BOOLEAN, NULL);
	}

	zfeature_register(SPA_FEATURE_RESILVER_DEFER,
	    "com.datto:resilver_defer", "resilver_defer",
	    "Support for defering new resilvers when one is already running.",
	    ZFEATURE_FLAG_READONLY_COMPAT, ZFEATURE_TYPE_BOOLEAN, NULL);
}

#if defined(_KERNEL)
EXPORT_SYMBOL(zfeature_lookup_guid);
EXPORT_SYMBOL(zfeature_lookup_name);
EXPORT_SYMBOL(zfeature_is_supported);
EXPORT_SYMBOL(zfeature_is_valid_guid);
EXPORT_SYMBOL(zfeature_depends_on);
EXPORT_SYMBOL(zpool_feature_init);
EXPORT_SYMBOL(spa_feature_table);
#endif<|MERGE_RESOLUTION|>--- conflicted
+++ resolved
@@ -435,15 +435,9 @@
 
 	{
 	static const spa_feature_t redact_books_deps[] = {
-<<<<<<< HEAD
+		SPA_FEATURE_BOOKMARK_V2,
 		SPA_FEATURE_EXTENSIBLE_DATASET,
 		SPA_FEATURE_BOOKMARKS,
-		SPA_FEATURE_BOOKMARK_V2,
-=======
-		SPA_FEATURE_BOOKMARK_V2,
-		SPA_FEATURE_EXTENSIBLE_DATASET,
-		SPA_FEATURE_BOOKMARKS,
->>>>>>> 30af21b0
 		SPA_FEATURE_NONE
 	};
 	zfeature_register(SPA_FEATURE_REDACTION_BOOKMARKS,
@@ -467,13 +461,8 @@
 
 	{
 	static const spa_feature_t bookmark_written_deps[] = {
-<<<<<<< HEAD
-		SPA_FEATURE_EXTENSIBLE_DATASET,
 		SPA_FEATURE_BOOKMARK_V2,
-=======
-		SPA_FEATURE_BOOKMARK_V2,
-		SPA_FEATURE_EXTENSIBLE_DATASET,
->>>>>>> 30af21b0
+		SPA_FEATURE_EXTENSIBLE_DATASET,
 		SPA_FEATURE_BOOKMARKS,
 		SPA_FEATURE_NONE
 	};
