--- conflicted
+++ resolved
@@ -123,11 +123,7 @@
 	if (error)
 		return (ERR_PTR(error));
 
-<<<<<<< HEAD
-	return (d_obtain_alias(ip));
-=======
 	return (d_obtain_alias(ZTOI(zp)));
->>>>>>> e681e9c8
 }
 
 static int
