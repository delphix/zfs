--- conflicted
+++ resolved
@@ -743,11 +743,6 @@
 
 	mutex_enter(&os->os_dsl_dataset->ds_dir->dd_activity_lock);
 
-<<<<<<< HEAD
-	/* Remove this znode from the unlinked set */
-	VERIFY3U(0, ==,
-	    zap_remove_int(zfsvfs->z_os, zfsvfs->z_unlinkedobj, zp->z_id, tx));
-=======
 	/*
 	 * Remove this znode from the unlinked set.  If a has rollback has
 	 * occurred while a file is open and unlinked.  Then when the file
@@ -757,14 +752,6 @@
 	error = zap_remove_int(zfsvfs->z_os, zfsvfs->z_unlinkedobj,
 	    zp->z_id, tx);
 	VERIFY(error == 0 || error == ENOENT);
-
-	uint64_t count;
-	if (zap_count(os, zfsvfs->z_unlinkedobj, &count) == 0 && count == 0) {
-		cv_broadcast(&os->os_dsl_dataset->ds_dir->dd_activity_cv);
-	}
-
-	mutex_exit(&os->os_dsl_dataset->ds_dir->dd_activity_lock);
->>>>>>> cab24ec5
 
 	uint64_t count;
 	if (zap_count(os, zfsvfs->z_unlinkedobj, &count) == 0 && count == 0) {
