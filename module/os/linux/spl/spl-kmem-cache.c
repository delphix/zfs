/*
 *  Copyright (C) 2007-2010 Lawrence Livermore National Security, LLC.
 *  Copyright (C) 2007 The Regents of the University of California.
 *  Produced at Lawrence Livermore National Laboratory (cf, DISCLAIMER).
 *  Written by Brian Behlendorf <behlendorf1@llnl.gov>.
 *  UCRL-CODE-235197
 *
 *  This file is part of the SPL, Solaris Porting Layer.
 *  For details, see <http://zfsonlinux.org/>.
 *
 *  The SPL is free software; you can redistribute it and/or modify it
 *  under the terms of the GNU General Public License as published by the
 *  Free Software Foundation; either version 2 of the License, or (at your
 *  option) any later version.
 *
 *  The SPL is distributed in the hope that it will be useful, but WITHOUT
 *  ANY WARRANTY; without even the implied warranty of MERCHANTABILITY or
 *  FITNESS FOR A PARTICULAR PURPOSE.  See the GNU General Public License
 *  for more details.
 *
 *  You should have received a copy of the GNU General Public License along
 *  with the SPL.  If not, see <http://www.gnu.org/licenses/>.
 */

#include <linux/percpu_compat.h>
#include <sys/kmem.h>
#include <sys/kmem_cache.h>
#include <sys/taskq.h>
#include <sys/timer.h>
#include <sys/vmem.h>
#include <sys/wait.h>
#include <linux/slab.h>
#include <linux/swap.h>
#include <linux/prefetch.h>

/*
 * Within the scope of spl-kmem.c file the kmem_cache_* definitions
 * are removed to allow access to the real Linux slab allocator.
 */
#undef kmem_cache_destroy
#undef kmem_cache_create
#undef kmem_cache_alloc
#undef kmem_cache_free


/*
 * Linux 3.16 replaced smp_mb__{before,after}_{atomic,clear}_{dec,inc,bit}()
 * with smp_mb__{before,after}_atomic() because they were redundant. This is
 * only used inside our SLAB allocator, so we implement an internal wrapper
 * here to give us smp_mb__{before,after}_atomic() on older kernels.
 */
#ifndef smp_mb__before_atomic
#define	smp_mb__before_atomic(x) smp_mb__before_clear_bit(x)
#endif

#ifndef smp_mb__after_atomic
#define	smp_mb__after_atomic(x) smp_mb__after_clear_bit(x)
#endif

/* BEGIN CSTYLED */

/*
 * Cache magazines are an optimization designed to minimize the cost of
 * allocating memory.  They do this by keeping a per-cpu cache of recently
 * freed objects, which can then be reallocated without taking a lock. This
 * can improve performance on highly contended caches.  However, because
 * objects in magazines will prevent otherwise empty slabs from being
 * immediately released this may not be ideal for low memory machines.
 *
 * For this reason spl_kmem_cache_magazine_size can be used to set a maximum
 * magazine size.  When this value is set to 0 the magazine size will be
 * automatically determined based on the object size.  Otherwise magazines
 * will be limited to 2-256 objects per magazine (i.e per cpu).  Magazines
 * may never be entirely disabled in this implementation.
 */
unsigned int spl_kmem_cache_magazine_size = 0;
module_param(spl_kmem_cache_magazine_size, uint, 0444);
MODULE_PARM_DESC(spl_kmem_cache_magazine_size,
	"Default magazine size (2-256), set automatically (0)");

/*
 * The default behavior is to report the number of objects remaining in the
 * cache.  This allows the Linux VM to repeatedly reclaim objects from the
 * cache when memory is low satisfy other memory allocations.  Alternately,
 * setting this value to KMC_RECLAIM_ONCE limits how aggressively the cache
 * is reclaimed.  This may increase the likelihood of out of memory events.
 */
unsigned int spl_kmem_cache_reclaim = 0 /* KMC_RECLAIM_ONCE */;
module_param(spl_kmem_cache_reclaim, uint, 0644);
MODULE_PARM_DESC(spl_kmem_cache_reclaim, "Single reclaim pass (0x1)");

unsigned int spl_kmem_cache_obj_per_slab = SPL_KMEM_CACHE_OBJ_PER_SLAB;
module_param(spl_kmem_cache_obj_per_slab, uint, 0644);
MODULE_PARM_DESC(spl_kmem_cache_obj_per_slab, "Number of objects per slab");

unsigned int spl_kmem_cache_max_size = SPL_KMEM_CACHE_MAX_SIZE;
module_param(spl_kmem_cache_max_size, uint, 0644);
MODULE_PARM_DESC(spl_kmem_cache_max_size, "Maximum size of slab in MB");

/*
 * For small objects the Linux slab allocator should be used to make the most
 * efficient use of the memory.  However, large objects are not supported by
 * the Linux slab and therefore the SPL implementation is preferred.  A cutoff
 * of 16K was determined to be optimal for architectures using 4K pages.
 */
#if PAGE_SIZE == 4096
unsigned int spl_kmem_cache_slab_limit = 16384;
#else
unsigned int spl_kmem_cache_slab_limit = 0;
#endif
module_param(spl_kmem_cache_slab_limit, uint, 0644);
MODULE_PARM_DESC(spl_kmem_cache_slab_limit,
	"Objects less than N bytes use the Linux slab");

/*
 * This value defaults to a threshold designed to avoid allocations which
 * have been deemed costly by the kernel.
 */
unsigned int spl_kmem_cache_kmem_limit =
	((1 << (PAGE_ALLOC_COSTLY_ORDER - 1)) * PAGE_SIZE) /
	SPL_KMEM_CACHE_OBJ_PER_SLAB;
module_param(spl_kmem_cache_kmem_limit, uint, 0644);
MODULE_PARM_DESC(spl_kmem_cache_kmem_limit,
	"Objects less than N bytes use the kmalloc");

/*
 * The number of threads available to allocate new slabs for caches.  This
 * should not need to be tuned but it is available for performance analysis.
 */
unsigned int spl_kmem_cache_kmem_threads = 4;
module_param(spl_kmem_cache_kmem_threads, uint, 0444);
MODULE_PARM_DESC(spl_kmem_cache_kmem_threads,
	"Number of spl_kmem_cache threads");
/* END CSTYLED */

/*
 * Slab allocation interfaces
 *
 * While the Linux slab implementation was inspired by the Solaris
 * implementation I cannot use it to emulate the Solaris APIs.  I
 * require two features which are not provided by the Linux slab.
 *
 * 1) Constructors AND destructors.  Recent versions of the Linux
 *    kernel have removed support for destructors.  This is a deal
 *    breaker for the SPL which contains particularly expensive
 *    initializers for mutex's, condition variables, etc.  We also
 *    require a minimal level of cleanup for these data types unlike
 *    many Linux data types which do need to be explicitly destroyed.
 *
 * 2) Virtual address space backed slab.  Callers of the Solaris slab
 *    expect it to work well for both small are very large allocations.
 *    Because of memory fragmentation the Linux slab which is backed
 *    by kmalloc'ed memory performs very badly when confronted with
 *    large numbers of large allocations.  Basing the slab on the
 *    virtual address space removes the need for contiguous pages
 *    and greatly improve performance for large allocations.
 *
 * For these reasons, the SPL has its own slab implementation with
 * the needed features.  It is not as highly optimized as either the
 * Solaris or Linux slabs, but it should get me most of what is
 * needed until it can be optimized or obsoleted by another approach.
 *
 * One serious concern I do have about this method is the relatively
 * small virtual address space on 32bit arches.  This will seriously
 * constrain the size of the slab caches and their performance.
 */

struct list_head spl_kmem_cache_list;   /* List of caches */
struct rw_semaphore spl_kmem_cache_sem; /* Cache list lock */
taskq_t *spl_kmem_cache_taskq;		/* Task queue for aging / reclaim */

static void spl_cache_shrink(spl_kmem_cache_t *skc, void *obj);

static void *
kv_alloc(spl_kmem_cache_t *skc, int size, int flags)
{
	gfp_t lflags = kmem_flags_convert(flags);
	void *ptr;

	if (skc->skc_flags & KMC_KMEM) {
		ASSERT(ISP2(size));
		ptr = (void *)__get_free_pages(lflags, get_order(size));
	} else {
		ptr = spl_vmalloc(size, lflags | __GFP_HIGHMEM);
	}

	/* Resulting allocated memory will be page aligned */
	ASSERT(IS_P2ALIGNED(ptr, PAGE_SIZE));

	return (ptr);
}

static void
kv_free(spl_kmem_cache_t *skc, void *ptr, int size)
{
	ASSERT(IS_P2ALIGNED(ptr, PAGE_SIZE));

	/*
	 * The Linux direct reclaim path uses this out of band value to
	 * determine if forward progress is being made.  Normally this is
	 * incremented by kmem_freepages() which is part of the various
	 * Linux slab implementations.  However, since we are using none
	 * of that infrastructure we are responsible for incrementing it.
	 */
	if (current->reclaim_state)
		current->reclaim_state->reclaimed_slab += size >> PAGE_SHIFT;

	if (skc->skc_flags & KMC_KMEM) {
		ASSERT(ISP2(size));
		free_pages((unsigned long)ptr, get_order(size));
	} else {
		vfree(ptr);
	}
}

/*
 * Required space for each aligned sks.
 */
static inline uint32_t
spl_sks_size(spl_kmem_cache_t *skc)
{
	return (P2ROUNDUP_TYPED(sizeof (spl_kmem_slab_t),
	    skc->skc_obj_align, uint32_t));
}

/*
 * Required space for each aligned object.
 */
static inline uint32_t
spl_obj_size(spl_kmem_cache_t *skc)
{
	uint32_t align = skc->skc_obj_align;

	return (P2ROUNDUP_TYPED(skc->skc_obj_size, align, uint32_t) +
	    P2ROUNDUP_TYPED(sizeof (spl_kmem_obj_t), align, uint32_t));
}

uint64_t
spl_kmem_cache_inuse(kmem_cache_t *cache)
{
	return (cache->skc_obj_total);
}
EXPORT_SYMBOL(spl_kmem_cache_inuse);

uint64_t
spl_kmem_cache_entry_size(kmem_cache_t *cache)
{
	return (cache->skc_obj_size);
}
EXPORT_SYMBOL(spl_kmem_cache_entry_size);

/*
 * Lookup the spl_kmem_object_t for an object given that object.
 */
static inline spl_kmem_obj_t *
spl_sko_from_obj(spl_kmem_cache_t *skc, void *obj)
{
	return (obj + P2ROUNDUP_TYPED(skc->skc_obj_size,
	    skc->skc_obj_align, uint32_t));
}

/*
 * It's important that we pack the spl_kmem_obj_t structure and the
 * actual objects in to one large address space to minimize the number
 * of calls to the allocator.  It is far better to do a few large
 * allocations and then subdivide it ourselves.  Now which allocator
 * we use requires balancing a few trade offs.
 *
 * For small objects we use kmem_alloc() because as long as you are
 * only requesting a small number of pages (ideally just one) its cheap.
 * However, when you start requesting multiple pages with kmem_alloc()
 * it gets increasingly expensive since it requires contiguous pages.
 * For this reason we shift to vmem_alloc() for slabs of large objects
 * which removes the need for contiguous pages.  We do not use
 * vmem_alloc() in all cases because there is significant locking
 * overhead in __get_vm_area_node().  This function takes a single
 * global lock when acquiring an available virtual address range which
 * serializes all vmem_alloc()'s for all slab caches.  Using slightly
 * different allocation functions for small and large objects should
 * give us the best of both worlds.
 *
 * +------------------------+
 * | spl_kmem_slab_t --+-+  |
 * | skc_obj_size    <-+ |  |
 * | spl_kmem_obj_t      |  |
 * | skc_obj_size    <---+  |
 * | spl_kmem_obj_t      |  |
 * | ...                 v  |
 * +------------------------+
 */
static spl_kmem_slab_t *
spl_slab_alloc(spl_kmem_cache_t *skc, int flags)
{
	spl_kmem_slab_t *sks;
	void *base;
	uint32_t obj_size;

	base = kv_alloc(skc, skc->skc_slab_size, flags);
	if (base == NULL)
		return (NULL);

	sks = (spl_kmem_slab_t *)base;
	sks->sks_magic = SKS_MAGIC;
	sks->sks_objs = skc->skc_slab_objs;
	sks->sks_age = jiffies;
	sks->sks_cache = skc;
	INIT_LIST_HEAD(&sks->sks_list);
	INIT_LIST_HEAD(&sks->sks_free_list);
	sks->sks_ref = 0;
	obj_size = spl_obj_size(skc);

	for (int i = 0; i < sks->sks_objs; i++) {
		void *obj = base + spl_sks_size(skc) + (i * obj_size);

		ASSERT(IS_P2ALIGNED(obj, skc->skc_obj_align));
		spl_kmem_obj_t *sko = spl_sko_from_obj(skc, obj);
		sko->sko_addr = obj;
		sko->sko_magic = SKO_MAGIC;
		sko->sko_slab = sks;
		INIT_LIST_HEAD(&sko->sko_list);
		list_add_tail(&sko->sko_list, &sks->sks_free_list);
	}

	return (sks);
}

/*
 * Remove a slab from complete or partial list, it must be called with
 * the 'skc->skc_lock' held but the actual free must be performed
 * outside the lock to prevent deadlocking on vmem addresses.
 */
static void
spl_slab_free(spl_kmem_slab_t *sks,
    struct list_head *sks_list, struct list_head *sko_list)
{
	spl_kmem_cache_t *skc;

	ASSERT(sks->sks_magic == SKS_MAGIC);
	ASSERT(sks->sks_ref == 0);

	skc = sks->sks_cache;
	ASSERT(skc->skc_magic == SKC_MAGIC);

	/*
	 * Update slab/objects counters in the cache, then remove the
	 * slab from the skc->skc_partial_list.  Finally add the slab
	 * and all its objects in to the private work lists where the
	 * destructors will be called and the memory freed to the system.
	 */
	skc->skc_obj_total -= sks->sks_objs;
	skc->skc_slab_total--;
	list_del(&sks->sks_list);
	list_add(&sks->sks_list, sks_list);
	list_splice_init(&sks->sks_free_list, sko_list);
}

/*
 * Reclaim empty slabs at the end of the partial list.
 */
static void
spl_slab_reclaim(spl_kmem_cache_t *skc)
{
	spl_kmem_slab_t *sks = NULL, *m = NULL;
	spl_kmem_obj_t *sko = NULL, *n = NULL;
	LIST_HEAD(sks_list);
	LIST_HEAD(sko_list);

	/*
	 * Empty slabs and objects must be moved to a private list so they
	 * can be safely freed outside the spin lock.  All empty slabs are
	 * at the end of skc->skc_partial_list, therefore once a non-empty
	 * slab is found we can stop scanning.
	 */
	spin_lock(&skc->skc_lock);
	list_for_each_entry_safe_reverse(sks, m,
	    &skc->skc_partial_list, sks_list) {

		if (sks->sks_ref > 0)
			break;

		spl_slab_free(sks, &sks_list, &sko_list);
	}
	spin_unlock(&skc->skc_lock);

	/*
	 * The following two loops ensure all the object destructors are run,
	 * and the slabs themselves are freed.  This is all done outside the
	 * skc->skc_lock since this allows the destructor to sleep, and
	 * allows us to perform a conditional reschedule when a freeing a
	 * large number of objects and slabs back to the system.
	 */

	list_for_each_entry_safe(sko, n, &sko_list, sko_list) {
		ASSERT(sko->sko_magic == SKO_MAGIC);
	}

	list_for_each_entry_safe(sks, m, &sks_list, sks_list) {
		ASSERT(sks->sks_magic == SKS_MAGIC);
		kv_free(skc, sks, skc->skc_slab_size);
	}
}

static spl_kmem_emergency_t *
spl_emergency_search(struct rb_root *root, void *obj)
{
	struct rb_node *node = root->rb_node;
	spl_kmem_emergency_t *ske;
	unsigned long address = (unsigned long)obj;

	while (node) {
		ske = container_of(node, spl_kmem_emergency_t, ske_node);

		if (address < ske->ske_obj)
			node = node->rb_left;
		else if (address > ske->ske_obj)
			node = node->rb_right;
		else
			return (ske);
	}

	return (NULL);
}

static int
spl_emergency_insert(struct rb_root *root, spl_kmem_emergency_t *ske)
{
	struct rb_node **new = &(root->rb_node), *parent = NULL;
	spl_kmem_emergency_t *ske_tmp;
	unsigned long address = ske->ske_obj;

	while (*new) {
		ske_tmp = container_of(*new, spl_kmem_emergency_t, ske_node);

		parent = *new;
		if (address < ske_tmp->ske_obj)
			new = &((*new)->rb_left);
		else if (address > ske_tmp->ske_obj)
			new = &((*new)->rb_right);
		else
			return (0);
	}

	rb_link_node(&ske->ske_node, parent, new);
	rb_insert_color(&ske->ske_node, root);

	return (1);
}

/*
 * Allocate a single emergency object and track it in a red black tree.
 */
static int
spl_emergency_alloc(spl_kmem_cache_t *skc, int flags, void **obj)
{
	gfp_t lflags = kmem_flags_convert(flags);
	spl_kmem_emergency_t *ske;
	int order = get_order(skc->skc_obj_size);
	int empty;

	/* Last chance use a partial slab if one now exists */
	spin_lock(&skc->skc_lock);
	empty = list_empty(&skc->skc_partial_list);
	spin_unlock(&skc->skc_lock);
	if (!empty)
		return (-EEXIST);

	ske = kmalloc(sizeof (*ske), lflags);
	if (ske == NULL)
		return (-ENOMEM);

	ske->ske_obj = __get_free_pages(lflags, order);
	if (ske->ske_obj == 0) {
		kfree(ske);
		return (-ENOMEM);
	}

	spin_lock(&skc->skc_lock);
	empty = spl_emergency_insert(&skc->skc_emergency_tree, ske);
	if (likely(empty)) {
		skc->skc_obj_total++;
		skc->skc_obj_emergency++;
		if (skc->skc_obj_emergency > skc->skc_obj_emergency_max)
			skc->skc_obj_emergency_max = skc->skc_obj_emergency;
	}
	spin_unlock(&skc->skc_lock);

	if (unlikely(!empty)) {
		free_pages(ske->ske_obj, order);
		kfree(ske);
		return (-EINVAL);
	}

	*obj = (void *)ske->ske_obj;

	return (0);
}

/*
 * Locate the passed object in the red black tree and free it.
 */
static int
spl_emergency_free(spl_kmem_cache_t *skc, void *obj)
{
	spl_kmem_emergency_t *ske;
	int order = get_order(skc->skc_obj_size);

	spin_lock(&skc->skc_lock);
	ske = spl_emergency_search(&skc->skc_emergency_tree, obj);
	if (ske) {
		rb_erase(&ske->ske_node, &skc->skc_emergency_tree);
		skc->skc_obj_emergency--;
		skc->skc_obj_total--;
	}
	spin_unlock(&skc->skc_lock);

	if (ske == NULL)
		return (-ENOENT);

	free_pages(ske->ske_obj, order);
	kfree(ske);

	return (0);
}

/*
 * Release objects from the per-cpu magazine back to their slab.  The flush
 * argument contains the max number of entries to remove from the magazine.
 */
static void
spl_cache_flush(spl_kmem_cache_t *skc, spl_kmem_magazine_t *skm, int flush)
{
	spin_lock(&skc->skc_lock);

	ASSERT(skc->skc_magic == SKC_MAGIC);
	ASSERT(skm->skm_magic == SKM_MAGIC);

	int count = MIN(flush, skm->skm_avail);
	for (int i = 0; i < count; i++)
		spl_cache_shrink(skc, skm->skm_objs[i]);

	skm->skm_avail -= count;
	memmove(skm->skm_objs, &(skm->skm_objs[count]),
	    sizeof (void *) * skm->skm_avail);

	spin_unlock(&skc->skc_lock);
}

/*
 * Size a slab based on the size of each aligned object plus spl_kmem_obj_t.
 * When on-slab we want to target spl_kmem_cache_obj_per_slab.  However,
 * for very small objects we may end up with more than this so as not
 * to waste space in the minimal allocation of a single page.  Also for
 * very large objects we may use as few as spl_kmem_cache_obj_per_slab_min,
 * lower than this and we will fail.
 */
static int
spl_slab_size(spl_kmem_cache_t *skc, uint32_t *objs, uint32_t *size)
{
	uint32_t sks_size, obj_size, max_size, tgt_size, tgt_objs;

	sks_size = spl_sks_size(skc);
	obj_size = spl_obj_size(skc);
	max_size = (spl_kmem_cache_max_size * 1024 * 1024);
	tgt_size = (spl_kmem_cache_obj_per_slab * obj_size + sks_size);

	/*
	 * KMC_KMEM slabs are allocated by __get_free_pages() which
	 * rounds up to the nearest order.  Knowing this the size
	 * should be rounded up to the next power of two with a hard
	 * maximum defined by the maximum allowed allocation order.
	 */
	if (skc->skc_flags & KMC_KMEM) {
		max_size = SPL_MAX_ORDER_NR_PAGES * PAGE_SIZE;
		tgt_size = MIN(max_size,
		    PAGE_SIZE * (1 << MAX(get_order(tgt_size) - 1, 1)));
	}

	if (tgt_size <= max_size) {
		tgt_objs = (tgt_size - sks_size) / obj_size;
	} else {
		tgt_objs = (max_size - sks_size) / obj_size;
		tgt_size = (tgt_objs * obj_size) + sks_size;
	}

	if (tgt_objs == 0)
		return (-ENOSPC);

	*objs = tgt_objs;
	*size = tgt_size;

	return (0);
}

/*
 * Make a guess at reasonable per-cpu magazine size based on the size of
 * each object and the cost of caching N of them in each magazine.  Long
 * term this should really adapt based on an observed usage heuristic.
 */
static int
spl_magazine_size(spl_kmem_cache_t *skc)
{
	uint32_t obj_size = spl_obj_size(skc);
	int size;

	if (spl_kmem_cache_magazine_size > 0)
		return (MAX(MIN(spl_kmem_cache_magazine_size, 256), 2));

	/* Per-magazine sizes below assume a 4Kib page size */
	if (obj_size > (PAGE_SIZE * 256))
		size = 4;  /* Minimum 4Mib per-magazine */
	else if (obj_size > (PAGE_SIZE * 32))
		size = 16; /* Minimum 2Mib per-magazine */
	else if (obj_size > (PAGE_SIZE))
		size = 64; /* Minimum 256Kib per-magazine */
	else if (obj_size > (PAGE_SIZE / 4))
		size = 128; /* Minimum 128Kib per-magazine */
	else
		size = 256;

	return (size);
}

/*
 * Allocate a per-cpu magazine to associate with a specific core.
 */
static spl_kmem_magazine_t *
spl_magazine_alloc(spl_kmem_cache_t *skc, int cpu)
{
	spl_kmem_magazine_t *skm;
	int size = sizeof (spl_kmem_magazine_t) +
	    sizeof (void *) * skc->skc_mag_size;

	skm = kmalloc_node(size, GFP_KERNEL, cpu_to_node(cpu));
	if (skm) {
		skm->skm_magic = SKM_MAGIC;
		skm->skm_avail = 0;
		skm->skm_size = skc->skc_mag_size;
		skm->skm_refill = skc->skc_mag_refill;
		skm->skm_cache = skc;
		skm->skm_cpu = cpu;
	}

	return (skm);
}

/*
 * Free a per-cpu magazine associated with a specific core.
 */
static void
spl_magazine_free(spl_kmem_magazine_t *skm)
{
	ASSERT(skm->skm_magic == SKM_MAGIC);
	ASSERT(skm->skm_avail == 0);
	kfree(skm);
}

/*
 * Create all pre-cpu magazines of reasonable sizes.
 */
static int
spl_magazine_create(spl_kmem_cache_t *skc)
{
	int i = 0;

	ASSERT((skc->skc_flags & KMC_SLAB) == 0);

	skc->skc_mag = kzalloc(sizeof (spl_kmem_magazine_t *) *
	    num_possible_cpus(), kmem_flags_convert(KM_SLEEP));
	skc->skc_mag_size = spl_magazine_size(skc);
	skc->skc_mag_refill = (skc->skc_mag_size + 1) / 2;

	for_each_possible_cpu(i) {
		skc->skc_mag[i] = spl_magazine_alloc(skc, i);
		if (!skc->skc_mag[i]) {
			for (i--; i >= 0; i--)
				spl_magazine_free(skc->skc_mag[i]);

			kfree(skc->skc_mag);
			return (-ENOMEM);
		}
	}

	return (0);
}

/*
 * Destroy all pre-cpu magazines.
 */
static void
spl_magazine_destroy(spl_kmem_cache_t *skc)
{
	spl_kmem_magazine_t *skm;
	int i = 0;

	ASSERT((skc->skc_flags & KMC_SLAB) == 0);

	for_each_possible_cpu(i) {
		skm = skc->skc_mag[i];
		spl_cache_flush(skc, skm, skm->skm_avail);
		spl_magazine_free(skm);
	}

	kfree(skc->skc_mag);
}

/*
 * Create a object cache based on the following arguments:
 * name		cache name
 * size		cache object size
 * align	cache object alignment
 * ctor		cache object constructor
 * dtor		cache object destructor
 * reclaim	cache object reclaim
 * priv		cache private data for ctor/dtor/reclaim
 * vmp		unused must be NULL
 * flags
 *	KMC_KMEM	Force SPL kmem backed cache
 *	KMC_VMEM        Force SPL vmem backed cache
 *	KMC_KVMEM       Force kvmem backed SPL cache
 *	KMC_SLAB        Force Linux slab backed cache
 *	KMC_NODEBUG	Disable debugging (unsupported)
 */
spl_kmem_cache_t *
spl_kmem_cache_create(char *name, size_t size, size_t align,
    spl_kmem_ctor_t ctor, spl_kmem_dtor_t dtor, void *reclaim,
    void *priv, void *vmp, int flags)
{
	gfp_t lflags = kmem_flags_convert(KM_SLEEP);
	spl_kmem_cache_t *skc;
	int rc;

	/*
	 * Unsupported flags
	 */
	ASSERT(vmp == NULL);
	ASSERT(reclaim == NULL);

	might_sleep();

	skc = kzalloc(sizeof (*skc), lflags);
	if (skc == NULL)
		return (NULL);

	skc->skc_magic = SKC_MAGIC;
	skc->skc_name_size = strlen(name) + 1;
	skc->skc_name = (char *)kmalloc(skc->skc_name_size, lflags);
	if (skc->skc_name == NULL) {
		kfree(skc);
		return (NULL);
	}
	strncpy(skc->skc_name, name, skc->skc_name_size);

	skc->skc_ctor = ctor;
	skc->skc_dtor = dtor;
	skc->skc_private = priv;
	skc->skc_vmp = vmp;
	skc->skc_linux_cache = NULL;
	skc->skc_flags = flags;
	skc->skc_obj_size = size;
	skc->skc_obj_align = SPL_KMEM_CACHE_ALIGN;
	atomic_set(&skc->skc_ref, 0);

	INIT_LIST_HEAD(&skc->skc_list);
	INIT_LIST_HEAD(&skc->skc_complete_list);
	INIT_LIST_HEAD(&skc->skc_partial_list);
	skc->skc_emergency_tree = RB_ROOT;
	spin_lock_init(&skc->skc_lock);
	init_waitqueue_head(&skc->skc_waitq);
	skc->skc_slab_fail = 0;
	skc->skc_slab_create = 0;
	skc->skc_slab_destroy = 0;
	skc->skc_slab_total = 0;
	skc->skc_slab_alloc = 0;
	skc->skc_slab_max = 0;
	skc->skc_obj_total = 0;
	skc->skc_obj_alloc = 0;
	skc->skc_obj_max = 0;
	skc->skc_obj_deadlock = 0;
	skc->skc_obj_emergency = 0;
	skc->skc_obj_emergency_max = 0;

	rc = percpu_counter_init_common(&skc->skc_linux_alloc, 0,
	    GFP_KERNEL);
	if (rc != 0) {
		kfree(skc);
		return (NULL);
	}

	/*
	 * Verify the requested alignment restriction is sane.
	 */
	if (align) {
		VERIFY(ISP2(align));
		VERIFY3U(align, >=, SPL_KMEM_CACHE_ALIGN);
		VERIFY3U(align, <=, PAGE_SIZE);
		skc->skc_obj_align = align;
	}

	/*
	 * When no specific type of slab is requested (kmem, vmem, or
	 * linuxslab) then select a cache type based on the object size
	 * and default tunables.
	 */
	if (!(skc->skc_flags & (KMC_KMEM | KMC_VMEM | KMC_SLAB | KMC_KVMEM))) {
		if (spl_kmem_cache_slab_limit &&
		    size <= (size_t)spl_kmem_cache_slab_limit) {
			/*
			 * Objects smaller than spl_kmem_cache_slab_limit can
			 * use the Linux slab for better space-efficiency.
			 */
			skc->skc_flags |= KMC_SLAB;
		} else if (spl_obj_size(skc) <= spl_kmem_cache_kmem_limit) {
			/*
			 * Small objects, less than spl_kmem_cache_kmem_limit
			 * per object should use kmem because their slabs are
			 * small.
			 */
			skc->skc_flags |= KMC_KMEM;
		} else {
			/*
			 * All other objects are considered large and are
			 * placed on kvmem backed slabs.
			 */
			skc->skc_flags |= KMC_KVMEM;
		}
	}

	/*
	 * Given the type of slab allocate the required resources.
	 */
	if (skc->skc_flags & (KMC_KMEM | KMC_VMEM | KMC_KVMEM)) {
		rc = spl_slab_size(skc,
		    &skc->skc_slab_objs, &skc->skc_slab_size);
		if (rc)
			goto out;

		rc = spl_magazine_create(skc);
		if (rc)
			goto out;
	} else {
		unsigned long slabflags = 0;

		if (size > (SPL_MAX_KMEM_ORDER_NR_PAGES * PAGE_SIZE)) {
			rc = EINVAL;
			goto out;
		}

#if defined(SLAB_USERCOPY)
		/*
		 * Required for PAX-enabled kernels if the slab is to be
		 * used for copying between user and kernel space.
		 */
		slabflags |= SLAB_USERCOPY;
#endif

#if defined(HAVE_KMEM_CACHE_CREATE_USERCOPY)
		/*
		 * Newer grsec patchset uses kmem_cache_create_usercopy()
		 * instead of SLAB_USERCOPY flag
		 */
		skc->skc_linux_cache = kmem_cache_create_usercopy(
		    skc->skc_name, size, align, slabflags, 0, size, NULL);
#else
		skc->skc_linux_cache = kmem_cache_create(
		    skc->skc_name, size, align, slabflags, NULL);
#endif
		if (skc->skc_linux_cache == NULL) {
			rc = ENOMEM;
			goto out;
		}
<<<<<<< HEAD

		skc->skc_flags |= KMC_NOMAGAZINE;
	}

	if (spl_kmem_cache_expire & KMC_EXPIRE_AGE) {
		skc->skc_taskqid = taskq_dispatch_delay(spl_kmem_cache_taskq,
		    spl_cache_age, skc, TQ_SLEEP,
		    ddi_get_lbolt() + skc->skc_delay / 3 * HZ);
=======
>>>>>>> e681e9c8
	}

	down_write(&spl_kmem_cache_sem);
	list_add_tail(&skc->skc_list, &spl_kmem_cache_list);
	up_write(&spl_kmem_cache_sem);

	return (skc);
out:
	kfree(skc->skc_name);
	percpu_counter_destroy(&skc->skc_linux_alloc);
	kfree(skc);
	return (NULL);
}
EXPORT_SYMBOL(spl_kmem_cache_create);

/*
 * Register a move callback for cache defragmentation.
 * XXX: Unimplemented but harmless to stub out for now.
 */
void
spl_kmem_cache_set_move(spl_kmem_cache_t *skc,
    kmem_cbrc_t (move)(void *, void *, size_t, void *))
{
	ASSERT(move != NULL);
}
EXPORT_SYMBOL(spl_kmem_cache_set_move);

/*
 * Destroy a cache and all objects associated with the cache.
 */
void
spl_kmem_cache_destroy(spl_kmem_cache_t *skc)
{
	DECLARE_WAIT_QUEUE_HEAD(wq);
	taskqid_t id;

	ASSERT(skc->skc_magic == SKC_MAGIC);
	ASSERT(skc->skc_flags & (KMC_KMEM | KMC_VMEM | KMC_KVMEM | KMC_SLAB));

	down_write(&spl_kmem_cache_sem);
	list_del_init(&skc->skc_list);
	up_write(&spl_kmem_cache_sem);

	/* Cancel any and wait for any pending delayed tasks */
	VERIFY(!test_and_set_bit(KMC_BIT_DESTROY, &skc->skc_flags));

	spin_lock(&skc->skc_lock);
	id = skc->skc_taskqid;
	spin_unlock(&skc->skc_lock);

	taskq_cancel_id(spl_kmem_cache_taskq, id);

	/*
	 * Wait until all current callers complete, this is mainly
	 * to catch the case where a low memory situation triggers a
	 * cache reaping action which races with this destroy.
	 */
	wait_event(wq, atomic_read(&skc->skc_ref) == 0);

	if (skc->skc_flags & (KMC_KMEM | KMC_VMEM | KMC_KVMEM)) {
		spl_magazine_destroy(skc);
		spl_slab_reclaim(skc);
	} else {
		ASSERT(skc->skc_flags & KMC_SLAB);
		kmem_cache_destroy(skc->skc_linux_cache);
	}

	spin_lock(&skc->skc_lock);

	/*
	 * Validate there are no objects in use and free all the
	 * spl_kmem_slab_t, spl_kmem_obj_t, and object buffers.
	 */
	ASSERT3U(skc->skc_slab_alloc, ==, 0);
	ASSERT3U(skc->skc_obj_alloc, ==, 0);
	ASSERT3U(skc->skc_slab_total, ==, 0);
	ASSERT3U(skc->skc_obj_total, ==, 0);
	ASSERT3U(skc->skc_obj_emergency, ==, 0);
	ASSERT(list_empty(&skc->skc_complete_list));

	ASSERT3U(percpu_counter_sum(&skc->skc_linux_alloc), ==, 0);
	percpu_counter_destroy(&skc->skc_linux_alloc);

	spin_unlock(&skc->skc_lock);

	kfree(skc->skc_name);
	kfree(skc);
}
EXPORT_SYMBOL(spl_kmem_cache_destroy);

/*
 * Allocate an object from a slab attached to the cache.  This is used to
 * repopulate the per-cpu magazine caches in batches when they run low.
 */
static void *
spl_cache_obj(spl_kmem_cache_t *skc, spl_kmem_slab_t *sks)
{
	spl_kmem_obj_t *sko;

	ASSERT(skc->skc_magic == SKC_MAGIC);
	ASSERT(sks->sks_magic == SKS_MAGIC);

	sko = list_entry(sks->sks_free_list.next, spl_kmem_obj_t, sko_list);
	ASSERT(sko->sko_magic == SKO_MAGIC);
	ASSERT(sko->sko_addr != NULL);

	/* Remove from sks_free_list */
	list_del_init(&sko->sko_list);

	sks->sks_age = jiffies;
	sks->sks_ref++;
	skc->skc_obj_alloc++;

	/* Track max obj usage statistics */
	if (skc->skc_obj_alloc > skc->skc_obj_max)
		skc->skc_obj_max = skc->skc_obj_alloc;

	/* Track max slab usage statistics */
	if (sks->sks_ref == 1) {
		skc->skc_slab_alloc++;

		if (skc->skc_slab_alloc > skc->skc_slab_max)
			skc->skc_slab_max = skc->skc_slab_alloc;
	}

	return (sko->sko_addr);
}

/*
 * Generic slab allocation function to run by the global work queues.
 * It is responsible for allocating a new slab, linking it in to the list
 * of partial slabs, and then waking any waiters.
 */
static int
__spl_cache_grow(spl_kmem_cache_t *skc, int flags)
{
	spl_kmem_slab_t *sks;

	fstrans_cookie_t cookie = spl_fstrans_mark();
	sks = spl_slab_alloc(skc, flags);
	spl_fstrans_unmark(cookie);

	spin_lock(&skc->skc_lock);
	if (sks) {
		skc->skc_slab_total++;
		skc->skc_obj_total += sks->sks_objs;
		list_add_tail(&sks->sks_list, &skc->skc_partial_list);

		smp_mb__before_atomic();
		clear_bit(KMC_BIT_DEADLOCKED, &skc->skc_flags);
		smp_mb__after_atomic();
	}
	spin_unlock(&skc->skc_lock);

	return (sks == NULL ? -ENOMEM : 0);
}

static void
spl_cache_grow_work(void *data)
{
	spl_kmem_alloc_t *ska = (spl_kmem_alloc_t *)data;
	spl_kmem_cache_t *skc = ska->ska_cache;

	int error = __spl_cache_grow(skc, ska->ska_flags);

	atomic_dec(&skc->skc_ref);
	smp_mb__before_atomic();
	clear_bit(KMC_BIT_GROWING, &skc->skc_flags);
	smp_mb__after_atomic();
	if (error == 0)
		wake_up_all(&skc->skc_waitq);

	kfree(ska);
}

/*
 * Returns non-zero when a new slab should be available.
 */
static int
spl_cache_grow_wait(spl_kmem_cache_t *skc)
{
	return (!test_bit(KMC_BIT_GROWING, &skc->skc_flags));
}

/*
 * No available objects on any slabs, create a new slab.  Note that this
 * functionality is disabled for KMC_SLAB caches which are backed by the
 * Linux slab.
 */
static int
spl_cache_grow(spl_kmem_cache_t *skc, int flags, void **obj)
{
	int remaining, rc = 0;

	ASSERT0(flags & ~KM_PUBLIC_MASK);
	ASSERT(skc->skc_magic == SKC_MAGIC);
	ASSERT((skc->skc_flags & KMC_SLAB) == 0);
	might_sleep();
	*obj = NULL;

	/*
	 * Before allocating a new slab wait for any reaping to complete and
	 * then return so the local magazine can be rechecked for new objects.
	 */
	if (test_bit(KMC_BIT_REAPING, &skc->skc_flags)) {
		rc = spl_wait_on_bit(&skc->skc_flags, KMC_BIT_REAPING,
		    TASK_UNINTERRUPTIBLE);
		return (rc ? rc : -EAGAIN);
	}

	/*
	 * To reduce the overhead of context switch and improve NUMA locality,
	 * it tries to allocate a new slab in the current process context with
	 * KM_NOSLEEP flag. If it fails, it will launch a new taskq to do the
	 * allocation.
	 *
	 * However, this can't be applied to KVM_VMEM due to a bug that
	 * spl_vmalloc() doesn't honor gfp flags in page table allocation.
	 */
	if (!(skc->skc_flags & KMC_VMEM) && !(skc->skc_flags & KMC_KVMEM)) {
		rc = __spl_cache_grow(skc, flags | KM_NOSLEEP);
		if (rc == 0) {
			wake_up_all(&skc->skc_waitq);
			return (0);
		}
	}

	/*
	 * This is handled by dispatching a work request to the global work
	 * queue.  This allows us to asynchronously allocate a new slab while
	 * retaining the ability to safely fall back to a smaller synchronous
	 * allocations to ensure forward progress is always maintained.
	 */
	if (test_and_set_bit(KMC_BIT_GROWING, &skc->skc_flags) == 0) {
		spl_kmem_alloc_t *ska;

		ska = kmalloc(sizeof (*ska), kmem_flags_convert(flags));
		if (ska == NULL) {
			clear_bit_unlock(KMC_BIT_GROWING, &skc->skc_flags);
			smp_mb__after_atomic();
			wake_up_all(&skc->skc_waitq);
			return (-ENOMEM);
		}

		atomic_inc(&skc->skc_ref);
		ska->ska_cache = skc;
		ska->ska_flags = flags;
		taskq_init_ent(&ska->ska_tqe);
		taskq_dispatch_ent(spl_kmem_cache_taskq,
		    spl_cache_grow_work, ska, 0, &ska->ska_tqe);
	}

	/*
	 * The goal here is to only detect the rare case where a virtual slab
	 * allocation has deadlocked.  We must be careful to minimize the use
	 * of emergency objects which are more expensive to track.  Therefore,
	 * we set a very long timeout for the asynchronous allocation and if
	 * the timeout is reached the cache is flagged as deadlocked.  From
	 * this point only new emergency objects will be allocated until the
	 * asynchronous allocation completes and clears the deadlocked flag.
	 */
	if (test_bit(KMC_BIT_DEADLOCKED, &skc->skc_flags)) {
		rc = spl_emergency_alloc(skc, flags, obj);
	} else {
		remaining = wait_event_timeout(skc->skc_waitq,
		    spl_cache_grow_wait(skc), HZ / 10);

		if (!remaining) {
			spin_lock(&skc->skc_lock);
			if (test_bit(KMC_BIT_GROWING, &skc->skc_flags)) {
				set_bit(KMC_BIT_DEADLOCKED, &skc->skc_flags);
				skc->skc_obj_deadlock++;
			}
			spin_unlock(&skc->skc_lock);
		}

		rc = -ENOMEM;
	}

	return (rc);
}

/*
 * Refill a per-cpu magazine with objects from the slabs for this cache.
 * Ideally the magazine can be repopulated using existing objects which have
 * been released, however if we are unable to locate enough free objects new
 * slabs of objects will be created.  On success NULL is returned, otherwise
 * the address of a single emergency object is returned for use by the caller.
 */
static void *
spl_cache_refill(spl_kmem_cache_t *skc, spl_kmem_magazine_t *skm, int flags)
{
	spl_kmem_slab_t *sks;
	int count = 0, rc, refill;
	void *obj = NULL;

	ASSERT(skc->skc_magic == SKC_MAGIC);
	ASSERT(skm->skm_magic == SKM_MAGIC);

	refill = MIN(skm->skm_refill, skm->skm_size - skm->skm_avail);
	spin_lock(&skc->skc_lock);

	while (refill > 0) {
		/* No slabs available we may need to grow the cache */
		if (list_empty(&skc->skc_partial_list)) {
			spin_unlock(&skc->skc_lock);

			local_irq_enable();
			rc = spl_cache_grow(skc, flags, &obj);
			local_irq_disable();

			/* Emergency object for immediate use by caller */
			if (rc == 0 && obj != NULL)
				return (obj);

			if (rc)
				goto out;

			/* Rescheduled to different CPU skm is not local */
			if (skm != skc->skc_mag[smp_processor_id()])
				goto out;

			/*
			 * Potentially rescheduled to the same CPU but
			 * allocations may have occurred from this CPU while
			 * we were sleeping so recalculate max refill.
			 */
			refill = MIN(refill, skm->skm_size - skm->skm_avail);

			spin_lock(&skc->skc_lock);
			continue;
		}

		/* Grab the next available slab */
		sks = list_entry((&skc->skc_partial_list)->next,
		    spl_kmem_slab_t, sks_list);
		ASSERT(sks->sks_magic == SKS_MAGIC);
		ASSERT(sks->sks_ref < sks->sks_objs);
		ASSERT(!list_empty(&sks->sks_free_list));

		/*
		 * Consume as many objects as needed to refill the requested
		 * cache.  We must also be careful not to overfill it.
		 */
		while (sks->sks_ref < sks->sks_objs && refill-- > 0 &&
		    ++count) {
			ASSERT(skm->skm_avail < skm->skm_size);
			ASSERT(count < skm->skm_size);
			skm->skm_objs[skm->skm_avail++] =
			    spl_cache_obj(skc, sks);
		}

		/* Move slab to skc_complete_list when full */
		if (sks->sks_ref == sks->sks_objs) {
			list_del(&sks->sks_list);
			list_add(&sks->sks_list, &skc->skc_complete_list);
		}
	}

	spin_unlock(&skc->skc_lock);
out:
	return (NULL);
}

/*
 * Release an object back to the slab from which it came.
 */
static void
spl_cache_shrink(spl_kmem_cache_t *skc, void *obj)
{
	spl_kmem_slab_t *sks = NULL;
	spl_kmem_obj_t *sko = NULL;

	ASSERT(skc->skc_magic == SKC_MAGIC);

	sko = spl_sko_from_obj(skc, obj);
	ASSERT(sko->sko_magic == SKO_MAGIC);
	sks = sko->sko_slab;
	ASSERT(sks->sks_magic == SKS_MAGIC);
	ASSERT(sks->sks_cache == skc);
	list_add(&sko->sko_list, &sks->sks_free_list);

	sks->sks_age = jiffies;
	sks->sks_ref--;
	skc->skc_obj_alloc--;

	/*
	 * Move slab to skc_partial_list when no longer full.  Slabs
	 * are added to the head to keep the partial list is quasi-full
	 * sorted order.  Fuller at the head, emptier at the tail.
	 */
	if (sks->sks_ref == (sks->sks_objs - 1)) {
		list_del(&sks->sks_list);
		list_add(&sks->sks_list, &skc->skc_partial_list);
	}

	/*
	 * Move empty slabs to the end of the partial list so
	 * they can be easily found and freed during reclamation.
	 */
	if (sks->sks_ref == 0) {
		list_del(&sks->sks_list);
		list_add_tail(&sks->sks_list, &skc->skc_partial_list);
		skc->skc_slab_alloc--;
	}
}

/*
 * Allocate an object from the per-cpu magazine, or if the magazine
 * is empty directly allocate from a slab and repopulate the magazine.
 */
void *
spl_kmem_cache_alloc(spl_kmem_cache_t *skc, int flags)
{
	spl_kmem_magazine_t *skm;
	void *obj = NULL;

	ASSERT0(flags & ~KM_PUBLIC_MASK);
	ASSERT(skc->skc_magic == SKC_MAGIC);
	ASSERT(!test_bit(KMC_BIT_DESTROY, &skc->skc_flags));

	/*
	 * Allocate directly from a Linux slab.  All optimizations are left
	 * to the underlying cache we only need to guarantee that KM_SLEEP
	 * callers will never fail.
	 */
	if (skc->skc_flags & KMC_SLAB) {
		struct kmem_cache *slc = skc->skc_linux_cache;
		do {
			obj = kmem_cache_alloc(slc, kmem_flags_convert(flags));
		} while ((obj == NULL) && !(flags & KM_NOSLEEP));

		if (obj != NULL) {
			/*
			 * Even though we leave everything up to the
			 * underlying cache we still keep track of
			 * how many objects we've allocated in it for
			 * better debuggability.
			 */
			percpu_counter_inc(&skc->skc_linux_alloc);
		}
		goto ret;
	}

	local_irq_disable();

restart:
	/*
	 * Safe to update per-cpu structure without lock, but
	 * in the restart case we must be careful to reacquire
	 * the local magazine since this may have changed
	 * when we need to grow the cache.
	 */
	skm = skc->skc_mag[smp_processor_id()];
	ASSERT(skm->skm_magic == SKM_MAGIC);

	if (likely(skm->skm_avail)) {
		/* Object available in CPU cache, use it */
		obj = skm->skm_objs[--skm->skm_avail];
	} else {
		obj = spl_cache_refill(skc, skm, flags);
		if ((obj == NULL) && !(flags & KM_NOSLEEP))
			goto restart;

		local_irq_enable();
		goto ret;
	}

	local_irq_enable();
	ASSERT(obj);
	ASSERT(IS_P2ALIGNED(obj, skc->skc_obj_align));

ret:
	/* Pre-emptively migrate object to CPU L1 cache */
	if (obj) {
		if (obj && skc->skc_ctor)
			skc->skc_ctor(obj, skc->skc_private, flags);
		else
			prefetchw(obj);
	}

	return (obj);
}
EXPORT_SYMBOL(spl_kmem_cache_alloc);

/*
 * Free an object back to the local per-cpu magazine, there is no
 * guarantee that this is the same magazine the object was originally
 * allocated from.  We may need to flush entire from the magazine
 * back to the slabs to make space.
 */
void
spl_kmem_cache_free(spl_kmem_cache_t *skc, void *obj)
{
	spl_kmem_magazine_t *skm;
	unsigned long flags;
	int do_reclaim = 0;
	int do_emergency = 0;

	ASSERT(skc->skc_magic == SKC_MAGIC);
	ASSERT(!test_bit(KMC_BIT_DESTROY, &skc->skc_flags));

	/*
	 * Run the destructor
	 */
	if (skc->skc_dtor)
		skc->skc_dtor(obj, skc->skc_private);

	/*
	 * Free the object from the Linux underlying Linux slab.
	 */
	if (skc->skc_flags & KMC_SLAB) {
		kmem_cache_free(skc->skc_linux_cache, obj);
		percpu_counter_dec(&skc->skc_linux_alloc);
		return;
	}

	/*
	 * While a cache has outstanding emergency objects all freed objects
	 * must be checked.  However, since emergency objects will never use
	 * a virtual address these objects can be safely excluded as an
	 * optimization.
	 */
	if (!is_vmalloc_addr(obj)) {
		spin_lock(&skc->skc_lock);
		do_emergency = (skc->skc_obj_emergency > 0);
		spin_unlock(&skc->skc_lock);

		if (do_emergency && (spl_emergency_free(skc, obj) == 0))
			return;
	}

	local_irq_save(flags);

	/*
	 * Safe to update per-cpu structure without lock, but
	 * no remote memory allocation tracking is being performed
	 * it is entirely possible to allocate an object from one
	 * CPU cache and return it to another.
	 */
	skm = skc->skc_mag[smp_processor_id()];
	ASSERT(skm->skm_magic == SKM_MAGIC);

	/*
	 * Per-CPU cache full, flush it to make space for this object,
	 * this may result in an empty slab which can be reclaimed once
	 * interrupts are re-enabled.
	 */
	if (unlikely(skm->skm_avail >= skm->skm_size)) {
		spl_cache_flush(skc, skm, skm->skm_refill);
		do_reclaim = 1;
	}

	/* Available space in cache, use it */
	skm->skm_objs[skm->skm_avail++] = obj;

	local_irq_restore(flags);

	if (do_reclaim)
		spl_slab_reclaim(skc);
}
EXPORT_SYMBOL(spl_kmem_cache_free);

/*
 * Depending on how many and which objects are released it may simply
 * repopulate the local magazine which will then need to age-out.  Objects
 * which cannot fit in the magazine will be released back to their slabs
 * which will also need to age out before being released.  This is all just
 * best effort and we do not want to thrash creating and destroying slabs.
 */
void
spl_kmem_cache_reap_now(spl_kmem_cache_t *skc)
{
	ASSERT(skc->skc_magic == SKC_MAGIC);
	ASSERT(!test_bit(KMC_BIT_DESTROY, &skc->skc_flags));

	if (skc->skc_flags & KMC_SLAB)
		return;

	atomic_inc(&skc->skc_ref);

	/*
	 * Prevent concurrent cache reaping when contended.
	 */
	if (test_and_set_bit(KMC_BIT_REAPING, &skc->skc_flags))
		goto out;

	/* Reclaim from the magazine and free all now empty slabs. */
	unsigned long irq_flags;
	local_irq_save(irq_flags);
	spl_kmem_magazine_t *skm = skc->skc_mag[smp_processor_id()];
	spl_cache_flush(skc, skm, skm->skm_avail);
	local_irq_restore(irq_flags);

	spl_slab_reclaim(skc);
	clear_bit_unlock(KMC_BIT_REAPING, &skc->skc_flags);
	smp_mb__after_atomic();
	wake_up_bit(&skc->skc_flags, KMC_BIT_REAPING);
out:
	atomic_dec(&skc->skc_ref);
}
EXPORT_SYMBOL(spl_kmem_cache_reap_now);

/*
 * This is stubbed out for code consistency with other platforms.  There
 * is existing logic to prevent concurrent reaping so while this is ugly
 * it should do no harm.
 */
int
spl_kmem_cache_reap_active()
{
	return (0);
}
EXPORT_SYMBOL(spl_kmem_cache_reap_active);

/*
 * Reap all free slabs from all registered caches.
 */
void
spl_kmem_reap(void)
{
	spl_kmem_cache_t *skc = NULL;

	down_read(&spl_kmem_cache_sem);
	list_for_each_entry(skc, &spl_kmem_cache_list, skc_list) {
<<<<<<< HEAD
		spl_kmem_cache_reap_now(skc, 1);
=======
		spl_kmem_cache_reap_now(skc);
>>>>>>> e681e9c8
	}
	up_read(&spl_kmem_cache_sem);
}
EXPORT_SYMBOL(spl_kmem_reap);

int
spl_kmem_cache_init(void)
{
	init_rwsem(&spl_kmem_cache_sem);
	INIT_LIST_HEAD(&spl_kmem_cache_list);
	spl_kmem_cache_taskq = taskq_create("spl_kmem_cache",
	    spl_kmem_cache_kmem_threads, maxclsyspri,
	    spl_kmem_cache_kmem_threads * 8, INT_MAX,
	    TASKQ_PREPOPULATE | TASKQ_DYNAMIC);

	return (0);
}

void
spl_kmem_cache_fini(void)
{
	taskq_destroy(spl_kmem_cache_taskq);
}<|MERGE_RESOLUTION|>--- conflicted
+++ resolved
@@ -868,17 +868,6 @@
 			rc = ENOMEM;
 			goto out;
 		}
-<<<<<<< HEAD
-
-		skc->skc_flags |= KMC_NOMAGAZINE;
-	}
-
-	if (spl_kmem_cache_expire & KMC_EXPIRE_AGE) {
-		skc->skc_taskqid = taskq_dispatch_delay(spl_kmem_cache_taskq,
-		    spl_cache_age, skc, TQ_SLEEP,
-		    ddi_get_lbolt() + skc->skc_delay / 3 * HZ);
-=======
->>>>>>> e681e9c8
 	}
 
 	down_write(&spl_kmem_cache_sem);
@@ -1504,11 +1493,7 @@
 
 	down_read(&spl_kmem_cache_sem);
 	list_for_each_entry(skc, &spl_kmem_cache_list, skc_list) {
-<<<<<<< HEAD
-		spl_kmem_cache_reap_now(skc, 1);
-=======
 		spl_kmem_cache_reap_now(skc);
->>>>>>> e681e9c8
 	}
 	up_read(&spl_kmem_cache_sem);
 }
