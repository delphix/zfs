--- conflicted
+++ resolved
@@ -77,13 +77,10 @@
     "feature@obsolete_counts"
     "feature@zpool_checkpoint"
     "feature@spacemap_v2"
-<<<<<<< HEAD
     "feature@log_spacemap"
-=======
     "feature@redaction_bookmarks"
     "feature@redacted_datasets"
     "feature@bookmark_written"
->>>>>>> 30af21b0
 )
 
 # Additional properties added for Linux.
@@ -97,9 +94,6 @@
 	    "feature@allocation_classes"
 	    "feature@resilver_defer"
 	    "feature@bookmark_v2"
-	    "feature@redaction_bookmarks"
-	    "feature@redacted_datasets"
-	    "feature@bookmark_written"
 	    "feature@livelist"
 	)
 fi