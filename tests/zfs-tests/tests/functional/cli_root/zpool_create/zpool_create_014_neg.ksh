--- conflicted
+++ resolved
@@ -71,11 +71,7 @@
 typeset TMP_FILE=$mntp/tmpfile.$$
 
 create_pool $TESTPOOL $DISK0
-<<<<<<< HEAD
-log_must zfs create -V 100m $vol_name
-=======
 log_must zfs create -V 75m $vol_name
->>>>>>> e681e9c8
 block_device_wait
 log_must eval "new_fs ${ZVOL_DEVDIR}/$vol_name > /dev/null 2>&1"
 log_must mount ${ZVOL_DEVDIR}/$vol_name $mntp
