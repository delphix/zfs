#!/bin/ksh -p
#
# CDDL HEADER START
#
# The contents of this file are subject to the terms of the
# Common Development and Distribution License (the "License").
# You may not use this file except in compliance with the License.
#
# You can obtain a copy of the license at usr/src/OPENSOLARIS.LICENSE
# or http://www.opensolaris.org/os/licensing.
# See the License for the specific language governing permissions
# and limitations under the License.
#
# When distributing Covered Code, include this CDDL HEADER in each
# file and include the License file at usr/src/OPENSOLARIS.LICENSE.
# If applicable, add the following below this CDDL HEADER, with the
# fields enclosed by brackets "[]" replaced with your own identifying
# information: Portions Copyright [yyyy] [name of copyright owner]
#
# CDDL HEADER END
#

#
# Copyright 2009 Sun Microsystems, Inc.  All rights reserved.
# Use is subject to license terms.
#

#
# Copyright (c) 2012, 2016 by Delphix. All rights reserved.
#

. $STF_SUITE/include/libtest.shlib
. $STF_SUITE/tests/functional/cli_root/zpool_create/zpool_create.shlib

#
#
# DESCRIPTION:
# 'zpool create' will fail with zfs vol device in swap
#
#
# STRATEGY:
# 1. Create a zpool
# 2. Create a zfs vol on zpool
# 3. Add this zfs vol device to swap
# 4. Try to create a new pool with devices in swap
# 5. Verify the creation is failed.
#

verify_runnable "global"

function cleanup
{
	# cleanup zfs pool and dataset
	if datasetexists $vol_name; then
		swap_cleanup ${ZVOL_DEVDIR}/${vol_name}
	fi

	for pool in $TESTPOOL1 $TESTPOOL; do
		poolexists $pool && destroy_pool $pool
	done
}

unset NOINUSE_CHECK
typeset vol_name=$TESTPOOL/$TESTVOL

log_assert "'zpool create' should fail with zfs vol device in swap."
log_onexit cleanup

#
# use zfs vol device in swap to create pool which should fail.
#
<<<<<<< HEAD
create_pool $TESTPOOL $pool_dev
log_must zfs create -V 75m $vol_name
=======
create_pool $TESTPOOL $DISK0
log_must zfs create -V 100m $vol_name
>>>>>>> ca7ea23f
block_device_wait
swap_setup ${ZVOL_DEVDIR}/$vol_name

if is_freebsd; then
	typeset -a opts=("" "-f")
else
	typeset -a opts=("-n" "" "-f")
fi
for opt in "${opts[@]}"; do
	log_mustnot zpool create $opt $TESTPOOL1 ${ZVOL_DEVDIR}/${vol_name}
done

# cleanup
swap_cleanup ${ZVOL_DEVDIR}/${vol_name}
log_must_busy zfs destroy $vol_name
log_must zpool destroy $TESTPOOL

log_pass "'zpool create' passed as expected with inapplicable scenario."<|MERGE_RESOLUTION|>--- conflicted
+++ resolved
@@ -69,13 +69,8 @@
 #
 # use zfs vol device in swap to create pool which should fail.
 #
-<<<<<<< HEAD
-create_pool $TESTPOOL $pool_dev
+create_pool $TESTPOOL $DISK0
 log_must zfs create -V 75m $vol_name
-=======
-create_pool $TESTPOOL $DISK0
-log_must zfs create -V 100m $vol_name
->>>>>>> ca7ea23f
 block_device_wait
 swap_setup ${ZVOL_DEVDIR}/$vol_name
 
