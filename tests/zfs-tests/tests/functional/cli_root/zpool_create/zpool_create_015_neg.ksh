#!/bin/ksh -p
#
# CDDL HEADER START
#
# The contents of this file are subject to the terms of the
# Common Development and Distribution License (the "License").
# You may not use this file except in compliance with the License.
#
# You can obtain a copy of the license at usr/src/OPENSOLARIS.LICENSE
# or http://www.opensolaris.org/os/licensing.
# See the License for the specific language governing permissions
# and limitations under the License.
#
# When distributing Covered Code, include this CDDL HEADER in each
# file and include the License file at usr/src/OPENSOLARIS.LICENSE.
# If applicable, add the following below this CDDL HEADER, with the
# fields enclosed by brackets "[]" replaced with your own identifying
# information: Portions Copyright [yyyy] [name of copyright owner]
#
# CDDL HEADER END
#

#
# Copyright 2009 Sun Microsystems, Inc.  All rights reserved.
# Use is subject to license terms.
#

#
# Copyright (c) 2012, 2016 by Delphix. All rights reserved.
#

. $STF_SUITE/include/libtest.shlib
. $STF_SUITE/tests/functional/cli_root/zpool_create/zpool_create.shlib

#
#
# DESCRIPTION:
# 'zpool create' will fail with zfs vol device in swap
#
#
# STRATEGY:
# 1. Create a zpool
# 2. Create a zfs vol on zpool
# 3. Add this zfs vol device to swap
# 4. Try to create a new pool with devices in swap
# 5. Verify the creation is failed.
#

verify_runnable "global"

function cleanup
{
	# cleanup zfs pool and dataset
	if datasetexists $vol_name; then
		swap_cleanup ${ZVOL_DEVDIR}/${vol_name}
	fi

	for pool in $TESTPOOL1 $TESTPOOL; do
		poolexists $pool && destroy_pool $pool
	done
}

unset NOINUSE_CHECK
typeset vol_name=$TESTPOOL/$TESTVOL

log_assert "'zpool create' should fail with zfs vol device in swap."
log_onexit cleanup

#
# use zfs vol device in swap to create pool which should fail.
#
create_pool $TESTPOOL $DISK0
<<<<<<< HEAD
log_must zfs create -V 100m $vol_name
=======
log_must zfs create -V 75m $vol_name
>>>>>>> e681e9c8
block_device_wait
swap_setup ${ZVOL_DEVDIR}/$vol_name

if is_freebsd; then
	typeset -a opts=("" "-f")
else
	typeset -a opts=("-n" "" "-f")
fi
for opt in "${opts[@]}"; do
	log_mustnot zpool create $opt $TESTPOOL1 ${ZVOL_DEVDIR}/${vol_name}
done

# cleanup
swap_cleanup ${ZVOL_DEVDIR}/${vol_name}
log_must_busy zfs destroy $vol_name
log_must zpool destroy $TESTPOOL

log_pass "'zpool create' passed as expected with inapplicable scenario."<|MERGE_RESOLUTION|>--- conflicted
+++ resolved
@@ -70,11 +70,7 @@
 # use zfs vol device in swap to create pool which should fail.
 #
 create_pool $TESTPOOL $DISK0
-<<<<<<< HEAD
-log_must zfs create -V 100m $vol_name
-=======
 log_must zfs create -V 75m $vol_name
->>>>>>> e681e9c8
 block_device_wait
 swap_setup ${ZVOL_DEVDIR}/$vol_name
 
