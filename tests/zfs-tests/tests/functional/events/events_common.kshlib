#
# CDDL HEADER START
#
# The contents of this file are subject to the terms of the
# Common Development and Distribution License (the "License").
# You may not use this file except in compliance with the License.
#
# You can obtain a copy of the license at usr/src/OPENSOLARIS.LICENSE
# or http://www.opensolaris.org/os/licensing.
# See the License for the specific language governing permissions
# and limitations under the License.
#
# When distributing Covered Code, include this CDDL HEADER in each
# file and include the License file at usr/src/OPENSOLARIS.LICENSE.
# If applicable, add the following below this CDDL HEADER, with the
# fields enclosed by brackets "[]" replaced with your own identifying
# information: Portions Copyright [yyyy] [name of copyright owner]
#
# CDDL HEADER END
#

#
# Copyright (c) 2017 by Lawrence Livermore National Security, LLC.
# Use is subject to license terms.
#
# Copyright (c) 2020 by Delphix. All rights reserved.
#

. $STF_SUITE/include/libtest.shlib
. $STF_SUITE/tests/functional/events/events.cfg

#
# wait for 'event' to show up in the log 'file'
function file_wait_event # file event timeout
{
	file=$1
	event=$2
	timeout=${3:-120}

	SECONDS=0

	until grep -q "^ZEVENT_CLASS=$event" $ZED_DEBUG_LOG ; do
		if [[ $SECONDS -gt $timeout ]]; then
			echo file_wait_event exceeded $SECONDS seconds
			return 1
		fi

		sleep 1
	done

	return 0;
}

#
# Wait for up to 'timeout' seconds for the 'file' to settle, i.e.
# not be updated for a period of 'delay' seconds.
#
function file_wait # file delay timeout
{
	file=$1
	delay=${2:-3}
	timeout=${3:-120}

	SECONDS=0

	while [ $(( $(date +%s) - $(stat -c %Y $file) )) -lt $delay ]; do
		if [[ $SECONDS -gt $timeout ]]; then
			echo file_wait exceeded $SECONDS seconds
			return 1
		fi

		sleep 1
	done

	return 0;
}

function run_and_verify
{
	typeset event pool
	set -A events

	while getopts "e:p:" opt; do
		case $opt in
		e)
			events+=("$OPTARG")
			;;
		p)
			pool=$OPTARG
			;;
		esac
	done
	shift $(($OPTIND - 1))

	pool=${pool:-$TESTPOOL}
	fullcmd="$1"
	cmd=$(echo $fullcmd | awk '{print $1}')

	# If we aren't running zpool or zfs, something is wrong
	[[ $cmd == "zpool" || $cmd == "zfs" ]] || \
	    log_fail "run_and_verify called with \"$cmd ($fullcmd)\""

	log_note "Checking events for command: '$fullcmd'"

	# Remove any previous events from the logs.
	log_must zpool events -c
	log_must truncate -s 0 $ZED_DEBUG_LOG

	# Run the command as provided.
	log_must eval "$fullcmd"

	# Collect the new events and verify there are some.
	log_must zpool sync -f
	log_must eval "zpool events >$TMP_EVENTS 2>/dev/null"
	log_must eval "zpool events -v > $TMP_EVENTS_FULL 2>/dev/null"

	log_must test -s $TMP_EVENTS
	log_must test -s $TMP_EVENTS_FULL

	# If the only event is history then we don't observe zed debug log
	if [[ "${events[0]}" != "sysevent.fs.zfs.history_event" ]]; then
<<<<<<< HEAD
		# wait for the last event to show up in the debug log
		log_must file_wait_event $ZED_DEBUG_LOG ${events[-1]}
=======
		# wait for all the non-history events to show up in the
		# debug log, all-debug.sh filters history events.
		for event in ${events[*]}; do
			if [[ "$event" == \
			    "sysevent.fs.zfs.history_event" ]]; then
				continue
			fi

			log_must file_wait_event $ZED_DEBUG_LOG "$event"
		done
>>>>>>> 8d67dca5

		log_must cp $ZED_DEBUG_LOG $TMP_EVENTS_ZED
		log_must test -s $TMP_EVENTS_ZED

		log_note "Events logged:"
		grep "^ZEVENT_CLASS" $TMP_EVENTS_ZED
	fi

	log_note "Events generated:"
	cat $TMP_EVENTS

	# Verify all the expected events appear in the log.
	for event in ${events[*]}; do

		# Verify the event is in in the short output.
		log_must grep -q "$event" $TMP_EVENTS

		# Verify the event is in the verbose output with pool name.
		awk -v event="$event" \
		    'BEGIN{FS="\n"; RS=""} $0 ~ event { print $0 }' \
		    $TMP_EVENTS_FULL >$TMP_EVENT_FULL
		log_must grep -q "pool = \"$pool\"" $TMP_EVENT_FULL

		# all-debug.sh filters history events (seen in ZED_DEBUG_LOG)
		if [[ "$event" == "sysevent.fs.zfs.history_event" ]]; then
			continue
		fi

		# Verify the event was received by the ZED and logged.
		awk -v event="$event" \
		    'BEGIN{FS="\n"; RS=""} $0 ~ event { print $0 }' \
		    $TMP_EVENTS_ZED >$TMP_EVENT_ZED
		log_must grep -q "^ZEVENT_POOL=$pool" $TMP_EVENT_ZED
	done

	rm -f $TMP_EVENTS $TMP_EVENTS_FULL $TMP_EVENT_FULL \
	    $TMP_EVENTS_ZED $TMP_EVENT_ZED
}<|MERGE_RESOLUTION|>--- conflicted
+++ resolved
@@ -119,10 +119,6 @@
 
 	# If the only event is history then we don't observe zed debug log
 	if [[ "${events[0]}" != "sysevent.fs.zfs.history_event" ]]; then
-<<<<<<< HEAD
-		# wait for the last event to show up in the debug log
-		log_must file_wait_event $ZED_DEBUG_LOG ${events[-1]}
-=======
 		# wait for all the non-history events to show up in the
 		# debug log, all-debug.sh filters history events.
 		for event in ${events[*]}; do
@@ -133,7 +129,6 @@
 
 			log_must file_wait_event $ZED_DEBUG_LOG "$event"
 		done
->>>>>>> 8d67dca5
 
 		log_must cp $ZED_DEBUG_LOG $TMP_EVENTS_ZED
 		log_must test -s $TMP_EVENTS_ZED
