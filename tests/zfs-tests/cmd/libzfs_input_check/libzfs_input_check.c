--- conflicted
+++ resolved
@@ -943,13 +943,8 @@
 	    ZFS_IOC_BASE + 78 == ZFS_IOC_POOL_DISCARD_CHECKPOINT &&
 	    ZFS_IOC_BASE + 79 == ZFS_IOC_POOL_INITIALIZE &&
 	    ZFS_IOC_BASE + 80 == ZFS_IOC_POOL_TRIM &&
-<<<<<<< HEAD
-	    ZFS_IOC_BASE + 100 == ZFS_IOC_GET_BOOKMARK_PROPS &&
-	    ZFS_IOC_BASE + 101 == ZFS_IOC_REDACT &&
-=======
 	    ZFS_IOC_BASE + 81 == ZFS_IOC_REDACT &&
 	    ZFS_IOC_BASE + 82 == ZFS_IOC_GET_BOOKMARK_PROPS &&
->>>>>>> 30af21b0
 	    LINUX_IOC_BASE + 1 == ZFS_IOC_EVENTS_NEXT &&
 	    LINUX_IOC_BASE + 2 == ZFS_IOC_EVENTS_CLEAR &&
 	    LINUX_IOC_BASE + 3 == ZFS_IOC_EVENTS_SEEK);
