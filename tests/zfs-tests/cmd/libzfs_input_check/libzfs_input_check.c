/*
 * CDDL HEADER START
 *
 * This file and its contents are supplied under the terms of the
 * Common Development and Distribution License ("CDDL"), version 1.0.
 * You may only use this file in accordance with the terms of version
 * 1.0 of the CDDL.
 *
 * A full copy of the text of the CDDL should have accompanied this
 * source.  A copy of the CDDL is also available via the Internet at
 * http://www.illumos.org/license/CDDL.
 *
 * CDDL HEADER END
 */

/*
 * Copyright (c) 2018 by Delphix. All rights reserved.
 */

#include <stdio.h>
#include <stdlib.h>
#include <string.h>
#include <strings.h>
#include <libzfs_core.h>
#include <libzutil.h>

#include <sys/nvpair.h>
#include <sys/zfs_ioctl.h>

/*
 * Test the nvpair inputs for the non-legacy zfs ioctl commands.
 */

boolean_t unexpected_failures;
int zfs_fd;
const char *active_test;

/*
 * Tracks which zfs_ioc_t commands were tested
 */
boolean_t ioc_tested[ZFS_IOC_LAST - ZFS_IOC_FIRST];

/*
 * Legacy ioctls that are skipped (for now)
 */
static unsigned ioc_skip[] = {
	ZFS_IOC_POOL_CREATE,
	ZFS_IOC_POOL_DESTROY,
	ZFS_IOC_POOL_IMPORT,
	ZFS_IOC_POOL_EXPORT,
	ZFS_IOC_POOL_CONFIGS,
	ZFS_IOC_POOL_STATS,
	ZFS_IOC_POOL_TRYIMPORT,
	ZFS_IOC_POOL_SCAN,
	ZFS_IOC_POOL_FREEZE,
	ZFS_IOC_POOL_UPGRADE,
	ZFS_IOC_POOL_GET_HISTORY,

	ZFS_IOC_VDEV_ADD,
	ZFS_IOC_VDEV_REMOVE,
	ZFS_IOC_VDEV_SET_STATE,
	ZFS_IOC_VDEV_ATTACH,
	ZFS_IOC_VDEV_DETACH,
	ZFS_IOC_VDEV_SETPATH,
	ZFS_IOC_VDEV_SETFRU,

	ZFS_IOC_OBJSET_STATS,
	ZFS_IOC_OBJSET_ZPLPROPS,
	ZFS_IOC_DATASET_LIST_NEXT,
	ZFS_IOC_SNAPSHOT_LIST_NEXT,
	ZFS_IOC_SET_PROP,
	ZFS_IOC_DESTROY,
	ZFS_IOC_RENAME,
	ZFS_IOC_RECV,
	ZFS_IOC_SEND,
	ZFS_IOC_INJECT_FAULT,
	ZFS_IOC_CLEAR_FAULT,
	ZFS_IOC_INJECT_LIST_NEXT,
	ZFS_IOC_ERROR_LOG,
	ZFS_IOC_CLEAR,
	ZFS_IOC_PROMOTE,
	ZFS_IOC_DSOBJ_TO_DSNAME,
	ZFS_IOC_OBJ_TO_PATH,
	ZFS_IOC_POOL_SET_PROPS,
	ZFS_IOC_POOL_GET_PROPS,
	ZFS_IOC_SET_FSACL,
	ZFS_IOC_GET_FSACL,
	ZFS_IOC_SHARE,
	ZFS_IOC_INHERIT_PROP,
	ZFS_IOC_SMB_ACL,
	ZFS_IOC_USERSPACE_ONE,
	ZFS_IOC_USERSPACE_MANY,
	ZFS_IOC_USERSPACE_UPGRADE,
	ZFS_IOC_OBJSET_RECVD_PROPS,
	ZFS_IOC_VDEV_SPLIT,
	ZFS_IOC_NEXT_OBJ,
	ZFS_IOC_DIFF,
	ZFS_IOC_TMP_SNAPSHOT,
	ZFS_IOC_OBJ_TO_STATS,
	ZFS_IOC_SPACE_WRITTEN,
	ZFS_IOC_POOL_REGUID,
	ZFS_IOC_SEND_PROGRESS,
	ZFS_IOC_EVENTS_NEXT,
	ZFS_IOC_EVENTS_CLEAR,
	ZFS_IOC_EVENTS_SEEK,
	ZFS_IOC_NEXTBOOT,
	ZFS_IOC_JAIL,
	ZFS_IOC_UNJAIL,
};


#define	IOC_INPUT_TEST(ioc, name, req, opt, err)		\
	IOC_INPUT_TEST_IMPL(ioc, name, req, opt, err, B_FALSE)

#define	IOC_INPUT_TEST_WILD(ioc, name, req, opt, err)		\
	IOC_INPUT_TEST_IMPL(ioc, name, req, opt, err, B_TRUE)

#define	IOC_INPUT_TEST_IMPL(ioc, name, req, opt, err, wild)	\
	do {							\
		active_test = __func__ + 5;			\
		ioc_tested[ioc - ZFS_IOC_FIRST] = B_TRUE;	\
		lzc_ioctl_test(ioc, name, req, opt, err, wild);	\
	} while (0)

/*
 * run a zfs ioctl command, verify expected results and log failures
 */
static void
lzc_ioctl_run(zfs_ioc_t ioc, const char *name, nvlist_t *innvl, int expected)
{
	zfs_cmd_t zc = {"\0"};
	char *packed = NULL;
	const char *variant;
	size_t size = 0;
	int error = 0;

	switch (expected) {
	case ZFS_ERR_IOC_ARG_UNAVAIL:
		variant = "unsupported input";
		break;
	case ZFS_ERR_IOC_ARG_REQUIRED:
		variant = "missing input";
		break;
	case ZFS_ERR_IOC_ARG_BADTYPE:
		variant = "invalid input type";
		break;
	default:
		variant = "valid input";
		break;
	}

	packed = fnvlist_pack(innvl, &size);
	(void) strlcpy(zc.zc_name, name, sizeof (zc.zc_name));
	zc.zc_name[sizeof (zc.zc_name) - 1] = '\0';
	zc.zc_nvlist_src = (uint64_t)(uintptr_t)packed;
	zc.zc_nvlist_src_size = size;
	zc.zc_nvlist_dst_size = MAX(size * 2, 128 * 1024);
	zc.zc_nvlist_dst = (uint64_t)(uintptr_t)malloc(zc.zc_nvlist_dst_size);

	if (zfs_ioctl_fd(zfs_fd, ioc, &zc) != 0)
		error = errno;

	if (error != expected) {
		unexpected_failures = B_TRUE;
		(void) fprintf(stderr, "%s: Unexpected result with %s, "
		    "error %d (expecting %d)\n",
		    active_test, variant, error, expected);
	}

	fnvlist_pack_free(packed, size);
	free((void *)(uintptr_t)zc.zc_nvlist_dst);
}

/*
 * Test each ioc for the following ioctl input errors:
 *   ZFS_ERR_IOC_ARG_UNAVAIL	an input argument is not supported by kernel
 *   ZFS_ERR_IOC_ARG_REQUIRED	a required input argument is missing
 *   ZFS_ERR_IOC_ARG_BADTYPE	an input argument has an invalid type
 */
static int
lzc_ioctl_test(zfs_ioc_t ioc, const char *name, nvlist_t *required,
    nvlist_t *optional, int expected_error, boolean_t wildcard)
{
	nvlist_t *input = fnvlist_alloc();
	nvlist_t *future = fnvlist_alloc();
	int error = 0;

	if (required != NULL) {
		for (nvpair_t *pair = nvlist_next_nvpair(required, NULL);
		    pair != NULL; pair = nvlist_next_nvpair(required, pair)) {
			fnvlist_add_nvpair(input, pair);
		}
	}
	if (optional != NULL) {
		for (nvpair_t *pair = nvlist_next_nvpair(optional, NULL);
		    pair != NULL; pair = nvlist_next_nvpair(optional, pair)) {
			fnvlist_add_nvpair(input, pair);
		}
	}

	/*
	 * Generic input run with 'optional' nvlist pair
	 */
	if (!wildcard)
		fnvlist_add_nvlist(input, "optional", future);
	lzc_ioctl_run(ioc, name, input, expected_error);
	if (!wildcard)
		fnvlist_remove(input, "optional");

	/*
	 * Bogus input value
	 */
	if (!wildcard) {
		fnvlist_add_string(input, "bogus_input", "bogus");
		lzc_ioctl_run(ioc, name, input, ZFS_ERR_IOC_ARG_UNAVAIL);
		fnvlist_remove(input, "bogus_input");
	}

	/*
	 * Missing required inputs
	 */
	if (required != NULL) {
		nvlist_t *empty = fnvlist_alloc();
		lzc_ioctl_run(ioc, name, empty, ZFS_ERR_IOC_ARG_REQUIRED);
		nvlist_free(empty);
	}

	/*
	 * Wrong nvpair type
	 */
	if (required != NULL || optional != NULL) {
		/*
		 * switch the type of one of the input pairs
		 */
		for (nvpair_t *pair = nvlist_next_nvpair(input, NULL);
		    pair != NULL; pair = nvlist_next_nvpair(input, pair)) {
			char pname[MAXNAMELEN];
			data_type_t ptype;

			strlcpy(pname, nvpair_name(pair), sizeof (pname));
			pname[sizeof (pname) - 1] = '\0';
			ptype = nvpair_type(pair);
			fnvlist_remove_nvpair(input, pair);

			switch (ptype) {
			case DATA_TYPE_STRING:
				fnvlist_add_uint64(input, pname, 42);
				break;
			default:
				fnvlist_add_string(input, pname, "bogus");
				break;
			}
		}
		lzc_ioctl_run(ioc, name, input, ZFS_ERR_IOC_ARG_BADTYPE);
	}

	nvlist_free(future);
	nvlist_free(input);

	return (error);
}

static void
test_pool_sync(const char *pool)
{
	nvlist_t *required = fnvlist_alloc();

	fnvlist_add_boolean_value(required, "force", B_TRUE);

	IOC_INPUT_TEST(ZFS_IOC_POOL_SYNC, pool, required, NULL, 0);

	nvlist_free(required);
}

static void
test_pool_reopen(const char *pool)
{
	nvlist_t *optional = fnvlist_alloc();

	fnvlist_add_boolean_value(optional, "scrub_restart", B_FALSE);

	IOC_INPUT_TEST(ZFS_IOC_POOL_REOPEN, pool, NULL, optional, 0);

	nvlist_free(optional);
}

static void
test_pool_checkpoint(const char *pool)
{
	IOC_INPUT_TEST(ZFS_IOC_POOL_CHECKPOINT, pool, NULL, NULL, 0);
}

static void
test_pool_discard_checkpoint(const char *pool)
{
	int err = lzc_pool_checkpoint(pool);
	if (err == 0 || err == ZFS_ERR_CHECKPOINT_EXISTS)
		IOC_INPUT_TEST(ZFS_IOC_POOL_DISCARD_CHECKPOINT, pool, NULL,
		    NULL, 0);
}

static void
test_log_history(const char *pool)
{
	nvlist_t *required = fnvlist_alloc();

	fnvlist_add_string(required, "message", "input check");

	IOC_INPUT_TEST(ZFS_IOC_LOG_HISTORY, pool, required, NULL, 0);

	nvlist_free(required);
}

static void
test_create(const char *pool)
{
	char dataset[MAXNAMELEN + 32];

	(void) snprintf(dataset, sizeof (dataset), "%s/create-fs", pool);

	nvlist_t *required = fnvlist_alloc();
	nvlist_t *optional = fnvlist_alloc();
	nvlist_t *props = fnvlist_alloc();

	fnvlist_add_int32(required, "type", DMU_OST_ZFS);
	fnvlist_add_uint64(props, "recordsize", 8192);
	fnvlist_add_nvlist(optional, "props", props);

	IOC_INPUT_TEST(ZFS_IOC_CREATE, dataset, required, optional, 0);

	nvlist_free(required);
	nvlist_free(optional);
}

static void
test_snapshot(const char *pool, const char *snapshot)
{
	nvlist_t *required = fnvlist_alloc();
	nvlist_t *optional = fnvlist_alloc();
	nvlist_t *snaps = fnvlist_alloc();
	nvlist_t *props = fnvlist_alloc();

	fnvlist_add_boolean(snaps, snapshot);
	fnvlist_add_nvlist(required, "snaps", snaps);

	fnvlist_add_string(props, "org.openzfs:launch", "September 17th, 2013");
	fnvlist_add_nvlist(optional, "props", props);

	IOC_INPUT_TEST(ZFS_IOC_SNAPSHOT, pool, required, optional, 0);

	nvlist_free(props);
	nvlist_free(snaps);
	nvlist_free(optional);
	nvlist_free(required);
}

static void
test_space_snaps(const char *snapshot)
{
	nvlist_t *required = fnvlist_alloc();
	fnvlist_add_string(required, "firstsnap", snapshot);

	IOC_INPUT_TEST(ZFS_IOC_SPACE_SNAPS, snapshot, required, NULL, 0);

	nvlist_free(required);
}

static void
test_destroy_snaps(const char *pool, const char *snapshot)
{
	nvlist_t *required = fnvlist_alloc();
	nvlist_t *snaps = fnvlist_alloc();

	fnvlist_add_boolean(snaps, snapshot);
	fnvlist_add_nvlist(required, "snaps", snaps);

	IOC_INPUT_TEST(ZFS_IOC_DESTROY_SNAPS, pool, required, NULL, 0);

	nvlist_free(snaps);
	nvlist_free(required);
}


static void
test_bookmark(const char *pool, const char *snapshot, const char *bookmark)
{
	nvlist_t *required = fnvlist_alloc();

	fnvlist_add_string(required, bookmark, snapshot);

	IOC_INPUT_TEST_WILD(ZFS_IOC_BOOKMARK, pool, required, NULL, 0);

	nvlist_free(required);
}

static void
test_get_bookmarks(const char *dataset)
{
	nvlist_t *optional = fnvlist_alloc();

	fnvlist_add_boolean(optional, "guid");
	fnvlist_add_boolean(optional, "createtxg");
	fnvlist_add_boolean(optional, "creation");

	IOC_INPUT_TEST_WILD(ZFS_IOC_GET_BOOKMARKS, dataset, NULL, optional, 0);

	nvlist_free(optional);
}

static void
test_destroy_bookmarks(const char *pool, const char *bookmark)
{
	nvlist_t *required = fnvlist_alloc();

	fnvlist_add_boolean(required, bookmark);

	IOC_INPUT_TEST_WILD(ZFS_IOC_DESTROY_BOOKMARKS, pool, required, NULL, 0);

	nvlist_free(required);
}

static void
test_clone(const char *snapshot, const char *clone)
{
	nvlist_t *required = fnvlist_alloc();
	nvlist_t *optional = fnvlist_alloc();
	nvlist_t *props = fnvlist_alloc();

	fnvlist_add_string(required, "origin", snapshot);

	IOC_INPUT_TEST(ZFS_IOC_CLONE, clone, required, NULL, 0);

	nvlist_free(props);
	nvlist_free(optional);
	nvlist_free(required);
}

static void
test_rollback(const char *dataset, const char *snapshot)
{
	nvlist_t *optional = fnvlist_alloc();

	fnvlist_add_string(optional, "target", snapshot);

	IOC_INPUT_TEST(ZFS_IOC_ROLLBACK, dataset, NULL, optional, B_FALSE);

	nvlist_free(optional);
}

static void
test_hold(const char *pool, const char *snapshot)
{
	nvlist_t *required = fnvlist_alloc();
	nvlist_t *optional = fnvlist_alloc();
	nvlist_t *holds = fnvlist_alloc();

	fnvlist_add_string(holds, snapshot, "libzfs_check_hold");
	fnvlist_add_nvlist(required, "holds", holds);
	fnvlist_add_int32(optional, "cleanup_fd", zfs_fd);

	IOC_INPUT_TEST(ZFS_IOC_HOLD, pool, required, optional, 0);

	nvlist_free(holds);
	nvlist_free(optional);
	nvlist_free(required);
}

static void
test_get_holds(const char *snapshot)
{
	IOC_INPUT_TEST(ZFS_IOC_GET_HOLDS, snapshot, NULL, NULL, 0);
}

static void
test_release(const char *pool, const char *snapshot)
{
	nvlist_t *required = fnvlist_alloc();
	nvlist_t *release = fnvlist_alloc();

	fnvlist_add_boolean(release, "libzfs_check_hold");
	fnvlist_add_nvlist(required, snapshot, release);

	IOC_INPUT_TEST_WILD(ZFS_IOC_RELEASE, pool, required, NULL, 0);

	nvlist_free(release);
	nvlist_free(required);
}


static void
test_send_new(const char *snapshot, int fd)
{
	nvlist_t *required = fnvlist_alloc();
	nvlist_t *optional = fnvlist_alloc();

	fnvlist_add_int32(required, "fd", fd);

	fnvlist_add_boolean(optional, "largeblockok");
	fnvlist_add_boolean(optional, "embedok");
	fnvlist_add_boolean(optional, "compressok");
	fnvlist_add_boolean(optional, "rawok");

	/*
	 * TODO - Resumable send is harder to set up. So we currently
	 * ignore testing for that variant.
	 */
#if 0
	fnvlist_add_string(optional, "fromsnap", from);
	fnvlist_add_uint64(optional, "resume_object", resumeobj);
	fnvlist_add_uint64(optional, "resume_offset", offset);
	fnvlist_add_boolean(optional, "savedok");
#endif
	IOC_INPUT_TEST(ZFS_IOC_SEND_NEW, snapshot, required, optional, 0);

	nvlist_free(optional);
	nvlist_free(required);
}

static void
test_recv_new(const char *dataset, int fd)
{
	dmu_replay_record_t drr = { 0 };
	nvlist_t *required = fnvlist_alloc();
	nvlist_t *optional = fnvlist_alloc();
	nvlist_t *props = fnvlist_alloc();
	char snapshot[MAXNAMELEN + 32];
	ssize_t count;

	int cleanup_fd = open(ZFS_DEV, O_RDWR);

	(void) snprintf(snapshot, sizeof (snapshot), "%s@replicant", dataset);

	count = pread(fd, &drr, sizeof (drr), 0);
	if (count != sizeof (drr)) {
		(void) fprintf(stderr, "could not read stream: %s\n",
		    strerror(errno));
	}

	fnvlist_add_string(required, "snapname", snapshot);
	fnvlist_add_byte_array(required, "begin_record", (uchar_t *)&drr,
	    sizeof (drr));
	fnvlist_add_int32(required, "input_fd", fd);

	fnvlist_add_string(props, "org.openzfs:launch", "September 17th, 2013");
	fnvlist_add_nvlist(optional, "localprops", props);
	fnvlist_add_boolean(optional, "force");
	fnvlist_add_int32(optional, "cleanup_fd", cleanup_fd);

	/*
	 * TODO - Resumable receive is harder to set up. So we currently
	 * ignore testing for one.
	 */
#if 0
	fnvlist_add_nvlist(optional, "props", recvdprops);
	fnvlist_add_string(optional, "origin", origin);
	fnvlist_add_boolean(optional, "resumable");
	fnvlist_add_uint64(optional, "action_handle", *action_handle);
#endif
	IOC_INPUT_TEST(ZFS_IOC_RECV_NEW, dataset, required, optional,
	    ZFS_ERR_STREAM_TRUNCATED);

	nvlist_free(props);
	nvlist_free(optional);
	nvlist_free(required);

	(void) close(cleanup_fd);
}

static void
test_send_space(const char *snapshot1, const char *snapshot2)
{
	nvlist_t *optional = fnvlist_alloc();

	fnvlist_add_string(optional, "from", snapshot1);
	fnvlist_add_boolean(optional, "largeblockok");
	fnvlist_add_boolean(optional, "embedok");
	fnvlist_add_boolean(optional, "compressok");
	fnvlist_add_boolean(optional, "rawok");

	IOC_INPUT_TEST(ZFS_IOC_SEND_SPACE, snapshot2, NULL, optional, 0);

	nvlist_free(optional);
}

static void
test_remap(const char *dataset)
{
	IOC_INPUT_TEST(ZFS_IOC_REMAP, dataset, NULL, NULL, 0);
}

static void
test_channel_program(const char *pool)
{
	const char *program =
	    "arg = ...\n"
	    "argv = arg[\"argv\"]\n"
	    "return argv[1]";
	char *const argv[1] = { "Hello World!" };
	nvlist_t *required = fnvlist_alloc();
	nvlist_t *optional = fnvlist_alloc();
	nvlist_t *args = fnvlist_alloc();

	fnvlist_add_string(required, "program", program);
	fnvlist_add_string_array(args, "argv", argv, 1);
	fnvlist_add_nvlist(required, "arg", args);

	fnvlist_add_boolean_value(optional, "sync", B_TRUE);
	fnvlist_add_uint64(optional, "instrlimit", 1000 * 1000);
	fnvlist_add_uint64(optional, "memlimit", 8192 * 1024);

	IOC_INPUT_TEST(ZFS_IOC_CHANNEL_PROGRAM, pool, required, optional, 0);

	nvlist_free(args);
	nvlist_free(optional);
	nvlist_free(required);
}

#define	WRAPPING_KEY_LEN	32

static void
test_load_key(const char *dataset)
{
	nvlist_t *required = fnvlist_alloc();
	nvlist_t *optional = fnvlist_alloc();
	nvlist_t *hidden = fnvlist_alloc();
	uint8_t keydata[WRAPPING_KEY_LEN] = {0};

	fnvlist_add_uint8_array(hidden, "wkeydata", keydata, sizeof (keydata));
	fnvlist_add_nvlist(required, "hidden_args", hidden);
	fnvlist_add_boolean(optional, "noop");

	IOC_INPUT_TEST(ZFS_IOC_LOAD_KEY, dataset, required, optional, EINVAL);
	nvlist_free(hidden);
	nvlist_free(optional);
	nvlist_free(required);
}

static void
test_change_key(const char *dataset)
{
	IOC_INPUT_TEST(ZFS_IOC_CHANGE_KEY, dataset, NULL, NULL, EINVAL);
}

static void
test_unload_key(const char *dataset)
{
	IOC_INPUT_TEST(ZFS_IOC_UNLOAD_KEY, dataset, NULL, NULL, EACCES);
}

static void
test_vdev_initialize(const char *pool)
{
	nvlist_t *required = fnvlist_alloc();
	nvlist_t *vdev_guids = fnvlist_alloc();

	fnvlist_add_uint64(vdev_guids, "path", 0xdeadbeefdeadbeef);
	fnvlist_add_uint64(required, ZPOOL_INITIALIZE_COMMAND,
	    POOL_INITIALIZE_START);
	fnvlist_add_nvlist(required, ZPOOL_INITIALIZE_VDEVS, vdev_guids);

	IOC_INPUT_TEST(ZFS_IOC_POOL_INITIALIZE, pool, required, NULL, EINVAL);
	nvlist_free(vdev_guids);
	nvlist_free(required);
}

static void
test_vdev_trim(const char *pool)
{
	nvlist_t *required = fnvlist_alloc();
	nvlist_t *optional = fnvlist_alloc();
	nvlist_t *vdev_guids = fnvlist_alloc();

	fnvlist_add_uint64(vdev_guids, "path", 0xdeadbeefdeadbeef);
	fnvlist_add_uint64(required, ZPOOL_TRIM_COMMAND, POOL_TRIM_START);
	fnvlist_add_nvlist(required, ZPOOL_TRIM_VDEVS, vdev_guids);
	fnvlist_add_uint64(optional, ZPOOL_TRIM_RATE, 1ULL << 30);
	fnvlist_add_boolean_value(optional, ZPOOL_TRIM_SECURE, B_TRUE);

	IOC_INPUT_TEST(ZFS_IOC_POOL_TRIM, pool, required, optional, EINVAL);
	nvlist_free(vdev_guids);
	nvlist_free(optional);
	nvlist_free(required);
}

static int
zfs_destroy(const char *dataset)
{
	zfs_cmd_t zc = {"\0"};
	int err;

	(void) strlcpy(zc.zc_name, dataset, sizeof (zc.zc_name));
	zc.zc_name[sizeof (zc.zc_name) - 1] = '\0';
	err = zfs_ioctl_fd(zfs_fd, ZFS_IOC_DESTROY, &zc);

	return (err == 0 ? 0 : errno);
}

static void
test_redact(const char *snapshot1, const char *snapshot2)
{
	nvlist_t *required = fnvlist_alloc();
	nvlist_t *snapnv = fnvlist_alloc();
	char bookmark[MAXNAMELEN + 32];

	fnvlist_add_string(required, "bookname", "testbookmark");
	fnvlist_add_boolean(snapnv, snapshot2);
	fnvlist_add_nvlist(required, "snapnv", snapnv);

	IOC_INPUT_TEST(ZFS_IOC_REDACT, snapshot1, required, NULL, 0);

	nvlist_free(snapnv);
	nvlist_free(required);

	strlcpy(bookmark, snapshot1, sizeof (bookmark));
	*strchr(bookmark, '@') = '\0';
	strlcat(bookmark, "#testbookmark", sizeof (bookmark) -
	    strlen(bookmark));
	zfs_destroy(bookmark);
}

static void
test_get_bookmark_props(const char *bookmark)
{
	IOC_INPUT_TEST(ZFS_IOC_GET_BOOKMARK_PROPS, bookmark, NULL, NULL, 0);
}

static void
test_wait(const char *pool)
{
	nvlist_t *required = fnvlist_alloc();
	nvlist_t *optional = fnvlist_alloc();

	fnvlist_add_int32(required, "wait_activity", 2);
	fnvlist_add_uint64(optional, "wait_tag", 0xdeadbeefdeadbeef);

	IOC_INPUT_TEST(ZFS_IOC_WAIT, pool, required, optional, EINVAL);

	nvlist_free(required);
	nvlist_free(optional);
}

static void
test_wait_fs(const char *dataset)
{
	nvlist_t *required = fnvlist_alloc();

	fnvlist_add_int32(required, "wait_activity", 2);

	IOC_INPUT_TEST(ZFS_IOC_WAIT_FS, dataset, required, NULL, EINVAL);

	nvlist_free(required);
}

static void
<<<<<<< HEAD
=======
test_get_bootenv(const char *pool)
{
	IOC_INPUT_TEST(ZFS_IOC_GET_BOOTENV, pool, NULL, NULL, 0);
}

static void
test_set_bootenv(const char *pool)
{
	nvlist_t *required = fnvlist_alloc();

	fnvlist_add_string(required, "envmap", "test");

	IOC_INPUT_TEST(ZFS_IOC_SET_BOOTENV, pool, required, NULL, 0);

	nvlist_free(required);
}

static void
>>>>>>> e681e9c8
zfs_ioc_input_tests(const char *pool)
{
	char filepath[] = "/tmp/ioc_test_file_XXXXXX";
	char dataset[ZFS_MAX_DATASET_NAME_LEN];
	char snapbase[ZFS_MAX_DATASET_NAME_LEN + 32];
	char snapshot[ZFS_MAX_DATASET_NAME_LEN + 32];
	char bookmark[ZFS_MAX_DATASET_NAME_LEN + 32];
	char backup[ZFS_MAX_DATASET_NAME_LEN];
	char clone[ZFS_MAX_DATASET_NAME_LEN];
	char clonesnap[ZFS_MAX_DATASET_NAME_LEN + 32];
	int tmpfd, err;

	/*
	 * Setup names and create a working dataset
	 */
	(void) snprintf(dataset, sizeof (dataset), "%s/test-fs", pool);
	(void) snprintf(snapbase, sizeof (snapbase), "%s@snapbase", dataset);
	(void) snprintf(snapshot, sizeof (snapshot), "%s@snapshot", dataset);
	(void) snprintf(bookmark, sizeof (bookmark), "%s#bookmark", dataset);
	(void) snprintf(clone, sizeof (clone), "%s/test-fs-clone", pool);
	(void) snprintf(clonesnap, sizeof (clonesnap), "%s@snap", clone);
	(void) snprintf(backup, sizeof (backup), "%s/backup", pool);

	err = lzc_create(dataset, DMU_OST_ZFS, NULL, NULL, 0);
	if (err) {
		(void) fprintf(stderr, "could not create '%s': %s\n",
		    dataset, strerror(errno));
		exit(2);
	}

	tmpfd = mkstemp(filepath);
	if (tmpfd < 0) {
		(void) fprintf(stderr, "could not create '%s': %s\n",
		    filepath, strerror(errno));
		exit(2);
	}

	/*
	 * run a test for each ioctl
	 * Note that some test build on previous test operations
	 */
	test_pool_sync(pool);
	test_pool_reopen(pool);
	test_pool_checkpoint(pool);
	test_pool_discard_checkpoint(pool);
	test_log_history(pool);

	test_create(dataset);
	test_snapshot(pool, snapbase);
	test_snapshot(pool, snapshot);

	test_space_snaps(snapshot);
	test_send_space(snapbase, snapshot);
	test_send_new(snapshot, tmpfd);
	test_recv_new(backup, tmpfd);

	test_bookmark(pool, snapshot, bookmark);
	test_get_bookmarks(dataset);
	test_get_bookmark_props(bookmark);
	test_destroy_bookmarks(pool, bookmark);

	test_hold(pool, snapshot);
	test_get_holds(snapshot);
	test_release(pool, snapshot);

	test_clone(snapshot, clone);
	test_snapshot(pool, clonesnap);
	test_redact(snapshot, clonesnap);
	zfs_destroy(clonesnap);
	zfs_destroy(clone);

	test_rollback(dataset, snapshot);
	test_destroy_snaps(pool, snapshot);
	test_destroy_snaps(pool, snapbase);

	test_remap(dataset);
	test_channel_program(pool);

	test_load_key(dataset);
	test_change_key(dataset);
	test_unload_key(dataset);

	test_vdev_initialize(pool);
	test_vdev_trim(pool);

	test_wait(pool);
	test_wait_fs(dataset);
<<<<<<< HEAD
=======

	test_set_bootenv(pool);
	test_get_bootenv(pool);
>>>>>>> e681e9c8

	/*
	 * cleanup
	 */
	zfs_cmd_t zc = {"\0"};

	nvlist_t *snaps = fnvlist_alloc();
	fnvlist_add_boolean(snaps, snapshot);
	(void) lzc_destroy_snaps(snaps, B_FALSE, NULL);
	nvlist_free(snaps);

	(void) zfs_destroy(dataset);
	(void) zfs_destroy(backup);

	(void) close(tmpfd);
	(void) unlink(filepath);

	/*
	 * All the unused slots should yield ZFS_ERR_IOC_CMD_UNAVAIL
	 */
	for (int i = 0; i < ARRAY_SIZE(ioc_skip); i++) {
		if (ioc_tested[ioc_skip[i] - ZFS_IOC_FIRST])
			(void) fprintf(stderr, "cmd %d tested, not skipped!\n",
			    (int)(ioc_skip[i] - ZFS_IOC_FIRST));

		ioc_tested[ioc_skip[i] - ZFS_IOC_FIRST] = B_TRUE;
	}

	(void) strlcpy(zc.zc_name, pool, sizeof (zc.zc_name));
	zc.zc_name[sizeof (zc.zc_name) - 1] = '\0';

	for (unsigned ioc = ZFS_IOC_FIRST; ioc < ZFS_IOC_LAST; ioc++) {
		unsigned cmd = ioc - ZFS_IOC_FIRST;

		if (ioc_tested[cmd])
			continue;

		if (zfs_ioctl_fd(zfs_fd, ioc, &zc) != 0 &&
		    errno != ZFS_ERR_IOC_CMD_UNAVAIL) {
			(void) fprintf(stderr, "cmd %d is missing a test case "
			    "(%d)\n", cmd, errno);
		}
	}
}

enum zfs_ioc_ref {
#ifdef __FreeBSD__
	ZFS_IOC_BASE = 0,
#else
	ZFS_IOC_BASE = ('Z' << 8),
#endif
	ZFS_IOC_PLATFORM_BASE = ZFS_IOC_BASE + 0x80,
};

/*
 * Canonical reference check of /dev/zfs ioctl numbers.
 * These cannot change and new ioctl numbers must be appended.
 */
static boolean_t
validate_ioc_values(void)
{
	boolean_t result = B_TRUE;

#define	CHECK(expr) do { \
	if (!(expr)) { \
		result = B_FALSE; \
		fprintf(stderr, "(%s) === FALSE\n", #expr); \
	} \
} while (0)

	CHECK(ZFS_IOC_BASE + 0 == ZFS_IOC_POOL_CREATE);
	CHECK(ZFS_IOC_BASE + 1 == ZFS_IOC_POOL_DESTROY);
	CHECK(ZFS_IOC_BASE + 2 == ZFS_IOC_POOL_IMPORT);
	CHECK(ZFS_IOC_BASE + 3 == ZFS_IOC_POOL_EXPORT);
	CHECK(ZFS_IOC_BASE + 4 == ZFS_IOC_POOL_CONFIGS);
	CHECK(ZFS_IOC_BASE + 5 == ZFS_IOC_POOL_STATS);
	CHECK(ZFS_IOC_BASE + 6 == ZFS_IOC_POOL_TRYIMPORT);
	CHECK(ZFS_IOC_BASE + 7 == ZFS_IOC_POOL_SCAN);
	CHECK(ZFS_IOC_BASE + 8 == ZFS_IOC_POOL_FREEZE);
	CHECK(ZFS_IOC_BASE + 9 == ZFS_IOC_POOL_UPGRADE);
	CHECK(ZFS_IOC_BASE + 10 == ZFS_IOC_POOL_GET_HISTORY);
	CHECK(ZFS_IOC_BASE + 11 == ZFS_IOC_VDEV_ADD);
	CHECK(ZFS_IOC_BASE + 12 == ZFS_IOC_VDEV_REMOVE);
	CHECK(ZFS_IOC_BASE + 13 == ZFS_IOC_VDEV_SET_STATE);
	CHECK(ZFS_IOC_BASE + 14 == ZFS_IOC_VDEV_ATTACH);
	CHECK(ZFS_IOC_BASE + 15 == ZFS_IOC_VDEV_DETACH);
	CHECK(ZFS_IOC_BASE + 16 == ZFS_IOC_VDEV_SETPATH);
	CHECK(ZFS_IOC_BASE + 17 == ZFS_IOC_VDEV_SETFRU);
	CHECK(ZFS_IOC_BASE + 18 == ZFS_IOC_OBJSET_STATS);
	CHECK(ZFS_IOC_BASE + 19 == ZFS_IOC_OBJSET_ZPLPROPS);
	CHECK(ZFS_IOC_BASE + 20 == ZFS_IOC_DATASET_LIST_NEXT);
	CHECK(ZFS_IOC_BASE + 21 == ZFS_IOC_SNAPSHOT_LIST_NEXT);
	CHECK(ZFS_IOC_BASE + 22 == ZFS_IOC_SET_PROP);
	CHECK(ZFS_IOC_BASE + 23 == ZFS_IOC_CREATE);
	CHECK(ZFS_IOC_BASE + 24 == ZFS_IOC_DESTROY);
	CHECK(ZFS_IOC_BASE + 25 == ZFS_IOC_ROLLBACK);
	CHECK(ZFS_IOC_BASE + 26 == ZFS_IOC_RENAME);
	CHECK(ZFS_IOC_BASE + 27 == ZFS_IOC_RECV);
	CHECK(ZFS_IOC_BASE + 28 == ZFS_IOC_SEND);
	CHECK(ZFS_IOC_BASE + 29 == ZFS_IOC_INJECT_FAULT);
	CHECK(ZFS_IOC_BASE + 30 == ZFS_IOC_CLEAR_FAULT);
	CHECK(ZFS_IOC_BASE + 31 == ZFS_IOC_INJECT_LIST_NEXT);
	CHECK(ZFS_IOC_BASE + 32 == ZFS_IOC_ERROR_LOG);
	CHECK(ZFS_IOC_BASE + 33 == ZFS_IOC_CLEAR);
	CHECK(ZFS_IOC_BASE + 34 == ZFS_IOC_PROMOTE);
	CHECK(ZFS_IOC_BASE + 35 == ZFS_IOC_SNAPSHOT);
	CHECK(ZFS_IOC_BASE + 36 == ZFS_IOC_DSOBJ_TO_DSNAME);
	CHECK(ZFS_IOC_BASE + 37 == ZFS_IOC_OBJ_TO_PATH);
	CHECK(ZFS_IOC_BASE + 38 == ZFS_IOC_POOL_SET_PROPS);
	CHECK(ZFS_IOC_BASE + 39 == ZFS_IOC_POOL_GET_PROPS);
	CHECK(ZFS_IOC_BASE + 40 == ZFS_IOC_SET_FSACL);
	CHECK(ZFS_IOC_BASE + 41 == ZFS_IOC_GET_FSACL);
	CHECK(ZFS_IOC_BASE + 42 == ZFS_IOC_SHARE);
	CHECK(ZFS_IOC_BASE + 43 == ZFS_IOC_INHERIT_PROP);
	CHECK(ZFS_IOC_BASE + 44 == ZFS_IOC_SMB_ACL);
	CHECK(ZFS_IOC_BASE + 45 == ZFS_IOC_USERSPACE_ONE);
	CHECK(ZFS_IOC_BASE + 46 == ZFS_IOC_USERSPACE_MANY);
	CHECK(ZFS_IOC_BASE + 47 == ZFS_IOC_USERSPACE_UPGRADE);
	CHECK(ZFS_IOC_BASE + 48 == ZFS_IOC_HOLD);
	CHECK(ZFS_IOC_BASE + 49 == ZFS_IOC_RELEASE);
	CHECK(ZFS_IOC_BASE + 50 == ZFS_IOC_GET_HOLDS);
	CHECK(ZFS_IOC_BASE + 51 == ZFS_IOC_OBJSET_RECVD_PROPS);
	CHECK(ZFS_IOC_BASE + 52 == ZFS_IOC_VDEV_SPLIT);
	CHECK(ZFS_IOC_BASE + 53 == ZFS_IOC_NEXT_OBJ);
	CHECK(ZFS_IOC_BASE + 54 == ZFS_IOC_DIFF);
	CHECK(ZFS_IOC_BASE + 55 == ZFS_IOC_TMP_SNAPSHOT);
	CHECK(ZFS_IOC_BASE + 56 == ZFS_IOC_OBJ_TO_STATS);
	CHECK(ZFS_IOC_BASE + 57 == ZFS_IOC_SPACE_WRITTEN);
	CHECK(ZFS_IOC_BASE + 58 == ZFS_IOC_SPACE_SNAPS);
	CHECK(ZFS_IOC_BASE + 59 == ZFS_IOC_DESTROY_SNAPS);
	CHECK(ZFS_IOC_BASE + 60 == ZFS_IOC_POOL_REGUID);
	CHECK(ZFS_IOC_BASE + 61 == ZFS_IOC_POOL_REOPEN);
	CHECK(ZFS_IOC_BASE + 62 == ZFS_IOC_SEND_PROGRESS);
	CHECK(ZFS_IOC_BASE + 63 == ZFS_IOC_LOG_HISTORY);
	CHECK(ZFS_IOC_BASE + 64 == ZFS_IOC_SEND_NEW);
	CHECK(ZFS_IOC_BASE + 65 == ZFS_IOC_SEND_SPACE);
	CHECK(ZFS_IOC_BASE + 66 == ZFS_IOC_CLONE);
	CHECK(ZFS_IOC_BASE + 67 == ZFS_IOC_BOOKMARK);
	CHECK(ZFS_IOC_BASE + 68 == ZFS_IOC_GET_BOOKMARKS);
	CHECK(ZFS_IOC_BASE + 69 == ZFS_IOC_DESTROY_BOOKMARKS);
	CHECK(ZFS_IOC_BASE + 70 == ZFS_IOC_RECV_NEW);
	CHECK(ZFS_IOC_BASE + 71 == ZFS_IOC_POOL_SYNC);
	CHECK(ZFS_IOC_BASE + 72 == ZFS_IOC_CHANNEL_PROGRAM);
	CHECK(ZFS_IOC_BASE + 73 == ZFS_IOC_LOAD_KEY);
	CHECK(ZFS_IOC_BASE + 74 == ZFS_IOC_UNLOAD_KEY);
	CHECK(ZFS_IOC_BASE + 75 == ZFS_IOC_CHANGE_KEY);
	CHECK(ZFS_IOC_BASE + 76 == ZFS_IOC_REMAP);
	CHECK(ZFS_IOC_BASE + 77 == ZFS_IOC_POOL_CHECKPOINT);
	CHECK(ZFS_IOC_BASE + 78 == ZFS_IOC_POOL_DISCARD_CHECKPOINT);
	CHECK(ZFS_IOC_BASE + 79 == ZFS_IOC_POOL_INITIALIZE);
	CHECK(ZFS_IOC_BASE + 80 == ZFS_IOC_POOL_TRIM);
	CHECK(ZFS_IOC_BASE + 81 == ZFS_IOC_REDACT);
	CHECK(ZFS_IOC_BASE + 82 == ZFS_IOC_GET_BOOKMARK_PROPS);
	CHECK(ZFS_IOC_BASE + 83 == ZFS_IOC_WAIT);
	CHECK(ZFS_IOC_BASE + 84 == ZFS_IOC_WAIT_FS);
<<<<<<< HEAD
	CHECK(LINUX_IOC_BASE + 1 == ZFS_IOC_EVENTS_NEXT);
	CHECK(LINUX_IOC_BASE + 2 == ZFS_IOC_EVENTS_CLEAR);
	CHECK(LINUX_IOC_BASE + 3 == ZFS_IOC_EVENTS_SEEK);
=======
	CHECK(ZFS_IOC_PLATFORM_BASE + 1 == ZFS_IOC_EVENTS_NEXT);
	CHECK(ZFS_IOC_PLATFORM_BASE + 2 == ZFS_IOC_EVENTS_CLEAR);
	CHECK(ZFS_IOC_PLATFORM_BASE + 3 == ZFS_IOC_EVENTS_SEEK);
	CHECK(ZFS_IOC_PLATFORM_BASE + 4 == ZFS_IOC_NEXTBOOT);
	CHECK(ZFS_IOC_PLATFORM_BASE + 5 == ZFS_IOC_JAIL);
	CHECK(ZFS_IOC_PLATFORM_BASE + 6 == ZFS_IOC_UNJAIL);
	CHECK(ZFS_IOC_PLATFORM_BASE + 7 == ZFS_IOC_SET_BOOTENV);
	CHECK(ZFS_IOC_PLATFORM_BASE + 8 == ZFS_IOC_GET_BOOTENV);
>>>>>>> e681e9c8

#undef CHECK

	return (result);
}

int
main(int argc, const char *argv[])
{
	if (argc != 2) {
		(void) fprintf(stderr, "usage: %s <pool>\n", argv[0]);
		exit(2);
	}

	if (!validate_ioc_values()) {
		(void) fprintf(stderr, "WARNING: zfs_ioc_t has binary "
		    "incompatible command values\n");
		exit(3);
	}

	(void) libzfs_core_init();
	zfs_fd = open(ZFS_DEV, O_RDWR);
	if (zfs_fd < 0) {
		(void) fprintf(stderr, "open: %s\n", strerror(errno));
		libzfs_core_fini();
		exit(2);
	}

	zfs_ioc_input_tests(argv[1]);

	(void) close(zfs_fd);
	libzfs_core_fini();

	return (unexpected_failures);
}<|MERGE_RESOLUTION|>--- conflicted
+++ resolved
@@ -752,8 +752,6 @@
 }
 
 static void
-<<<<<<< HEAD
-=======
 test_get_bootenv(const char *pool)
 {
 	IOC_INPUT_TEST(ZFS_IOC_GET_BOOTENV, pool, NULL, NULL, 0);
@@ -772,7 +770,6 @@
 }
 
 static void
->>>>>>> e681e9c8
 zfs_ioc_input_tests(const char *pool)
 {
 	char filepath[] = "/tmp/ioc_test_file_XXXXXX";
@@ -860,12 +857,9 @@
 
 	test_wait(pool);
 	test_wait_fs(dataset);
-<<<<<<< HEAD
-=======
 
 	test_set_bootenv(pool);
 	test_get_bootenv(pool);
->>>>>>> e681e9c8
 
 	/*
 	 * cleanup
@@ -1021,11 +1015,6 @@
 	CHECK(ZFS_IOC_BASE + 82 == ZFS_IOC_GET_BOOKMARK_PROPS);
 	CHECK(ZFS_IOC_BASE + 83 == ZFS_IOC_WAIT);
 	CHECK(ZFS_IOC_BASE + 84 == ZFS_IOC_WAIT_FS);
-<<<<<<< HEAD
-	CHECK(LINUX_IOC_BASE + 1 == ZFS_IOC_EVENTS_NEXT);
-	CHECK(LINUX_IOC_BASE + 2 == ZFS_IOC_EVENTS_CLEAR);
-	CHECK(LINUX_IOC_BASE + 3 == ZFS_IOC_EVENTS_SEEK);
-=======
 	CHECK(ZFS_IOC_PLATFORM_BASE + 1 == ZFS_IOC_EVENTS_NEXT);
 	CHECK(ZFS_IOC_PLATFORM_BASE + 2 == ZFS_IOC_EVENTS_CLEAR);
 	CHECK(ZFS_IOC_PLATFORM_BASE + 3 == ZFS_IOC_EVENTS_SEEK);
@@ -1034,7 +1023,6 @@
 	CHECK(ZFS_IOC_PLATFORM_BASE + 6 == ZFS_IOC_UNJAIL);
 	CHECK(ZFS_IOC_PLATFORM_BASE + 7 == ZFS_IOC_SET_BOOTENV);
 	CHECK(ZFS_IOC_PLATFORM_BASE + 8 == ZFS_IOC_GET_BOOTENV);
->>>>>>> e681e9c8
 
 #undef CHECK
 
