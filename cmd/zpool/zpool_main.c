--- conflicted
+++ resolved
@@ -1740,8 +1740,6 @@
 		usage(B_FALSE);
 	}
 
-<<<<<<< HEAD
-=======
 	if ((dryrun || xtreme_rewind) && !do_rewind) {
 		(void) fprintf(stderr,
 		    gettext("-n or -X only meaningful with -F\n"));
@@ -1765,7 +1763,6 @@
 		nsearch = 1;
 	}
 
->>>>>>> e2ca9a51
 	/* check argument count */
 	if (do_all) {
 		if (argc != 0) {
@@ -1786,13 +1783,9 @@
 		if (argc == 0 && !priv_ineffect(PRIV_SYS_CONFIG)) {
 			(void) fprintf(stderr, gettext("cannot "
 			    "discover pools: permission denied\n"));
-<<<<<<< HEAD
 			if (searchdirs != NULL)
 				free(searchdirs);
-=======
-			free(searchdirs);
 			nvlist_free(policy);
->>>>>>> e2ca9a51
 			return (1);
 		}
 	}
@@ -1855,17 +1848,13 @@
 			(void) fprintf(stderr, gettext("cannot import '%s': "
 			    "no such pool available\n"), argv[0]);
 		}
-<<<<<<< HEAD
+		err = 1;
+	}
+
+	if (err == 1) {
 		if (searchdirs != NULL)
 			free(searchdirs);
-=======
-		err = 1;
-	}
-
-	if (err == 1) {
-		free(searchdirs);
 		nvlist_free(policy);
->>>>>>> e2ca9a51
 		return (1);
 	}
 
@@ -1964,13 +1953,9 @@
 error:
 	nvlist_free(props);
 	nvlist_free(pools);
-<<<<<<< HEAD
+	nvlist_free(policy);
 	if (searchdirs != NULL)
 		free(searchdirs);
-=======
-	nvlist_free(policy);
-	free(searchdirs);
->>>>>>> e2ca9a51
 
 	return (err ? 1 : 0);
 }
