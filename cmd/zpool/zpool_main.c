--- conflicted
+++ resolved
@@ -1329,13 +1329,9 @@
 
 	verify((zhp = zpool_open_canfail(g_zfs, name)) != NULL);
 
-<<<<<<< HEAD
 #if HAVE_ZPL
-	if (zpool_enable_datasets(zhp, mntopts, 0) != 0) {
-=======
 	if (zpool_get_state(zhp) != POOL_STATE_UNAVAIL &&
 	    zpool_enable_datasets(zhp, mntopts, 0) != 0) {
->>>>>>> 7872d84b
 		zpool_close(zhp);
 		return (1);
 	}
