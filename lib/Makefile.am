# NB: GNU Automake Manual, Chapter 8.3.5: Libtool Convenience Libraries
# These nine libraries are intermediary build components.
SUBDIRS = libavl libicp libshare libspl libtpool libzstd

if BUILD_LINUX
SUBDIRS += libefi
endif

# libnvpair is installed as part of the final build product
# libzutil depends on it, so it must be compiled before libzutil
SUBDIRS += libnvpair

# libzutil depends on libefi if present
SUBDIRS += libzutil libunicode

# These four libraries, which are installed as the final build product,
# incorporate the eight convenience libraries given above.
<<<<<<< HEAD
SUBDIRS += libuutil libzfs_core libzfs libzpool
=======
DISTLIBS = libuutil libzfs_core libzfs libzpool libzfsbootenv
SUBDIRS += $(DISTLIBS)
DISTLIBS += libnvpair

# An ABI is stored for each of these libraries.  Note that libzpool.so
# is only linked against by ztest and zdb and no stable ABI is provided.
ABILIBS = libnvpair libuutil libzfs_core libzfs libzfsbootenv

PHONY = checkabi storeabi
checkabi: $(ABILIBS)
	set -e ; for dir in $(ABILIBS) ; do \
		$(MAKE) -C $$dir checkabi ; \
	done

storeabi: $(ABILIBS)
	set -e ; for dir in $(ABILIBS) ; do \
		$(MAKE) -C $$dir storeabi ; \
	done
>>>>>>> 0ca45cb3
<|MERGE_RESOLUTION|>--- conflicted
+++ resolved
@@ -15,16 +15,13 @@
 
 # These four libraries, which are installed as the final build product,
 # incorporate the eight convenience libraries given above.
-<<<<<<< HEAD
-SUBDIRS += libuutil libzfs_core libzfs libzpool
-=======
-DISTLIBS = libuutil libzfs_core libzfs libzpool libzfsbootenv
+DISTLIBS = libuutil libzfs_core libzfs libzpool
 SUBDIRS += $(DISTLIBS)
 DISTLIBS += libnvpair
 
 # An ABI is stored for each of these libraries.  Note that libzpool.so
 # is only linked against by ztest and zdb and no stable ABI is provided.
-ABILIBS = libnvpair libuutil libzfs_core libzfs libzfsbootenv
+ABILIBS = libnvpair libuutil libzfs_core libzfs
 
 PHONY = checkabi storeabi
 checkabi: $(ABILIBS)
@@ -35,5 +32,4 @@
 storeabi: $(ABILIBS)
 	set -e ; for dir in $(ABILIBS) ; do \
 		$(MAKE) -C $$dir storeabi ; \
-	done
->>>>>>> 0ca45cb3
+	done