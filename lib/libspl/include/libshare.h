/*
 * CDDL HEADER START
 *
 * The contents of this file are subject to the terms of the
 * Common Development and Distribution License (the "License").
 * You may not use this file except in compliance with the License.
 *
 * You can obtain a copy of the license at usr/src/OPENSOLARIS.LICENSE
 * or http://www.opensolaris.org/os/licensing.
 * See the License for the specific language governing permissions
 * and limitations under the License.
 *
 * When distributing Covered Code, include this CDDL HEADER in each
 * file and include the License file at usr/src/OPENSOLARIS.LICENSE.
 * If applicable, add the following below this CDDL HEADER, with the
 * fields enclosed by brackets "[]" replaced with your own identifying
 * information: Portions Copyright [yyyy] [name of copyright owner]
 *
 * CDDL HEADER END
 */

/*
 * Copyright 2008 Sun Microsystems, Inc.  All rights reserved.
 * Use is subject to license terms.
<<<<<<< HEAD
 * Copyright (c) 2019 by Delphix. All rights reserved.
=======
 * Copyright (c) 2019, 2020 by Delphix. All rights reserved.
>>>>>>> c15d36c6
 */
#ifndef _LIBSPL_LIBSHARE_H
#define	_LIBSPL_LIBSHARE_H

/* API Initialization */
#define	SA_INIT_SHARE_API	0x0001	/* init share specific interface */
#define	SA_INIT_CONTROL_API	0x0002	/* init control specific interface */

/*
 * defined error values
 */

#define	SA_OK			0
#define	SA_NO_SUCH_PATH		1	/* provided path doesn't exist */
#define	SA_NO_MEMORY		2	/* no memory for data structures */
#define	SA_DUPLICATE_NAME	3	/* object name is already in use */
#define	SA_BAD_PATH		4	/* not a full path */
#define	SA_NO_SUCH_GROUP	5	/* group is not defined */
#define	SA_CONFIG_ERR		6	/* system configuration error */
#define	SA_SYSTEM_ERR		7	/* system error, use errno */
#define	SA_SYNTAX_ERR		8	/* syntax error on command line */
#define	SA_NO_PERMISSION	9	/* no permission for operation */
#define	SA_BUSY			10	/* resource is busy */
#define	SA_NO_SUCH_PROP		11	/* property doesn't exist */
#define	SA_INVALID_NAME		12	/* name of object is invalid */
#define	SA_INVALID_PROTOCOL	13	/* specified protocol not valid */
#define	SA_NOT_ALLOWED		14	/* operation not allowed */
#define	SA_BAD_VALUE		15	/* bad value for property */
#define	SA_INVALID_SECURITY	16	/* invalid security type */
#define	SA_NO_SUCH_SECURITY	17	/* security set not found */
#define	SA_VALUE_CONFLICT	18	/* property value conflict */
#define	SA_NOT_IMPLEMENTED	19	/* plugin interface not implemented */
#define	SA_INVALID_PATH		20	/* path is sub-dir of existing share */
#define	SA_NOT_SUPPORTED	21	/* operation not supported for proto */
#define	SA_PROP_SHARE_ONLY	22	/* property valid on share only */
#define	SA_NOT_SHARED		23	/* path is not shared */
#define	SA_NO_SUCH_RESOURCE	24	/* resource not found */
#define	SA_RESOURCE_REQUIRED	25	/* resource name is required  */
#define	SA_MULTIPLE_ERROR	26	/* multiple protocols reported error */
#define	SA_PATH_IS_SUBDIR	27	/* check_path found path is subdir */
#define	SA_PATH_IS_PARENTDIR	28	/* check_path found path is parent */
#define	SA_NO_SECTION		29	/* protocol requires section info */
#define	SA_NO_SUCH_SECTION	30	/* no section found */
#define	SA_NO_PROPERTIES	31	/* no properties found */
#define	SA_PASSWORD_ENC		32	/* passwords must be encrypted */
#define	SA_SHARE_EXISTS		33	/* path or file is already shared */

/* initialization */
extern char *sa_errorstr(int);

/* share control */
<<<<<<< HEAD
extern sa_share_t sa_find_share(sa_handle_t, char *);
extern int sa_enable_share(sa_group_t, char *);
extern int sa_disable_share(sa_share_t, char *);
extern int sa_generate_share(const char *, const char *);

extern int sharetab_lock(void);
extern int sharetab_unlock(void);
extern boolean_t sharetab_locked(void);
=======
extern int sa_enable_share(const char *, const char *, const char *,
    char *);
extern int sa_disable_share(const char *, char *);
extern boolean_t sa_is_shared(const char *, char *);
extern void sa_commit_shares(const char *);
>>>>>>> c15d36c6

/* protocol specific interfaces */
extern int sa_validate_shareopts(char *, char *);

#endif /* _LIBSPL_LIBSHARE_H */<|MERGE_RESOLUTION|>--- conflicted
+++ resolved
@@ -22,11 +22,7 @@
 /*
  * Copyright 2008 Sun Microsystems, Inc.  All rights reserved.
  * Use is subject to license terms.
-<<<<<<< HEAD
- * Copyright (c) 2019 by Delphix. All rights reserved.
-=======
  * Copyright (c) 2019, 2020 by Delphix. All rights reserved.
->>>>>>> c15d36c6
  */
 #ifndef _LIBSPL_LIBSHARE_H
 #define	_LIBSPL_LIBSHARE_H
@@ -78,22 +74,11 @@
 extern char *sa_errorstr(int);
 
 /* share control */
-<<<<<<< HEAD
-extern sa_share_t sa_find_share(sa_handle_t, char *);
-extern int sa_enable_share(sa_group_t, char *);
-extern int sa_disable_share(sa_share_t, char *);
-extern int sa_generate_share(const char *, const char *);
-
-extern int sharetab_lock(void);
-extern int sharetab_unlock(void);
-extern boolean_t sharetab_locked(void);
-=======
 extern int sa_enable_share(const char *, const char *, const char *,
     char *);
 extern int sa_disable_share(const char *, char *);
 extern boolean_t sa_is_shared(const char *, char *);
 extern void sa_commit_shares(const char *);
->>>>>>> c15d36c6
 
 /* protocol specific interfaces */
 extern int sa_validate_shareopts(char *, char *);
