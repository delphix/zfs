--- conflicted
+++ resolved
@@ -4729,11 +4729,6 @@
 		    "error getting bootenv in pool '%s'"), zhp->zpool_name);
 	} else {
 		*nvlp = nvl;
-<<<<<<< HEAD
-	}
-
-	return (error);
-=======
 	}
 
 	return (error);
@@ -4924,5 +4919,4 @@
 	if (filecount == 0)
 		return (ZPOOL_COMPATIBILITY_NOFILES);
 	return (ZPOOL_COMPATIBILITY_OK);
->>>>>>> 1bfc1067
 }