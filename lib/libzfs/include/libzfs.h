/*
 * CDDL HEADER START
 *
 * The contents of this file are subject to the terms of the
 * Common Development and Distribution License (the "License").
 * You may not use this file except in compliance with the License.
 *
 * You can obtain a copy of the license at usr/src/OPENSOLARIS.LICENSE
 * or http://www.opensolaris.org/os/licensing.
 * See the License for the specific language governing permissions
 * and limitations under the License.
 *
 * When distributing Covered Code, include this CDDL HEADER in each
 * file and include the License file at usr/src/OPENSOLARIS.LICENSE.
 * If applicable, add the following below this CDDL HEADER, with the
 * fields enclosed by brackets "[]" replaced with your own identifying
 * information: Portions Copyright [yyyy] [name of copyright owner]
 *
 * CDDL HEADER END
 */

/*
 * Copyright 2009 Sun Microsystems, Inc.  All rights reserved.
 * Use is subject to license terms.
 */

#ifndef	_LIBZFS_H
#define	_LIBZFS_H

#include <assert.h>
#include <libnvpair.h>
#include <sys/mnttab.h>
#include <sys/param.h>
#include <sys/types.h>
#include <sys/varargs.h>
#include <sys/fs/zfs.h>
#include <sys/avl.h>
#include <ucred.h>

#ifdef	__cplusplus
extern "C" {
#endif

/*
 * Miscellaneous ZFS constants
 */
#define	ZFS_MAXNAMELEN		MAXNAMELEN
#define	ZPOOL_MAXNAMELEN	MAXNAMELEN
#define	ZFS_MAXPROPLEN		MAXPATHLEN
#define	ZPOOL_MAXPROPLEN	MAXPATHLEN

/*
 * Default device paths
 */

#if defined(__sun__) || defined(__sun)
#define	DISK_ROOT	"/dev/dsk"
#define	RDISK_ROOT	"/dev/rdsk"
<<<<<<< HEAD
=======
#define	UDISK_ROOT	RDISK_ROOT
>>>>>>> 6367f936
#define	FIRST_SLICE	"s0"
#define	BACKUP_SLICE	"s2"
#endif

#ifdef __linux__
#define	DISK_ROOT	"/dev"
#define	RDISK_ROOT	DISK_ROOT
<<<<<<< HEAD
=======
#define	UDISK_ROOT	"/dev/disk"
>>>>>>> 6367f936
#define	FIRST_SLICE	"1"
#define	BACKUP_SLICE	""
#endif

/*
 * libzfs errors
 */
enum {
	EZFS_NOMEM = 2000,	/* out of memory */
	EZFS_BADPROP,		/* invalid property value */
	EZFS_PROPREADONLY,	/* cannot set readonly property */
	EZFS_PROPTYPE,		/* property does not apply to dataset type */
	EZFS_PROPNONINHERIT,	/* property is not inheritable */
	EZFS_PROPSPACE,		/* bad quota or reservation */
	EZFS_BADTYPE,		/* dataset is not of appropriate type */
	EZFS_BUSY,		/* pool or dataset is busy */
	EZFS_EXISTS,		/* pool or dataset already exists */
	EZFS_NOENT,		/* no such pool or dataset */
	EZFS_BADSTREAM,		/* bad backup stream */
	EZFS_DSREADONLY,	/* dataset is readonly */
	EZFS_VOLTOOBIG,		/* volume is too large for 32-bit system */
	EZFS_VOLHASDATA,	/* volume already contains data */
	EZFS_INVALIDNAME,	/* invalid dataset name */
	EZFS_BADRESTORE,	/* unable to restore to destination */
	EZFS_BADBACKUP,		/* backup failed */
	EZFS_BADTARGET,		/* bad attach/detach/replace target */
	EZFS_NODEVICE,		/* no such device in pool */
	EZFS_BADDEV,		/* invalid device to add */
	EZFS_NOREPLICAS,	/* no valid replicas */
	EZFS_RESILVERING,	/* currently resilvering */
	EZFS_BADVERSION,	/* unsupported version */
	EZFS_POOLUNAVAIL,	/* pool is currently unavailable */
	EZFS_DEVOVERFLOW,	/* too many devices in one vdev */
	EZFS_BADPATH,		/* must be an absolute path */
	EZFS_CROSSTARGET,	/* rename or clone across pool or dataset */
	EZFS_ZONED,		/* used improperly in local zone */
	EZFS_MOUNTFAILED,	/* failed to mount dataset */
	EZFS_UMOUNTFAILED,	/* failed to unmount dataset */
	EZFS_UNSHARENFSFAILED,	/* unshare(1M) failed */
	EZFS_SHARENFSFAILED,	/* share(1M) failed */
	EZFS_DEVLINKS,		/* failed to create zvol links */
	EZFS_PERM,		/* permission denied */
	EZFS_NOSPC,		/* out of space */
	EZFS_IO,		/* I/O error */
	EZFS_INTR,		/* signal received */
	EZFS_ISSPARE,		/* device is a hot spare */
	EZFS_INVALCONFIG,	/* invalid vdev configuration */
	EZFS_RECURSIVE,		/* recursive dependency */
	EZFS_NOHISTORY,		/* no history object */
	EZFS_UNSHAREISCSIFAILED, /* iscsitgtd failed request to unshare */
	EZFS_SHAREISCSIFAILED,	/* iscsitgtd failed request to share */
	EZFS_POOLPROPS,		/* couldn't retrieve pool props */
	EZFS_POOL_NOTSUP,	/* ops not supported for this type of pool */
	EZFS_POOL_INVALARG,	/* invalid argument for this pool operation */
	EZFS_NAMETOOLONG,	/* dataset name is too long */
	EZFS_OPENFAILED,	/* open of device failed */
	EZFS_NOCAP,		/* couldn't get capacity */
	EZFS_LABELFAILED,	/* write of label failed */
	EZFS_ISCSISVCUNAVAIL,	/* iscsi service unavailable */
	EZFS_BADWHO,		/* invalid permission who */
	EZFS_BADPERM,		/* invalid permission */
	EZFS_BADPERMSET,	/* invalid permission set name */
	EZFS_NODELEGATION,	/* delegated administration is disabled */
	EZFS_PERMRDONLY,	/* pemissions are readonly */
	EZFS_UNSHARESMBFAILED,	/* failed to unshare over smb */
	EZFS_SHARESMBFAILED,	/* failed to share over smb */
	EZFS_BADCACHE,		/* bad cache file */
	EZFS_ISL2CACHE,		/* device is for the level 2 ARC */
	EZFS_VDEVNOTSUP,	/* unsupported vdev type */
	EZFS_NOTSUP,		/* ops not supported on this dataset */
	EZFS_ACTIVE_SPARE,	/* pool has active shared spare devices */
	EZFS_UNPLAYED_LOGS,	/* log device has unplayed logs */
	EZFS_REFTAG_RELE,	/* snapshot release: tag not found */
	EZFS_REFTAG_HOLD,	/* snapshot hold: tag already exists */
	EZFS_UNKNOWN
};

/*
 * The following data structures are all part
 * of the zfs_allow_t data structure which is
 * used for printing 'allow' permissions.
 * It is a linked list of zfs_allow_t's which
 * then contain avl tree's for user/group/sets/...
 * and each one of the entries in those trees have
 * avl tree's for the permissions they belong to and
 * whether they are local,descendent or local+descendent
 * permissions.  The AVL trees are used primarily for
 * sorting purposes, but also so that we can quickly find
 * a given user and or permission.
 */
typedef struct zfs_perm_node {
	avl_node_t z_node;
	char z_pname[MAXPATHLEN];
} zfs_perm_node_t;

typedef struct zfs_allow_node {
	avl_node_t z_node;
	char z_key[MAXPATHLEN];		/* name, such as joe */
	avl_tree_t z_localdescend;	/* local+descendent perms */
	avl_tree_t z_local;		/* local permissions */
	avl_tree_t z_descend;		/* descendent permissions */
} zfs_allow_node_t;

typedef struct zfs_allow {
	struct zfs_allow *z_next;
	char z_setpoint[MAXPATHLEN];
	avl_tree_t z_sets;
	avl_tree_t z_crperms;
	avl_tree_t z_user;
	avl_tree_t z_group;
	avl_tree_t z_everyone;
} zfs_allow_t;

/*
 * Basic handle types
 */
typedef struct zfs_handle zfs_handle_t;
typedef struct zpool_handle zpool_handle_t;
typedef struct libzfs_handle libzfs_handle_t;

/*
 * Library initialization
 */
extern libzfs_handle_t *libzfs_init(void);
extern void libzfs_fini(libzfs_handle_t *);

extern libzfs_handle_t *zpool_get_handle(zpool_handle_t *);
extern libzfs_handle_t *zfs_get_handle(zfs_handle_t *);

extern void libzfs_print_on_error(libzfs_handle_t *, boolean_t);

extern int libzfs_errno(libzfs_handle_t *);
extern const char *libzfs_error_action(libzfs_handle_t *);
extern const char *libzfs_error_description(libzfs_handle_t *);
extern void libzfs_mnttab_init(libzfs_handle_t *);
extern void libzfs_mnttab_fini(libzfs_handle_t *);
extern void libzfs_mnttab_cache(libzfs_handle_t *, boolean_t);
extern int libzfs_mnttab_find(libzfs_handle_t *, const char *,
    struct mnttab *);
extern void libzfs_mnttab_add(libzfs_handle_t *, const char *,
    const char *, const char *);
extern void libzfs_mnttab_remove(libzfs_handle_t *, const char *);

/*
 * Basic handle functions
 */
extern zpool_handle_t *zpool_open(libzfs_handle_t *, const char *);
extern zpool_handle_t *zpool_open_canfail(libzfs_handle_t *, const char *);
extern void zpool_close(zpool_handle_t *);
extern const char *zpool_get_name(zpool_handle_t *);
extern int zpool_get_state(zpool_handle_t *);
extern char *zpool_state_to_name(vdev_state_t, vdev_aux_t);
extern void zpool_free_handles(libzfs_handle_t *);

/*
 * Iterate over all active pools in the system.
 */
typedef int (*zpool_iter_f)(zpool_handle_t *, void *);
extern int zpool_iter(libzfs_handle_t *, zpool_iter_f, void *);

/*
 * Functions to create and destroy pools
 */
extern int zpool_create(libzfs_handle_t *, const char *, nvlist_t *,
    nvlist_t *, nvlist_t *);
extern int zpool_destroy(zpool_handle_t *);
extern int zpool_add(zpool_handle_t *, nvlist_t *);

/*
 * Functions to manipulate pool and vdev state
 */
extern int zpool_scrub(zpool_handle_t *, pool_scrub_type_t);
extern int zpool_clear(zpool_handle_t *, const char *);

extern int zpool_vdev_online(zpool_handle_t *, const char *, int,
    vdev_state_t *);
extern int zpool_vdev_offline(zpool_handle_t *, const char *, boolean_t);
extern int zpool_vdev_attach(zpool_handle_t *, const char *,
    const char *, nvlist_t *, int);
extern int zpool_vdev_detach(zpool_handle_t *, const char *);
extern int zpool_vdev_remove(zpool_handle_t *, const char *);

extern int zpool_vdev_fault(zpool_handle_t *, uint64_t);
extern int zpool_vdev_degrade(zpool_handle_t *, uint64_t);
extern int zpool_vdev_clear(zpool_handle_t *, uint64_t);

extern nvlist_t *zpool_find_vdev(zpool_handle_t *, const char *, boolean_t *,
    boolean_t *, boolean_t *);
extern nvlist_t *zpool_find_vdev_by_physpath(zpool_handle_t *, const char *,
    boolean_t *, boolean_t *, boolean_t *);
extern int zpool_label_disk_wait(char *, int);
extern int zpool_label_disk(libzfs_handle_t *, zpool_handle_t *, char *);

/*
 * Functions to manage pool properties
 */
extern int zpool_set_prop(zpool_handle_t *, const char *, const char *);
extern int zpool_get_prop(zpool_handle_t *, zpool_prop_t, char *,
    size_t proplen, zprop_source_t *);
extern uint64_t zpool_get_prop_int(zpool_handle_t *, zpool_prop_t,
    zprop_source_t *);

extern const char *zpool_prop_to_name(zpool_prop_t);
extern const char *zpool_prop_values(zpool_prop_t);

/*
 * Pool health statistics.
 */
typedef enum {
	/*
	 * The following correspond to faults as defined in the (fault.fs.zfs.*)
	 * event namespace.  Each is associated with a corresponding message ID.
	 */
	ZPOOL_STATUS_CORRUPT_CACHE,	/* corrupt /kernel/drv/zpool.cache */
	ZPOOL_STATUS_MISSING_DEV_R,	/* missing device with replicas */
	ZPOOL_STATUS_MISSING_DEV_NR,	/* missing device with no replicas */
	ZPOOL_STATUS_CORRUPT_LABEL_R,	/* bad device label with replicas */
	ZPOOL_STATUS_CORRUPT_LABEL_NR,	/* bad device label with no replicas */
	ZPOOL_STATUS_BAD_GUID_SUM,	/* sum of device guids didn't match */
	ZPOOL_STATUS_CORRUPT_POOL,	/* pool metadata is corrupted */
	ZPOOL_STATUS_CORRUPT_DATA,	/* data errors in user (meta)data */
	ZPOOL_STATUS_FAILING_DEV,	/* device experiencing errors */
	ZPOOL_STATUS_VERSION_NEWER,	/* newer on-disk version */
	ZPOOL_STATUS_HOSTID_MISMATCH,	/* last accessed by another system */
	ZPOOL_STATUS_IO_FAILURE_WAIT,	/* failed I/O, failmode 'wait' */
	ZPOOL_STATUS_IO_FAILURE_CONTINUE, /* failed I/O, failmode 'continue' */
	ZPOOL_STATUS_BAD_LOG,		/* cannot read log chain(s) */

	/*
	 * These faults have no corresponding message ID.  At the time we are
	 * checking the status, the original reason for the FMA fault (I/O or
	 * checksum errors) has been lost.
	 */
	ZPOOL_STATUS_FAULTED_DEV_R,	/* faulted device with replicas */
	ZPOOL_STATUS_FAULTED_DEV_NR,	/* faulted device with no replicas */

	/*
	 * The following are not faults per se, but still an error possibly
	 * requiring administrative attention.  There is no corresponding
	 * message ID.
	 */
	ZPOOL_STATUS_VERSION_OLDER,	/* older on-disk version */
	ZPOOL_STATUS_RESILVERING,	/* device being resilvered */
	ZPOOL_STATUS_OFFLINE_DEV,	/* device online */
	ZPOOL_STATUS_REMOVED_DEV,	/* removed device */

	/*
	 * Finally, the following indicates a healthy pool.
	 */
	ZPOOL_STATUS_OK
} zpool_status_t;

extern zpool_status_t zpool_get_status(zpool_handle_t *, char **);
extern zpool_status_t zpool_import_status(nvlist_t *, char **);

/*
 * Statistics and configuration functions.
 */
extern nvlist_t *zpool_get_config(zpool_handle_t *, nvlist_t **);
extern int zpool_refresh_stats(zpool_handle_t *, boolean_t *);
extern int zpool_get_errlog(zpool_handle_t *, nvlist_t **);

/*
 * Import and export functions
 */
extern int zpool_export(zpool_handle_t *, boolean_t);
extern int zpool_export_force(zpool_handle_t *);
extern int zpool_import(libzfs_handle_t *, nvlist_t *, const char *,
    char *altroot);
extern int zpool_import_props(libzfs_handle_t *, nvlist_t *, const char *,
    nvlist_t *, boolean_t);

/*
 * Search for pools to import
 */
extern nvlist_t *zpool_find_import(libzfs_handle_t *, int, char **);
extern nvlist_t *zpool_find_import_cached(libzfs_handle_t *, const char *,
    char *, uint64_t);
extern nvlist_t *zpool_find_import_byname(libzfs_handle_t *, int, char **,
    char *);
extern nvlist_t *zpool_find_import_byguid(libzfs_handle_t *, int, char **,
    uint64_t);
extern nvlist_t *zpool_find_import_activeok(libzfs_handle_t *, int, char **);

/*
 * Miscellaneous pool functions
 */
struct zfs_cmd;

extern char *zpool_vdev_name(libzfs_handle_t *, zpool_handle_t *, nvlist_t *);
extern int zpool_upgrade(zpool_handle_t *, uint64_t);
extern int zpool_get_history(zpool_handle_t *, nvlist_t **);
extern void zpool_set_history_str(const char *subcommand, int argc,
    char **argv, char *history_str);
extern int zpool_stage_history(libzfs_handle_t *, const char *);
extern void zpool_obj_to_path(zpool_handle_t *, uint64_t, uint64_t, char *,
    size_t len);
extern int zfs_ioctl(libzfs_handle_t *, int, struct zfs_cmd *);
extern int zpool_get_physpath(zpool_handle_t *, char *, size_t);

/*
 * Basic handle manipulations.  These functions do not create or destroy the
 * underlying datasets, only the references to them.
 */
extern zfs_handle_t *zfs_open(libzfs_handle_t *, const char *, int);
extern void zfs_close(zfs_handle_t *);
extern zfs_type_t zfs_get_type(const zfs_handle_t *);
extern const char *zfs_get_name(const zfs_handle_t *);
extern zpool_handle_t *zfs_get_pool_handle(const zfs_handle_t *);

/*
 * Property management functions.  Some functions are shared with the kernel,
 * and are found in sys/fs/zfs.h.
 */

/*
 * zfs dataset property management
 */
extern const char *zfs_prop_default_string(zfs_prop_t);
extern uint64_t zfs_prop_default_numeric(zfs_prop_t);
extern const char *zfs_prop_column_name(zfs_prop_t);
extern boolean_t zfs_prop_align_right(zfs_prop_t);

extern nvlist_t *zfs_valid_proplist(libzfs_handle_t *, zfs_type_t,
    nvlist_t *, uint64_t, zfs_handle_t *, const char *);

extern const char *zfs_prop_to_name(zfs_prop_t);
extern int zfs_prop_set(zfs_handle_t *, const char *, const char *);
extern int zfs_prop_get(zfs_handle_t *, zfs_prop_t, char *, size_t,
    zprop_source_t *, char *, size_t, boolean_t);
extern int zfs_prop_get_numeric(zfs_handle_t *, zfs_prop_t, uint64_t *,
    zprop_source_t *, char *, size_t);
extern int zfs_prop_get_userquota_int(zfs_handle_t *zhp, const char *propname,
    uint64_t *propvalue);
extern int zfs_prop_get_userquota(zfs_handle_t *zhp, const char *propname,
    char *propbuf, int proplen, boolean_t literal);
extern uint64_t zfs_prop_get_int(zfs_handle_t *, zfs_prop_t);
extern int zfs_prop_inherit(zfs_handle_t *, const char *);
extern const char *zfs_prop_values(zfs_prop_t);
extern int zfs_prop_is_string(zfs_prop_t prop);
extern nvlist_t *zfs_get_user_props(zfs_handle_t *);

typedef struct zprop_list {
	int		pl_prop;
	char		*pl_user_prop;
	struct zprop_list *pl_next;
	boolean_t	pl_all;
	size_t		pl_width;
	boolean_t	pl_fixed;
} zprop_list_t;

extern int zfs_expand_proplist(zfs_handle_t *, zprop_list_t **);
extern void zfs_prune_proplist(zfs_handle_t *, uint8_t *);

#define	ZFS_MOUNTPOINT_NONE	"none"
#define	ZFS_MOUNTPOINT_LEGACY	"legacy"

/*
 * zpool property management
 */
extern int zpool_expand_proplist(zpool_handle_t *, zprop_list_t **);
extern const char *zpool_prop_default_string(zpool_prop_t);
extern uint64_t zpool_prop_default_numeric(zpool_prop_t);
extern const char *zpool_prop_column_name(zpool_prop_t);
extern boolean_t zpool_prop_align_right(zpool_prop_t);

/*
 * Functions shared by zfs and zpool property management.
 */
extern int zprop_iter(zprop_func func, void *cb, boolean_t show_all,
    boolean_t ordered, zfs_type_t type);
extern int zprop_get_list(libzfs_handle_t *, char *, zprop_list_t **,
    zfs_type_t);
extern void zprop_free_list(zprop_list_t *);

/*
 * Functions for printing zfs or zpool properties
 */
typedef struct zprop_get_cbdata {
	int cb_sources;
	int cb_columns[4];
	int cb_colwidths[5];
	boolean_t cb_scripted;
	boolean_t cb_literal;
	boolean_t cb_first;
	zprop_list_t *cb_proplist;
	zfs_type_t cb_type;
} zprop_get_cbdata_t;

void zprop_print_one_property(const char *, zprop_get_cbdata_t *,
    const char *, const char *, zprop_source_t, const char *);

#define	GET_COL_NAME		1
#define	GET_COL_PROPERTY	2
#define	GET_COL_VALUE		3
#define	GET_COL_SOURCE		4

/*
 * Iterator functions.
 */
typedef int (*zfs_iter_f)(zfs_handle_t *, void *);
extern int zfs_iter_root(libzfs_handle_t *, zfs_iter_f, void *);
extern int zfs_iter_children(zfs_handle_t *, zfs_iter_f, void *);
extern int zfs_iter_dependents(zfs_handle_t *, boolean_t, zfs_iter_f, void *);
extern int zfs_iter_filesystems(zfs_handle_t *, zfs_iter_f, void *);
extern int zfs_iter_snapshots(zfs_handle_t *, zfs_iter_f, void *);

/*
 * Functions to create and destroy datasets.
 */
extern int zfs_create(libzfs_handle_t *, const char *, zfs_type_t,
    nvlist_t *);
extern int zfs_create_ancestors(libzfs_handle_t *, const char *);
extern int zfs_destroy(zfs_handle_t *, boolean_t);
extern int zfs_destroy_snaps(zfs_handle_t *, char *, boolean_t);
extern int zfs_clone(zfs_handle_t *, const char *, nvlist_t *);
extern int zfs_snapshot(libzfs_handle_t *, const char *, boolean_t, nvlist_t *);
extern int zfs_rollback(zfs_handle_t *, zfs_handle_t *, boolean_t);
extern int zfs_rename(zfs_handle_t *, const char *, boolean_t);
extern int zfs_send(zfs_handle_t *, const char *, const char *,
    boolean_t, boolean_t, boolean_t, boolean_t, int);
extern int zfs_promote(zfs_handle_t *);
extern int zfs_hold(zfs_handle_t *, const char *, const char *, boolean_t);
extern int zfs_release(zfs_handle_t *, const char *, const char *, boolean_t);

typedef int (*zfs_userspace_cb_t)(void *arg, const char *domain,
    uid_t rid, uint64_t space);

extern int zfs_userspace(zfs_handle_t *zhp, zfs_userquota_prop_t type,
    zfs_userspace_cb_t func, void *arg);

typedef struct recvflags {
	/* print informational messages (ie, -v was specified) */
	int verbose : 1;

	/* the destination is a prefix, not the exact fs (ie, -d) */
	int isprefix : 1;

	/* do not actually do the recv, just check if it would work (ie, -n) */
	int dryrun : 1;

	/* rollback/destroy filesystems as necessary (eg, -F) */
	int force : 1;

	/* set "canmount=off" on all modified filesystems */
	int canmountoff : 1;

	/* byteswap flag is used internally; callers need not specify */
	int byteswap : 1;

	/* do not mount file systems as they are extracted (private) */
	int nomount : 1;
} recvflags_t;

extern int zfs_receive(libzfs_handle_t *, const char *, recvflags_t,
    int, avl_tree_t *);

/*
 * Miscellaneous functions.
 */
extern const char *zfs_type_to_name(zfs_type_t);
extern void zfs_refresh_properties(zfs_handle_t *);
extern int zfs_name_valid(const char *, zfs_type_t);
extern zfs_handle_t *zfs_path_to_zhandle(libzfs_handle_t *, char *, zfs_type_t);
extern boolean_t zfs_dataset_exists(libzfs_handle_t *, const char *,
    zfs_type_t);
extern int zfs_spa_version(zfs_handle_t *, int *);

/*
 * Mount support functions.
 */
extern boolean_t is_mounted(libzfs_handle_t *, const char *special, char **);
extern boolean_t zfs_is_mounted(zfs_handle_t *, char **);
extern int zfs_mount(zfs_handle_t *, const char *, int);
extern int zfs_unmount(zfs_handle_t *, const char *, int);
extern int zfs_unmountall(zfs_handle_t *, int);

/*
 * Share support functions.
 */
extern boolean_t zfs_is_shared(zfs_handle_t *);
extern int zfs_share(zfs_handle_t *);
extern int zfs_unshare(zfs_handle_t *);

/*
 * Protocol-specific share support functions.
 */
extern boolean_t zfs_is_shared_nfs(zfs_handle_t *, char **);
extern boolean_t zfs_is_shared_smb(zfs_handle_t *, char **);
extern int zfs_share_nfs(zfs_handle_t *);
extern int zfs_share_smb(zfs_handle_t *);
extern int zfs_shareall(zfs_handle_t *);
extern int zfs_unshare_nfs(zfs_handle_t *, const char *);
extern int zfs_unshare_smb(zfs_handle_t *, const char *);
extern int zfs_unshareall_nfs(zfs_handle_t *);
extern int zfs_unshareall_smb(zfs_handle_t *);
extern int zfs_unshareall_bypath(zfs_handle_t *, const char *);
extern int zfs_unshareall(zfs_handle_t *);
extern boolean_t zfs_is_shared_iscsi(zfs_handle_t *);
extern int zfs_share_iscsi(zfs_handle_t *);
extern int zfs_unshare_iscsi(zfs_handle_t *);
extern int zfs_iscsi_perm_check(libzfs_handle_t *, char *, ucred_t *);
extern int zfs_deleg_share_nfs(libzfs_handle_t *, char *, char *, char *,
    void *, void *, int, zfs_share_op_t);

/*
 * Utility function to convert a number to a human-readable form.
 */
extern void zfs_nicenum(uint64_t, char *, size_t);
extern int zfs_nicestrtonum(libzfs_handle_t *, const char *, uint64_t *);

/*
 * Given a device or file, determine if it is part of a pool.
 */
extern int zpool_in_use(libzfs_handle_t *, int, pool_state_t *, char **,
    boolean_t *);

/*
 * ftyp special.  Read the label from a given device.
 */
extern int zpool_read_label(int, nvlist_t **);

/*
 * Create and remove zvol /dev links.
 */
extern int zpool_create_zvol_links(zpool_handle_t *);
extern int zpool_remove_zvol_links(zpool_handle_t *);

/* is this zvol valid for use as a dump device? */
extern int zvol_check_dump_config(char *);

/*
 * Management interfaces for SMB ACL files
 */

int zfs_smb_acl_add(libzfs_handle_t *, char *, char *, char *);
int zfs_smb_acl_remove(libzfs_handle_t *, char *, char *, char *);
int zfs_smb_acl_purge(libzfs_handle_t *, char *, char *);
int zfs_smb_acl_rename(libzfs_handle_t *, char *, char *, char *, char *);

/*
 * Enable and disable datasets within a pool by mounting/unmounting and
 * sharing/unsharing them.
 */
extern int zpool_enable_datasets(zpool_handle_t *, const char *, int);
extern int zpool_disable_datasets(zpool_handle_t *, boolean_t);

#ifdef	__cplusplus
}
#endif

#endif	/* _LIBZFS_H */<|MERGE_RESOLUTION|>--- conflicted
+++ resolved
@@ -56,10 +56,7 @@
 #if defined(__sun__) || defined(__sun)
 #define	DISK_ROOT	"/dev/dsk"
 #define	RDISK_ROOT	"/dev/rdsk"
-<<<<<<< HEAD
-=======
 #define	UDISK_ROOT	RDISK_ROOT
->>>>>>> 6367f936
 #define	FIRST_SLICE	"s0"
 #define	BACKUP_SLICE	"s2"
 #endif
@@ -67,10 +64,7 @@
 #ifdef __linux__
 #define	DISK_ROOT	"/dev"
 #define	RDISK_ROOT	DISK_ROOT
-<<<<<<< HEAD
-=======
 #define	UDISK_ROOT	"/dev/disk"
->>>>>>> 6367f936
 #define	FIRST_SLICE	"1"
 #define	BACKUP_SLICE	""
 #endif
